--- conflicted
+++ resolved
@@ -3635,12 +3635,9 @@
         - --health-probe-bind-address=:8081
         command:
         - /manager
-<<<<<<< HEAD
-=======
         env:
         - name: MAX_CONCURRENT_RECONCILES
           value: "5"
->>>>>>> b80e6733
         image: quay.io/platform9/vjailbreak-controller:v0.3.4
         imagePullPolicy: IfNotPresent
         lifecycle:
