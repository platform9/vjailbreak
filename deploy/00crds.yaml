--- conflicted
+++ resolved
@@ -1372,11 +1372,7 @@
   - name: v1alpha1
     schema:
       openAPIV3Schema:
-<<<<<<< HEAD
         description: RDMDisk is the Schema for the RDMDisks API.
-=======
-        description: RDMDisk is the Schema for the rdmdisks API.
->>>>>>> 2cfc4c2c
         properties:
           apiVersion:
             description: |-
@@ -1410,11 +1406,6 @@
               importToCinder:
                 type: boolean
               openstackVolumeRef:
-<<<<<<< HEAD
-=======
-                description: OpenstackVolumeRefInfo contains information about the
-                  OpenStack volume reference.
->>>>>>> 2cfc4c2c
                 properties:
                   cinderBackendPool:
                     type: string
@@ -3645,11 +3636,7 @@
         - --health-probe-bind-address=:8081
         command:
         - /manager
-<<<<<<< HEAD
-        image: quay.io/platform9/vjailbreak-controller:v0.3.0
-=======
         image: quay.io/platform9/vjailbreak-controller:0.3.0
->>>>>>> 2cfc4c2c
         imagePullPolicy: IfNotPresent
         lifecycle:
           preStop:
@@ -3729,11 +3716,7 @@
         app: vpwned-sdk
     spec:
       containers:
-<<<<<<< HEAD
-      - image: quay.io/platform9/vjailbreak-vpwned:v0.3.0
-=======
       - image: quay.io/platform9/vjailbreak-vpwned:0.3.0
->>>>>>> 2cfc4c2c
         imagePullPolicy: IfNotPresent
         name: vpwned
         ports:
