apiVersion: v1
kind: Namespace
metadata:
  labels:
    app.kubernetes.io/managed-by: kustomize
    app.kubernetes.io/name: migration
    control-plane: controller-manager
  name: migration-system
---
apiVersion: apiextensions.k8s.io/v1
kind: CustomResourceDefinition
metadata:
  annotations:
    controller-gen.kubebuilder.io/version: v0.17.1
  name: bmconfigs.vjailbreak.k8s.pf9.io
spec:
  group: vjailbreak.k8s.pf9.io
  names:
    kind: BMConfig
    listKind: BMConfigList
    plural: bmconfigs
    singular: bmconfig
  scope: Namespaced
  versions:
  - name: v1alpha1
    schema:
      openAPIV3Schema:
        description: |-
          BMConfig is the Schema for the bmconfigs API that defines authentication and configuration
          details for Bare Metal Controller (BMC) providers such as MAAS. It contains credentials,
          connection information, and boot source configurations needed to provision physical hosts
          for use during the ESXi to PCD migration process. BMConfig enables the automatic
          provisioning of PCD hosts as replacement infrastructure for migrated ESXi hosts.
        properties:
          apiVersion:
            description: |-
              APIVersion defines the versioned schema of this representation of an object.
              Servers should convert recognized schemas to the latest internal value, and
              may reject unrecognized values.
              More info: https://git.k8s.io/community/contributors/devel/sig-architecture/api-conventions.md#resources
            type: string
          kind:
            description: |-
              Kind is a string value representing the REST resource this object represents.
              Servers may infer this from the endpoint the client submits requests to.
              Cannot be updated.
              In CamelCase.
              More info: https://git.k8s.io/community/contributors/devel/sig-architecture/api-conventions.md#types-kinds
            type: string
          metadata:
            type: object
          spec:
            description: BMConfigSpec defines the desired state of BMConfig
            properties:
              apiKey:
                description: APIKey is the API key for the BM server
                type: string
              apiUrl:
                description: APIUrl is the API URL for the BM server
                type: string
              bootSource:
                description: BootSource is the boot source for the BMC
                properties:
                  release:
                    default: jammy
                    description: Release is the OS release version to be used (e.g.,
                      "jammy" for Ubuntu 22.04)
                    type: string
                required:
                - release
                type: object
              insecure:
                default: false
                description: Insecure is a boolean indicating whether to use insecure
                  connection
                type: boolean
              password:
                description: Password is the password for the BM server
                type: string
              providerType:
                default: MAAS
                description: ProviderType is the BMC provider type
                type: string
              userDataSecretRef:
                description: UserDataSecretRef is the reference to the secret containing
                  user data for the BMC
                properties:
                  name:
                    description: name is unique within a namespace to reference a
                      secret resource.
                    type: string
                  namespace:
                    description: namespace defines the space within which the secret
                      name must be unique.
                    type: string
                type: object
                x-kubernetes-map-type: atomic
              userName:
                description: UserName is the username for the BM server
                type: string
            required:
            - apiKey
            - apiUrl
            - providerType
            type: object
          status:
            description: BMConfigStatus defines the observed state of BMConfig
            properties:
              validationMessage:
                description: ValidationMessage is the message associated with the
                  validation
                type: string
              validationStatus:
                description: ValidationStatus is the status of the validation
                type: string
            type: object
        type: object
    served: true
    storage: true
    subresources:
      status: {}
---
apiVersion: apiextensions.k8s.io/v1
kind: CustomResourceDefinition
metadata:
  annotations:
    controller-gen.kubebuilder.io/version: v0.17.1
  name: clustermigrations.vjailbreak.k8s.pf9.io
spec:
  group: vjailbreak.k8s.pf9.io
  names:
    kind: ClusterMigration
    listKind: ClusterMigrationList
    plural: clustermigrations
    singular: clustermigration
  scope: Namespaced
  versions:
  - additionalPrinterColumns:
    - jsonPath: .status.phase
      name: Phase
      type: string
    - jsonPath: .status.currentESXI
      name: Current ESXI
      type: string
    - jsonPath: .metadata.creationTimestamp
      name: Age
      type: date
    name: v1alpha1
    schema:
      openAPIV3Schema:
        description: |-
          ClusterMigration is the Schema for the clustermigrations API that orchestrates the migration
          of an entire VMware vCenter cluster to Platform9 Distributed Cloud (PCD).
          It manages the ordered migration of ESXi hosts within a cluster, tracking progress
          and maintaining references to required credentials and migration plans.
          ClusterMigration resources coordinate with ESXIMigration resources to ensure
          hosts are migrated in the correct sequence with proper dependency management.
        properties:
          apiVersion:
            description: |-
              APIVersion defines the versioned schema of this representation of an object.
              Servers should convert recognized schemas to the latest internal value, and
              may reject unrecognized values.
              More info: https://git.k8s.io/community/contributors/devel/sig-architecture/api-conventions.md#resources
            type: string
          kind:
            description: |-
              Kind is a string value representing the REST resource this object represents.
              Servers may infer this from the endpoint the client submits requests to.
              Cannot be updated.
              In CamelCase.
              More info: https://git.k8s.io/community/contributors/devel/sig-architecture/api-conventions.md#types-kinds
            type: string
          metadata:
            type: object
          spec:
            description: ClusterMigrationSpec defines the desired state of ClusterMigration
            properties:
              clusterName:
                description: ClusterName is the name of the vCenter cluster to be
                  migrated
                type: string
              esxiMigrationSequence:
                description: ESXIMigrationSequence is the sequence of ESXi hosts to
                  be migrated
                items:
                  type: string
                type: array
              openstackCredsRef:
                description: OpenstackCredsRef is the reference to the OpenStack credentials
                properties:
                  name:
                    default: ""
                    description: |-
                      Name of the referent.
                      This field is effectively required, but due to backwards compatibility is
                      allowed to be empty. Instances of this type with an empty value here are
                      almost certainly wrong.
                      More info: https://kubernetes.io/docs/concepts/overview/working-with-objects/names/#names
                    type: string
                type: object
                x-kubernetes-map-type: atomic
              rollingMigrationPlanRef:
                description: RollingMigrationPlanRef is the reference to the RollingMigrationPlan
                properties:
                  name:
                    default: ""
                    description: |-
                      Name of the referent.
                      This field is effectively required, but due to backwards compatibility is
                      allowed to be empty. Instances of this type with an empty value here are
                      almost certainly wrong.
                      More info: https://kubernetes.io/docs/concepts/overview/working-with-objects/names/#names
                    type: string
                type: object
                x-kubernetes-map-type: atomic
              vmwareCredsRef:
                description: VMwareCredsRef is the reference to the VMware credentials
                properties:
                  name:
                    default: ""
                    description: |-
                      Name of the referent.
                      This field is effectively required, but due to backwards compatibility is
                      allowed to be empty. Instances of this type with an empty value here are
                      almost certainly wrong.
                      More info: https://kubernetes.io/docs/concepts/overview/working-with-objects/names/#names
                    type: string
                type: object
                x-kubernetes-map-type: atomic
            required:
            - clusterName
            - esxiMigrationSequence
            - openstackCredsRef
            - rollingMigrationPlanRef
            - vmwareCredsRef
            type: object
          status:
            description: ClusterMigrationStatus defines the observed state of ClusterMigration
            properties:
              currentESXi:
                description: CurrentESXi is the name of the current ESXi host being
                  migrated
                type: string
              message:
                description: Message is the message associated with the current state
                  of the migration
                type: string
              phase:
                description: Phase is the current phase of the migration
                enum:
                - Pending
                - Running
                - Succeeded
                - Failed
                - Paused
                type: string
            required:
            - currentESXi
            - message
            - phase
            type: object
        type: object
    served: true
    storage: true
    subresources:
      status: {}
---
apiVersion: apiextensions.k8s.io/v1
kind: CustomResourceDefinition
metadata:
  annotations:
    controller-gen.kubebuilder.io/version: v0.17.1
  name: esximigrations.vjailbreak.k8s.pf9.io
spec:
  group: vjailbreak.k8s.pf9.io
  names:
    kind: ESXIMigration
    listKind: ESXIMigrationList
    plural: esximigrations
    singular: esximigration
  scope: Namespaced
  versions:
  - name: v1alpha1
    schema:
      openAPIV3Schema:
        description: |-
          ESXIMigration is the Schema for the esximigrations API that defines
          the process of migrating an ESXi host to PCD, including putting it in maintenance mode,
          migrating all VMs, and finally removing it from vCenter inventory after completion
        properties:
          apiVersion:
            description: |-
              APIVersion defines the versioned schema of this representation of an object.
              Servers should convert recognized schemas to the latest internal value, and
              may reject unrecognized values.
              More info: https://git.k8s.io/community/contributors/devel/sig-architecture/api-conventions.md#resources
            type: string
          kind:
            description: |-
              Kind is a string value representing the REST resource this object represents.
              Servers may infer this from the endpoint the client submits requests to.
              Cannot be updated.
              In CamelCase.
              More info: https://git.k8s.io/community/contributors/devel/sig-architecture/api-conventions.md#types-kinds
            type: string
          metadata:
            type: object
          spec:
            description: |-
              ESXIMigrationSpec defines the desired state of ESXIMigration including
              the ESXi host to migrate and the references to credentials and migration plan
            properties:
              esxiName:
                description: ESXiName is the name of the ESXi host to be migrated
                type: string
              openstackCredsRef:
                description: OpenstackCredsRef is the reference to the OpenStack credentials
                properties:
                  name:
                    default: ""
                    description: |-
                      Name of the referent.
                      This field is effectively required, but due to backwards compatibility is
                      allowed to be empty. Instances of this type with an empty value here are
                      almost certainly wrong.
                      More info: https://kubernetes.io/docs/concepts/overview/working-with-objects/names/#names
                    type: string
                type: object
                x-kubernetes-map-type: atomic
              rollingMigrationPlanRef:
                description: RollingMigrationPlanRef is the reference to the RollingMigrationPlan
                properties:
                  name:
                    default: ""
                    description: |-
                      Name of the referent.
                      This field is effectively required, but due to backwards compatibility is
                      allowed to be empty. Instances of this type with an empty value here are
                      almost certainly wrong.
                      More info: https://kubernetes.io/docs/concepts/overview/working-with-objects/names/#names
                    type: string
                type: object
                x-kubernetes-map-type: atomic
              vmwareCredsRef:
                description: VMwareCredsRef is the reference to the VMware credentials
                properties:
                  name:
                    default: ""
                    description: |-
                      Name of the referent.
                      This field is effectively required, but due to backwards compatibility is
                      allowed to be empty. Instances of this type with an empty value here are
                      almost certainly wrong.
                      More info: https://kubernetes.io/docs/concepts/overview/working-with-objects/names/#names
                    type: string
                type: object
                x-kubernetes-map-type: atomic
            required:
            - esxiName
            - openstackCredsRef
            - rollingMigrationPlanRef
            - vmwareCredsRef
            type: object
          status:
            description: |-
              ESXIMigrationStatus defines the observed state of ESXIMigration including
              the list of VMs on the host, current phase, and status messages
            properties:
              message:
                description: Message is the message associated with the current state
                  of the migration
                type: string
              phase:
                description: |-
                  Phase is the current phase of the migration lifecycle
                  The final phases include 'Succeeded' when the ESXi host has been successfully
                  removed from vCenter inventory after migration is complete
                type: string
              vms:
                description: VMs is the list of VMs present on the ESXi host
                items:
                  type: string
                type: array
            type: object
        type: object
    served: true
    storage: true
    subresources:
      status: {}
---
apiVersion: apiextensions.k8s.io/v1
kind: CustomResourceDefinition
metadata:
  annotations:
    controller-gen.kubebuilder.io/version: v0.17.1
  name: migrationplans.vjailbreak.k8s.pf9.io
spec:
  group: vjailbreak.k8s.pf9.io
  names:
    kind: MigrationPlan
    listKind: MigrationPlanList
    plural: migrationplans
    singular: migrationplan
  scope: Namespaced
  versions:
  - additionalPrinterColumns:
    - jsonPath: .status.migrationStatus
      name: Status
      type: string
    name: v1alpha1
    schema:
      openAPIV3Schema:
        description: |-
          MigrationPlan is the Schema for the migrationplans API that defines
          how to migrate virtual machines from VMware to OpenStack including migration strategy and scheduling.
          It allows administrators to configure migration parameters such as timing, health checks,
          and VM-specific settings for bulk VM migration operations between environments.
        properties:
          apiVersion:
            description: |-
              APIVersion defines the versioned schema of this representation of an object.
              Servers should convert recognized schemas to the latest internal value, and
              may reject unrecognized values.
              More info: https://git.k8s.io/community/contributors/devel/sig-architecture/api-conventions.md#resources
            type: string
          kind:
            description: |-
              Kind is a string value representing the REST resource this object represents.
              Servers may infer this from the endpoint the client submits requests to.
              Cannot be updated.
              In CamelCase.
              More info: https://git.k8s.io/community/contributors/devel/sig-architecture/api-conventions.md#types-kinds
            type: string
          metadata:
            type: object
          spec:
            description: |-
              MigrationPlanSpec defines the desired state of MigrationPlan including
              the migration template, strategy, and the list of virtual machines to migrate
            properties:
              advancedOptions:
                description: AdvancedOptions is a list of advanced options for the
                  migration
                properties:
                  granularNetworks:
                    description: GranularNetworks is a list of networks to be migrated
                    items:
                      type: string
                    type: array
                  granularPorts:
                    description: GranularPorts is a list of ports to be migrated
                    items:
                      type: string
                    type: array
                  granularVolumeTypes:
                    description: GranularVolumeTypes is a list of volume types to
                      be migrated
                    items:
                      type: string
                    type: array
                type: object
              firstBootScript:
                default: echo "Add your startup script here!"
                type: string
              migrationStrategy:
                description: MigrationStrategy is the strategy to be used for the
                  migration
                properties:
                  adminInitiatedCutOver:
                    default: false
                    type: boolean
                  dataCopyStart:
                    format: date-time
                    type: string
                  disconnectSourceNetwork:
                    default: false
                    type: boolean
                  healthCheckPort:
                    default: "443"
                    type: string
                  performHealthChecks:
                    default: false
                    type: boolean
                  type:
                    enum:
                    - hot
                    - cold
                    type: string
                  vmCutoverEnd:
                    format: date-time
                    type: string
                  vmCutoverStart:
                    format: date-time
                    type: string
                required:
                - type
                type: object
              migrationTemplate:
                description: MigrationTemplate is the template to be used for the
                  migration
                type: string
              postMigrationAction:
                description: PostMigrationAction defines the post migration action
                  for the virtual machine
                properties:
                  folderName:
                    type: string
                  moveToFolder:
                    type: boolean
                  renameVm:
                    type: boolean
                  suffix:
                    type: string
                type: object
              retry:
                description: Retry the migration if it fails
                type: boolean
              securityGroups:
                items:
                  type: string
                type: array
              virtualMachines:
                description: VirtualMachines is a list of virtual machines to be migrated
                items:
                  items:
                    type: string
                  type: array
                type: array
            required:
            - migrationStrategy
            - migrationTemplate
            - virtualMachines
            type: object
          status:
            description: |-
              MigrationPlanStatus defines the observed state of MigrationPlan including
              the current status and progress of the migration
            properties:
              migrationMessage:
                description: MigrationMessage is the message associated with the migration
                type: string
              migrationStatus:
                description: |-
                  MigrationStatus is the status of the migration using Kubernetes PodPhase states
                  (Pending, Running, Succeeded, Failed, Unknown)
                type: string
            required:
            - migrationMessage
            - migrationStatus
            type: object
        type: object
    served: true
    storage: true
    subresources:
      status: {}
---
apiVersion: apiextensions.k8s.io/v1
kind: CustomResourceDefinition
metadata:
  annotations:
    controller-gen.kubebuilder.io/version: v0.17.1
  name: migrations.vjailbreak.k8s.pf9.io
spec:
  group: vjailbreak.k8s.pf9.io
  names:
    kind: Migration
    listKind: MigrationList
    plural: migrations
    singular: migration
  scope: Namespaced
  versions:
  - additionalPrinterColumns:
    - jsonPath: .status.phase
      name: Phase
      type: string
    - jsonPath: .status.agentName
      name: Agent Name
      type: string
    - jsonPath: .metadata.creationTimestamp
      name: Age
      type: date
    name: v1alpha1
    schema:
      openAPIV3Schema:
        description: |-
          Migration is the Schema for the migrations API that represents a single virtual machine
          migration job from VMware to OpenStack. It tracks the complete migration lifecycle
          including validation, data transfer, disk conversion, and cutover phases. Migration resources
          provide detailed status monitoring, error handling, and manual intervention points like
          cutover initiation. Each Migration is associated with a MigrationPlan and executes on a specific
          VjailbreakNode agent, tracking progress via status updates and condition changes.
        properties:
          apiVersion:
            description: |-
              APIVersion defines the versioned schema of this representation of an object.
              Servers should convert recognized schemas to the latest internal value, and
              may reject unrecognized values.
              More info: https://git.k8s.io/community/contributors/devel/sig-architecture/api-conventions.md#resources
            type: string
          kind:
            description: |-
              Kind is a string value representing the REST resource this object represents.
              Servers may infer this from the endpoint the client submits requests to.
              Cannot be updated.
              In CamelCase.
              More info: https://git.k8s.io/community/contributors/devel/sig-architecture/api-conventions.md#types-kinds
            type: string
          metadata:
            type: object
          spec:
            description: Spec defines the desired state of Migration
            properties:
              disconnectSourceNetwork:
                description: |-
                  DisconnectSourceNetwork specifies whether to disconnect the source VM's network interfaces
                  after a successful migration to prevent network conflicts. Defaults to false.
                type: boolean
              initiateCutover:
                description: InitiateCutover is the flag to initiate cutover
                type: boolean
              migrationPlan:
                description: MigrationPlan is the name of the migration plan
                type: string
              podRef:
                description: PodRef is the name of the pod
                type: string
              vmName:
                description: VMName is the name of the VM getting migrated from VMWare
                  to Openstack
                type: string
            required:
            - initiateCutover
            - migrationPlan
            - podRef
            - vmName
            type: object
          status:
            description: Status defines the observed state of Migration
            properties:
              agentName:
                description: AgentName is the name of the agent where migration is
                  running
                type: string
              conditions:
                description: Conditions is the list of conditions of the migration
                  object pod
                items:
                  description: PodCondition contains details for the current condition
                    of this pod.
                  properties:
                    lastProbeTime:
                      description: Last time we probed the condition.
                      format: date-time
                      type: string
                    lastTransitionTime:
                      description: Last time the condition transitioned from one status
                        to another.
                      format: date-time
                      type: string
                    message:
                      description: Human-readable message indicating details about
                        last transition.
                      type: string
                    observedGeneration:
                      description: |-
                        If set, this represents the .metadata.generation that the pod condition was set based upon.
                        This is an alpha field. Enable PodObservedGenerationTracking to be able to use this field.
                      format: int64
                      type: integer
                    reason:
                      description: Unique, one-word, CamelCase reason for the condition's
                        last transition.
                      type: string
                    status:
                      description: |-
                        Status is the status of the condition.
                        Can be True, False, Unknown.
                        More info: https://kubernetes.io/docs/concepts/workloads/pods/pod-lifecycle#pod-conditions
                      type: string
                    type:
                      description: |-
                        Type is the type of the condition.
                        More info: https://kubernetes.io/docs/concepts/workloads/pods/pod-lifecycle#pod-conditions
                      type: string
                  required:
                  - status
                  - type
                  type: object
                type: array
              phase:
                description: Phase is the current phase of the migration
                enum:
                - Pending
                - Validating
                - AwaitingDataCopyStart
                - CopyingBlocks
                - CopyingChangedBlocks
                - ConvertingDisk
                - AwaitingCutOverStartTime
                - AwaitingAdminCutOver
                - Succeeded
                - Failed
                - Unknown
                type: string
            required:
            - phase
            type: object
        type: object
    served: true
    storage: true
    subresources:
      status: {}
---
apiVersion: apiextensions.k8s.io/v1
kind: CustomResourceDefinition
metadata:
  annotations:
    controller-gen.kubebuilder.io/version: v0.17.1
  name: migrationtemplates.vjailbreak.k8s.pf9.io
spec:
  group: vjailbreak.k8s.pf9.io
  names:
    kind: MigrationTemplate
    listKind: MigrationTemplateList
    plural: migrationtemplates
    singular: migrationtemplate
  scope: Namespaced
  versions:
  - name: v1alpha1
    schema:
      openAPIV3Schema:
        description: |-
          MigrationTemplate is the Schema for the migrationtemplates API that defines how VMs should be migrated
          from VMware to OpenStack including network and storage mappings. It serves as a reusable template
          that can be referenced by multiple migration plans, providing configuration for source and destination
          environments, OS-specific settings, and network/storage mappings. Migration templates enable consistent
          configuration across multiple VM migrations and simplify the definition of migration plans.
        properties:
          apiVersion:
            description: |-
              APIVersion defines the versioned schema of this representation of an object.
              Servers should convert recognized schemas to the latest internal value, and
              may reject unrecognized values.
              More info: https://git.k8s.io/community/contributors/devel/sig-architecture/api-conventions.md#resources
            type: string
          kind:
            description: |-
              Kind is a string value representing the REST resource this object represents.
              Servers may infer this from the endpoint the client submits requests to.
              Cannot be updated.
              In CamelCase.
              More info: https://git.k8s.io/community/contributors/devel/sig-architecture/api-conventions.md#types-kinds
            type: string
          metadata:
            type: object
          spec:
            description: MigrationTemplateSpec defines the desired state of MigrationTemplate
              including source/destination environments and mappings
            properties:
              destination:
                description: Destination is the destination details for the virtual
                  machine
                properties:
                  openstackRef:
                    description: OpenstackRef is the reference to the OpenStack credentials
                      to be used as the destination environment
                    type: string
                required:
                - openstackRef
                type: object
              networkMapping:
                description: NetworkMapping is the reference to the NetworkMapping
                  resource that defines source to destination network mappings
                type: string
              osFamily:
                description: OSFamily is the OS type of the virtual machine
                enum:
                - windowsGuest
                - linuxGuest
                type: string
              source:
                description: Source is the source details for the virtual machine
                properties:
                  vmwareRef:
                    description: VMwareRef is the reference to the VMware credentials
                      to be used as the source environment
                    type: string
                required:
                - vmwareRef
                type: object
              storageMapping:
                description: StorageMapping is the reference to the StorageMapping
                  resource that defines source to destination storage mappings
                type: string
              targetPCDClusterName:
                description: TargetPCDClusterName is the name of the PCD cluster where
                  the virtual machine will be migrated
                type: string
              virtioWinDriver:
                description: VirtioWinDriver is the driver to be used for the virtual
                  machine
                type: string
            required:
            - destination
            - networkMapping
            - source
            - storageMapping
            type: object
        type: object
    served: true
    storage: true
    subresources:
      status: {}
---
apiVersion: apiextensions.k8s.io/v1
kind: CustomResourceDefinition
metadata:
  annotations:
    controller-gen.kubebuilder.io/version: v0.17.1
  name: networkmappings.vjailbreak.k8s.pf9.io
spec:
  group: vjailbreak.k8s.pf9.io
  names:
    kind: NetworkMapping
    listKind: NetworkMappingList
    plural: networkmappings
    singular: networkmapping
  scope: Namespaced
  versions:
  - additionalPrinterColumns:
    - jsonPath: .status.networkMappingValidationStatus
      name: Status
      type: string
    - jsonPath: .metadata.creationTimestamp
      name: Age
      type: date
    name: v1alpha1
    schema:
      openAPIV3Schema:
        description: |-
          NetworkMapping is the Schema for the networkmappings API that defines
          mappings between VMware and OpenStack networks to be used during migration
        properties:
          apiVersion:
            description: |-
              APIVersion defines the versioned schema of this representation of an object.
              Servers should convert recognized schemas to the latest internal value, and
              may reject unrecognized values.
              More info: https://git.k8s.io/community/contributors/devel/sig-architecture/api-conventions.md#resources
            type: string
          kind:
            description: |-
              Kind is a string value representing the REST resource this object represents.
              Servers may infer this from the endpoint the client submits requests to.
              Cannot be updated.
              In CamelCase.
              More info: https://git.k8s.io/community/contributors/devel/sig-architecture/api-conventions.md#types-kinds
            type: string
          metadata:
            type: object
          spec:
            description: |-
              NetworkMappingSpec defines the desired state of NetworkMapping including
              mappings between VMware and OpenStack networks
            properties:
              networks:
                description: Networks is the list of network mappings between source
                  (VMware) and target (OpenStack) environments
                items:
                  description: Network represents a mapping between source and target
                    networks
                  properties:
                    source:
                      description: Source is the name of the source network in VMware
                      type: string
                    target:
                      description: Target is the name of the target network in OpenStack
                      type: string
                  required:
                  - source
                  - target
                  type: object
                type: array
            required:
            - networks
            type: object
          status:
            description: NetworkMappingStatus defines the observed state of NetworkMapping
            properties:
              networkMappingValidationMessage:
                description: |-
                  NetworkmappingValidationMessage provides detailed validation information including
                  information about available networks and any validation errors
                type: string
              networkMappingValidationStatus:
                description: |-
                  NetworkmappingValidationStatus indicates the validation status of the network mapping
                  Valid states include: "Valid", "Invalid", "Pending", "ValidationFailed"
                type: string
            type: object
        type: object
    served: true
    storage: true
    subresources:
      status: {}
---
apiVersion: apiextensions.k8s.io/v1
kind: CustomResourceDefinition
metadata:
  annotations:
    controller-gen.kubebuilder.io/version: v0.17.1
  name: openstackcreds.vjailbreak.k8s.pf9.io
spec:
  group: vjailbreak.k8s.pf9.io
  names:
    kind: OpenstackCreds
    listKind: OpenstackCredsList
    plural: openstackcreds
    singular: openstackcreds
  scope: Namespaced
  versions:
  - additionalPrinterColumns:
    - jsonPath: .status.openstackValidationStatus
      name: Status
      type: string
    name: v1alpha1
    schema:
      openAPIV3Schema:
        description: |-
          OpenstackCreds is the Schema for the OpenStack credentials API that defines authentication
          and connection details for OpenStack environments. It provides a secure way to store and validate
          OpenStack credentials for use in migration operations, including authentication information,
          available compute flavors, volume types, networks, and Platform9 Distributed Cloud host configurations.
        properties:
          apiVersion:
            description: |-
              APIVersion defines the versioned schema of this representation of an object.
              Servers should convert recognized schemas to the latest internal value, and
              may reject unrecognized values.
              More info: https://git.k8s.io/community/contributors/devel/sig-architecture/api-conventions.md#resources
            type: string
          kind:
            description: |-
              Kind is a string value representing the REST resource this object represents.
              Servers may infer this from the endpoint the client submits requests to.
              Cannot be updated.
              In CamelCase.
              More info: https://git.k8s.io/community/contributors/devel/sig-architecture/api-conventions.md#types-kinds
            type: string
          metadata:
            type: object
          spec:
            description: OpenstackCredsSpec defines the desired state of OpenstackCreds
            properties:
              flavors:
                description: Flavors is the list of available flavors in openstack
                items:
                  description: |-
                    Flavor represent (virtual) hardware configurations for server resources
                    in a region.
                  properties:
                    OS-FLV-EXT-DATA:ephemeral:
                      description: Ephemeral is the amount of ephemeral disk space,
                        measured in GB.
                      type: integer
                    description:
                      description: |-
                        Description is a free form description of the flavor. Limited to
                        65535 characters in length. Only printable characters are allowed.
                        New in version 2.55
                      type: string
                    disk:
                      description: Disk is the amount of root disk, measured in GB.
                      type: integer
                    id:
                      description: ID is the flavor's unique ID.
                      type: string
                    name:
                      description: Name is the name of the flavor.
                      type: string
                    os-flavor-access:is_public:
                      description: IsPublic indicates whether the flavor is public.
                      type: boolean
                    ram:
                      description: RAM is the amount of memory, measured in MB.
                      type: integer
                    rxtx_factor:
                      description: RxTxFactor describes bandwidth alterations of the
                        flavor.
                      type: number
                    vcpus:
                      description: VCPUs indicates how many (virtual) CPUs are available
                        for this flavor.
                      type: integer
                  required:
                  - OS-FLV-EXT-DATA:ephemeral
                  - description
                  - disk
                  - id
                  - name
                  - os-flavor-access:is_public
                  - ram
                  - rxtx_factor
                  - vcpus
                  type: object
                type: array
              pcdHostConfig:
                description: PCDHostConfig is the list of available clusters in openstack
                items:
                  description: HostConfig defines the configuration for a Platform9
                    Distributed Cloud host
                  properties:
                    clusterName:
                      type: string
                    hostLivenessInterface:
                      type: string
                    id:
                      type: string
                    imagelibInterface:
                      type: string
                    mgmtInterface:
                      type: string
                    name:
                      type: string
                    networkLabels:
                      additionalProperties:
                        type: string
                      type: object
                    tunnelingInterface:
                      type: string
                    vmConsoleInterface:
                      type: string
                  type: object
                type: array
              secretRef:
                description: SecretRef is the reference to the Kubernetes secret holding
                  OpenStack credentials
                properties:
                  apiVersion:
                    description: API version of the referent.
                    type: string
                  fieldPath:
                    description: |-
                      If referring to a piece of an object instead of an entire object, this string
                      should contain a valid JSON/Go field access statement, such as desiredState.manifest.containers[2].
                      For example, if the object reference is to a container within a pod, this would take on a value like:
                      "spec.containers{name}" (where "name" refers to the name of the container that triggered
                      the event) or if no container name is specified "spec.containers[2]" (container with
                      index 2 in this pod). This syntax is chosen only to have some well-defined way of
                      referencing a part of an object.
                    type: string
                  kind:
                    description: |-
                      Kind of the referent.
                      More info: https://git.k8s.io/community/contributors/devel/sig-architecture/api-conventions.md#types-kinds
                    type: string
                  name:
                    description: |-
                      Name of the referent.
                      More info: https://kubernetes.io/docs/concepts/overview/working-with-objects/names/#names
                    type: string
                  namespace:
                    description: |-
                      Namespace of the referent.
                      More info: https://kubernetes.io/docs/concepts/overview/working-with-objects/namespaces/
                    type: string
                  resourceVersion:
                    description: |-
                      Specific resourceVersion to which this reference is made, if any.
                      More info: https://git.k8s.io/community/contributors/devel/sig-architecture/api-conventions.md#concurrency-control-and-consistency
                    type: string
                  uid:
                    description: |-
                      UID of the referent.
                      More info: https://kubernetes.io/docs/concepts/overview/working-with-objects/names/#uids
                    type: string
                type: object
                x-kubernetes-map-type: atomic
            type: object
          status:
            description: OpenstackCredsStatus defines the observed state of OpenstackCreds
            properties:
              openstack:
                description: Openstack is the OpenStack configuration for the openstackcreds
                properties:
                  networks:
                    items:
                      type: string
                    type: array
                  securityGroups:
                    items:
                      type: string
                    type: array
                  volumeBackends:
                    items:
                      type: string
                    type: array
                  volumeTypes:
                    items:
                      type: string
                    type: array
                type: object
              openstackValidationMessage:
                description: OpenStackValidationMessage is the message associated
                  with the OpenStack validation
                type: string
              openstackValidationStatus:
                description: OpenStackValidationStatus is the status of the OpenStack
                  validation
                type: string
            type: object
        type: object
    served: true
    storage: true
    subresources:
      status: {}
---
apiVersion: apiextensions.k8s.io/v1
kind: CustomResourceDefinition
metadata:
  annotations:
    controller-gen.kubebuilder.io/version: v0.17.1
  name: pcdclusters.vjailbreak.k8s.pf9.io
spec:
  group: vjailbreak.k8s.pf9.io
  names:
    kind: PCDCluster
    listKind: PCDClusterList
    plural: pcdclusters
    singular: pcdcluster
  scope: Namespaced
  versions:
  - name: v1alpha1
    schema:
      openAPIV3Schema:
        description: |-
          PCDCluster is the Schema for the pcdclusters API that represents a Platform9 Distributed Cloud
          cluster in the migration system. It defines cluster configuration including host membership,
          high availability settings, and resource rebalancing policies. PCDCluster resources track both
          the desired state of clusters as part of migration planning and the observed state of actual
          PCD clusters in the target environment. They serve as destination targets for VM migrations
          from VMware ESXi environments.
        properties:
          apiVersion:
            description: |-
              APIVersion defines the versioned schema of this representation of an object.
              Servers should convert recognized schemas to the latest internal value, and
              may reject unrecognized values.
              More info: https://git.k8s.io/community/contributors/devel/sig-architecture/api-conventions.md#resources
            type: string
          kind:
            description: |-
              Kind is a string value representing the REST resource this object represents.
              Servers may infer this from the endpoint the client submits requests to.
              Cannot be updated.
              In CamelCase.
              More info: https://git.k8s.io/community/contributors/devel/sig-architecture/api-conventions.md#types-kinds
            type: string
          metadata:
            type: object
          spec:
            description: PCDClusterSpec defines the desired state of PCDCluster
            properties:
              clusterName:
                description: ClusterName is the name of the PCD cluster
                type: string
              description:
                description: Description is the description of the PCD cluster
                type: string
              enableAutoResourceRebalancing:
                description: EnableAutoResourceRebalancing indicates if auto resource
                  rebalancing is enabled
                type: boolean
              hosts:
                description: Hosts is the list of hosts in the PCD cluster
                items:
                  type: string
                type: array
              rebalancingFrequencyMins:
                description: RebalancingFrequencyMins defines how often rebalancing
                  occurs in minutes
                type: integer
              vmHighAvailability:
                description: VMHighAvailability indicates if VM high availability
                  is enabled
                type: boolean
            type: object
          status:
            description: PCDClusterStatus defines the observed state of PCDCluster
            properties:
              aggregateID:
                description: AggregateID is the aggregate ID in the PCD cluster
                type: integer
              clusterID:
                description: ClusterID is the ID of the PCD cluster
                type: string
              createdAt:
                description: CreatedAt indicates when the cluster was created
                type: string
              updatedAt:
                description: UpdatedAt indicates when the cluster was last updated
                type: string
            type: object
        type: object
    served: true
    storage: true
    subresources:
      status: {}
---
apiVersion: apiextensions.k8s.io/v1
kind: CustomResourceDefinition
metadata:
  annotations:
    controller-gen.kubebuilder.io/version: v0.17.1
  name: pcdhosts.vjailbreak.k8s.pf9.io
spec:
  group: vjailbreak.k8s.pf9.io
  names:
    kind: PCDHost
    listKind: PCDHostList
    plural: pcdhosts
    singular: pcdhost
  scope: Namespaced
  versions:
  - name: v1alpha1
    schema:
      openAPIV3Schema:
        description: |-
          PCDHost is the Schema for the pcdhosts API that represents a physical or virtual host
          in a Platform9 Distributed Cloud environment. It tracks the host's configuration,
          network interfaces, assigned roles, and operational status. PCDHost resources are created
          as part of the migration process when converting ESXi hosts to PCD hosts or when provisioning
          new infrastructure to replace migrated VMware hosts.
        properties:
          apiVersion:
            description: |-
              APIVersion defines the versioned schema of this representation of an object.
              Servers should convert recognized schemas to the latest internal value, and
              may reject unrecognized values.
              More info: https://git.k8s.io/community/contributors/devel/sig-architecture/api-conventions.md#resources
            type: string
          kind:
            description: |-
              Kind is a string value representing the REST resource this object represents.
              Servers may infer this from the endpoint the client submits requests to.
              Cannot be updated.
              In CamelCase.
              More info: https://git.k8s.io/community/contributors/devel/sig-architecture/api-conventions.md#types-kinds
            type: string
          metadata:
            type: object
          spec:
            description: PCDHostSpec defines the desired state of PCDHost
            properties:
              arch:
                type: string
              hostID:
                description: HostID is the ID of the host
                type: string
              hostName:
                description: HostName is the name of the host
                type: string
              hostState:
                description: HostState is the state of the host
                type: string
              interfaces:
                items:
                  description: |-
                    PCDHostInterface defines the network interface configuration for a Platform9 Distributed Cloud host,
                    including IP addresses, MAC address, and interface name. It's used to configure proper network
                    connectivity for PCD hosts created during the migration process.
                  properties:
                    ipAddresses:
                      items:
                        type: string
                      type: array
                    macAddress:
                      type: string
                    name:
                      type: string
                  type: object
                type: array
              osFamily:
                type: string
              osInfo:
                type: string
              rolesAssigned:
                description: RolesAssigned is the list of roles assigned to the host
                items:
                  type: string
                type: array
            type: object
          status:
            description: PCDHostStatus defines the observed state of PCDHost
            properties:
              responding:
                type: boolean
              roleStatus:
                type: string
            type: object
        type: object
    served: true
    storage: true
    subresources:
      status: {}
---
apiVersion: apiextensions.k8s.io/v1
kind: CustomResourceDefinition
metadata:
  annotations:
    controller-gen.kubebuilder.io/version: v0.17.1
  name: rdmdisks.vjailbreak.k8s.pf9.io
spec:
  group: vjailbreak.k8s.pf9.io
  names:
    kind: RDMDisk
    listKind: RDMDiskList
    plural: rdmdisks
    singular: rdmdisk
  scope: Namespaced
  versions:
  - name: v1alpha1
    schema:
      openAPIV3Schema:
        description: RDMDisk is the Schema for the rdmdisks API.
        properties:
          apiVersion:
            description: |-
              APIVersion defines the versioned schema of this representation of an object.
              Servers should convert recognized schemas to the latest internal value, and
              may reject unrecognized values.
              More info: https://git.k8s.io/community/contributors/devel/sig-architecture/api-conventions.md#resources
            type: string
          kind:
            description: |-
              Kind is a string value representing the REST resource this object represents.
              Servers may infer this from the endpoint the client submits requests to.
              Cannot be updated.
              In CamelCase.
              More info: https://git.k8s.io/community/contributors/devel/sig-architecture/api-conventions.md#types-kinds
            type: string
          metadata:
            type: object
          spec:
            description: Spec defines the desired state of RDMDisk
            properties:
              diskName:
                description: |-
                  INSERT ADDITIONAL SPEC FIELDS - desired state of cluster
                  Important: Run "make" to regenerate code after modifying this file
                type: string
              diskSize:
                type: integer
              displayName:
                type: string
              importToCinder:
                type: boolean
              openstackVolumeRef:
                description: OpenstackVolumeRefInfo contains information about the
                  OpenStack volume reference.
                properties:
                  cinderBackendPool:
                    type: string
                  openstackCreds:
                    type: string
                  source:
                    additionalProperties:
                      type: string
                    type: object
                  volumeType:
                    type: string
                required:
                - cinderBackendPool
                - source
                - volumeType
                type: object
              ownerVMs:
                items:
                  type: string
                type: array
              uuid:
                type: string
            required:
            - diskName
            - diskSize
            - displayName
            - openstackVolumeRef
            - ownerVMs
            - uuid
            type: object
          status:
            description: RDMDiskStatus defines the observed state of RDMDisk.
            properties:
              cinderVolumeID:
                type: string
              conditions:
                items:
                  description: Condition contains details for one aspect of the current
                    state of this API Resource.
                  properties:
                    lastTransitionTime:
                      description: |-
                        lastTransitionTime is the last time the condition transitioned from one status to another.
                        This should be when the underlying condition changed.  If that is not known, then using the time when the API field changed is acceptable.
                      format: date-time
                      type: string
                    message:
                      description: |-
                        message is a human readable message indicating details about the transition.
                        This may be an empty string.
                      maxLength: 32768
                      type: string
                    observedGeneration:
                      description: |-
                        observedGeneration represents the .metadata.generation that the condition was set based upon.
                        For instance, if .metadata.generation is currently 12, but the .status.conditions[x].observedGeneration is 9, the condition is out of date
                        with respect to the current state of the instance.
                      format: int64
                      minimum: 0
                      type: integer
                    reason:
                      description: |-
                        reason contains a programmatic identifier indicating the reason for the condition's last transition.
                        Producers of specific condition types may define expected values and meanings for this field,
                        and whether the values are considered a guaranteed API.
                        The value should be a CamelCase string.
                        This field may not be empty.
                      maxLength: 1024
                      minLength: 1
                      pattern: ^[A-Za-z]([A-Za-z0-9_,:]*[A-Za-z0-9_])?$
                      type: string
                    status:
                      description: status of the condition, one of True, False, Unknown.
                      enum:
                      - "True"
                      - "False"
                      - Unknown
                      type: string
                    type:
                      description: type of condition in CamelCase or in foo.example.com/CamelCase.
                      maxLength: 316
                      pattern: ^([a-z0-9]([-a-z0-9]*[a-z0-9])?(\.[a-z0-9]([-a-z0-9]*[a-z0-9])?)*/)?(([A-Za-z0-9][-A-Za-z0-9_.]*)?[A-Za-z0-9])$
                      type: string
                  required:
                  - lastTransitionTime
                  - message
                  - reason
                  - status
                  - type
                  type: object
                type: array
              phase:
                enum:
                - Pending
                - Managing
                - Managed
                - Error
                type: string
            type: object
        type: object
    served: true
    storage: true
    subresources:
      status: {}
---
apiVersion: apiextensions.k8s.io/v1
kind: CustomResourceDefinition
metadata:
  annotations:
    controller-gen.kubebuilder.io/version: v0.17.1
  name: rollingmigrationplans.vjailbreak.k8s.pf9.io
spec:
  group: vjailbreak.k8s.pf9.io
  names:
    kind: RollingMigrationPlan
    listKind: RollingMigrationPlanList
    plural: rollingmigrationplans
    singular: rollingmigrationplan
  scope: Namespaced
  versions:
  - name: v1alpha1
    schema:
      openAPIV3Schema:
        description: |-
          RollingMigrationPlan is the Schema for the rollingmigrationplans API that defines a coordinated
          migration of multiple VMware clusters and ESXi hosts to Platform9 Distributed Cloud (PCD).
          It supports sequenced migration of VMs across clusters with configurable batch sizes,
          cluster-to-cluster mapping, and tracking of migration progress across the entire datacenter migration.
        properties:
          apiVersion:
            description: |-
              APIVersion defines the versioned schema of this representation of an object.
              Servers should convert recognized schemas to the latest internal value, and
              may reject unrecognized values.
              More info: https://git.k8s.io/community/contributors/devel/sig-architecture/api-conventions.md#resources
            type: string
          kind:
            description: |-
              Kind is a string value representing the REST resource this object represents.
              Servers may infer this from the endpoint the client submits requests to.
              Cannot be updated.
              In CamelCase.
              More info: https://git.k8s.io/community/contributors/devel/sig-architecture/api-conventions.md#types-kinds
            type: string
          metadata:
            type: object
          spec:
            description: RollingMigrationPlanSpec defines the desired state of RollingMigrationPlan
            properties:
              advancedOptions:
                description: AdvancedOptions is a list of advanced options for the
                  migration
                properties:
                  granularNetworks:
                    description: GranularNetworks is a list of networks to be migrated
                    items:
                      type: string
                    type: array
                  granularPorts:
                    description: GranularPorts is a list of ports to be migrated
                    items:
                      type: string
                    type: array
                  granularVolumeTypes:
                    description: GranularVolumeTypes is a list of volume types to
                      be migrated
                    items:
                      type: string
                    type: array
                type: object
              bmConfigRef:
                description: BMConfigRef is the reference to the BMC credentials
                properties:
                  name:
                    default: ""
                    description: |-
                      Name of the referent.
                      This field is effectively required, but due to backwards compatibility is
                      allowed to be empty. Instances of this type with an empty value here are
                      almost certainly wrong.
                      More info: https://kubernetes.io/docs/concepts/overview/working-with-objects/names/#names
                    type: string
                type: object
                x-kubernetes-map-type: atomic
              cloudInitConfigRef:
                description: CloudInitConfigRef is the reference to the cloud-init
                  configuration
                properties:
                  name:
                    description: name is unique within a namespace to reference a
                      secret resource.
                    type: string
                  namespace:
                    description: namespace defines the space within which the secret
                      name must be unique.
                    type: string
                type: object
                x-kubernetes-map-type: atomic
              clusterMapping:
                description: ClusterMapping is the mapping of vCenter clusters to
                  PCD clusters
                items:
                  description: |-
                    ClusterMapping defines the relationship between a VMware vCenter cluster and its corresponding
                    Platform9 Distributed Cloud (PCD) cluster for migration operations. This mapping ensures that
                    virtual machines are properly migrated to the appropriate target infrastructure.
                  properties:
                    pcdClusterName:
                      description: PCDClusterName is the name of the PCD cluster
                      type: string
                    vmwareClusterName:
                      description: VMwareClusterName is the name of the vCenter cluster
                      type: string
                  required:
                  - pcdClusterName
                  - vmwareClusterName
                  type: object
                type: array
              clusterSequence:
                description: ClusterSequence is the sequence of vCenter clusters to
                  be migrated
                items:
                  description: |-
                    ClusterMigrationInfo defines information about a VMware vCenter cluster migration,
                    including the cluster name and the sequence of virtual machines to be migrated.
                    This structure allows for coordinated migration of multiple related VMs within a cluster.
                  properties:
                    clusterName:
                      description: ClusterName is the name of the vCenter cluster
                        to be migrated
                      type: string
                    vmMigrationBatchSize:
                      default: 10
                      description: |-
                        VMMigrationBatchSize is the number of VMs in one batch for migration
                        batches will be processed sequentially, but all VMs in a batch
                        will be migrated in parallel. Default is 10
                      minimum: 1
                      type: integer
                    vmSequence:
                      description: VMSequence is the sequence of virtual machines
                        to be migrated
                      items:
                        description: |-
                          VMSequenceInfo defines information about a virtual machine in the migration sequence,
                          including its name and the ESXi host where it is located. This information is used to
                          establish the proper order and grouping of VMs during the migration process.
                        properties:
                          esxiName:
                            description: ESXiName is the name of the ESXi host where
                              the virtual machine is located
                            type: string
                          vmName:
                            description: VMName is the name of the virtual machine
                              to be migrated
                            type: string
                        required:
                        - vmName
                        type: object
                      type: array
                  required:
                  - clusterName
                  - vmSequence
                  type: object
                type: array
              firstBootScript:
                default: echo "Add your startup script here!"
                type: string
              migrationStrategy:
                description: MigrationStrategy is the strategy to be used for the
                  migration
                properties:
                  adminInitiatedCutOver:
                    default: false
                    type: boolean
                  dataCopyStart:
                    format: date-time
                    type: string
                  disconnectSourceNetwork:
                    default: false
                    type: boolean
                  healthCheckPort:
                    default: "443"
                    type: string
                  performHealthChecks:
                    default: false
                    type: boolean
                  type:
                    enum:
                    - hot
                    - cold
                    type: string
                  vmCutoverEnd:
                    format: date-time
                    type: string
                  vmCutoverStart:
                    format: date-time
                    type: string
                required:
                - type
                type: object
              migrationTemplate:
                description: MigrationTemplate is the template to be used for the
                  migration
                type: string
              postMigrationAction:
                description: PostMigrationAction defines the post migration action
                  for the virtual machine
                properties:
                  folderName:
                    type: string
                  moveToFolder:
                    type: boolean
                  renameVm:
                    type: boolean
                  suffix:
                    type: string
                type: object
              retry:
                description: Retry the migration if it fails
                type: boolean
              vmMigrationPlans:
                description: VMMigrationPlans is the reference to the VM migration
                  plan
                items:
                  type: string
                type: array
            required:
            - bmConfigRef
            - clusterSequence
            - migrationStrategy
            - migrationTemplate
            type: object
          status:
            description: RollingMigrationPlanStatus defines the observed state of
              RollingMigrationPlan
            properties:
              currentCluster:
                description: CurrentCluster is the name of the current vCenter cluster
                  being migrated
                type: string
              currentESXi:
                description: CurrentESXi is the name of the current ESXi host being
                  migrated
                type: string
              currentVM:
                description: CurrentVM is the name of the current virtual machine
                  being migrated
                type: string
              failedClusters:
                description: FailedClusters is the list of vCenter clusters that have
                  failed to migrate
                items:
                  type: string
                type: array
              failedESXi:
                description: FailedESXi is the list of ESXi hosts that have failed
                  to migrate
                items:
                  type: string
                type: array
              failedVMs:
                description: FailedVMs is the list of virtual machines that have failed
                  to migrate
                items:
                  type: string
                type: array
              message:
                description: Message is the message associated with the current state
                  of the migration
                type: string
              migratedClusters:
                description: MigratedClusters is the list of vCenter clusters that
                  have been migrated
                items:
                  type: string
                type: array
              migratedESXi:
                description: MigratedESXi is the list of ESXi hosts that have been
                  migrated
                items:
                  type: string
                type: array
              migratedVMs:
                description: MigratedVMs is the list of virtual machines that have
                  been migrated
                items:
                  type: string
                type: array
              phase:
                description: Phase is the current phase of the migration
                type: string
              vmMigrationPhase:
                description: VMMigrationsPhase is the list of VM migration plans
                type: string
            type: object
        type: object
    served: true
    storage: true
    subresources:
      status: {}
---
apiVersion: apiextensions.k8s.io/v1
kind: CustomResourceDefinition
metadata:
  annotations:
    controller-gen.kubebuilder.io/version: v0.17.1
  name: storagemappings.vjailbreak.k8s.pf9.io
spec:
  group: vjailbreak.k8s.pf9.io
  names:
    kind: StorageMapping
    listKind: StorageMappingList
    plural: storagemappings
    singular: storagemapping
  scope: Namespaced
  versions:
  - additionalPrinterColumns:
    - jsonPath: .status.storageMappingValidationStatus
      name: Status
      type: string
    - jsonPath: .metadata.creationTimestamp
      name: Age
      type: date
    name: v1alpha1
    schema:
      openAPIV3Schema:
        description: |-
          StorageMapping is the Schema for the storagemappings API that defines
          mappings between VMware and OpenStack storage types to be used during migration
        properties:
          apiVersion:
            description: |-
              APIVersion defines the versioned schema of this representation of an object.
              Servers should convert recognized schemas to the latest internal value, and
              may reject unrecognized values.
              More info: https://git.k8s.io/community/contributors/devel/sig-architecture/api-conventions.md#resources
            type: string
          kind:
            description: |-
              Kind is a string value representing the REST resource this object represents.
              Servers may infer this from the endpoint the client submits requests to.
              Cannot be updated.
              In CamelCase.
              More info: https://git.k8s.io/community/contributors/devel/sig-architecture/api-conventions.md#types-kinds
            type: string
          metadata:
            type: object
          spec:
            description: |-
              StorageMappingSpec defines the desired state of StorageMapping including
              mappings between VMware and OpenStack storage types
            properties:
              storages:
                description: Storages is a list of storage mappings between source
                  (VMware) and target (OpenStack) environments
                items:
                  description: Storage represents a mapping between source and target
                    storage types
                  properties:
                    source:
                      description: Source is the name of the source storage type in
                        VMware
                      type: string
                    target:
                      description: Target is the name of the target storage type in
                        OpenStack
                      type: string
                  required:
                  - source
                  - target
                  type: object
                type: array
            required:
            - storages
            type: object
          status:
            description: StorageMappingStatus defines the observed state of StorageMapping
            properties:
              storageMappingValidationMessage:
                description: |-
                  StoragemappingValidationMessage provides detailed validation information including
                  information about available storage types and any validation errors
                type: string
              storageMappingValidationStatus:
                description: |-
                  StoragemappingValidationStatus indicates the validation status of the storage mapping
                  Valid states include: "Valid", "Invalid", "Pending", "ValidationFailed"
                type: string
            type: object
        type: object
    served: true
    storage: true
    subresources:
      status: {}
---
apiVersion: apiextensions.k8s.io/v1
kind: CustomResourceDefinition
metadata:
  annotations:
    controller-gen.kubebuilder.io/version: v0.17.1
  name: vjailbreaknodes.vjailbreak.k8s.pf9.io
spec:
  group: vjailbreak.k8s.pf9.io
  names:
    kind: VjailbreakNode
    listKind: VjailbreakNodeList
    plural: vjailbreaknodes
    singular: vjailbreaknode
  scope: Namespaced
  versions:
  - additionalPrinterColumns:
    - jsonPath: .status.phase
      name: Phase
      type: string
    - jsonPath: .status.vmIP
      name: VMIP
      type: string
    name: v1alpha1
    schema:
      openAPIV3Schema:
        description: |-
          VjailbreakNode is the Schema for the vjailbreaknodes API that represents
          a node in the migration infrastructure with configuration, resource limits,
          and statistics for monitoring migration progress
        properties:
          apiVersion:
            description: |-
              APIVersion defines the versioned schema of this representation of an object.
              Servers should convert recognized schemas to the latest internal value, and
              may reject unrecognized values.
              More info: https://git.k8s.io/community/contributors/devel/sig-architecture/api-conventions.md#resources
            type: string
          kind:
            description: |-
              Kind is a string value representing the REST resource this object represents.
              Servers may infer this from the endpoint the client submits requests to.
              Cannot be updated.
              In CamelCase.
              More info: https://git.k8s.io/community/contributors/devel/sig-architecture/api-conventions.md#types-kinds
            type: string
          metadata:
            type: object
          spec:
            description: Spec defines the desired state of VjailbreakNode
            properties:
              nodeRole:
                description: NodeRole is the role assigned to the node (e.g., "worker",
                  "controller")
                type: string
              openstackCreds:
                description: |-
                  OpenstackCreds is the reference to the credentials for the OpenStack environment
                  where the node will be provisioned
                properties:
                  apiVersion:
                    description: API version of the referent.
                    type: string
                  fieldPath:
                    description: |-
                      If referring to a piece of an object instead of an entire object, this string
                      should contain a valid JSON/Go field access statement, such as desiredState.manifest.containers[2].
                      For example, if the object reference is to a container within a pod, this would take on a value like:
                      "spec.containers{name}" (where "name" refers to the name of the container that triggered
                      the event) or if no container name is specified "spec.containers[2]" (container with
                      index 2 in this pod). This syntax is chosen only to have some well-defined way of
                      referencing a part of an object.
                    type: string
                  kind:
                    description: |-
                      Kind of the referent.
                      More info: https://git.k8s.io/community/contributors/devel/sig-architecture/api-conventions.md#types-kinds
                    type: string
                  name:
                    description: |-
                      Name of the referent.
                      More info: https://kubernetes.io/docs/concepts/overview/working-with-objects/names/#names
                    type: string
                  namespace:
                    description: |-
                      Namespace of the referent.
                      More info: https://kubernetes.io/docs/concepts/overview/working-with-objects/namespaces/
                    type: string
                  resourceVersion:
                    description: |-
                      Specific resourceVersion to which this reference is made, if any.
                      More info: https://git.k8s.io/community/contributors/devel/sig-architecture/api-conventions.md#concurrency-control-and-consistency
                    type: string
                  uid:
                    description: |-
                      UID of the referent.
                      More info: https://kubernetes.io/docs/concepts/overview/working-with-objects/names/#uids
                    type: string
                type: object
                x-kubernetes-map-type: atomic
              openstackFlavorID:
                description: OpenstackFlavorID is the flavor of the VM
                type: string
              openstackImageID:
                description: OpenstackImageID is the image of the VM
                type: string
            required:
            - nodeRole
            - openstackCreds
            - openstackFlavorID
            - openstackImageID
            type: object
          status:
            description: Status defines the observed state of VjailbreakNode
            properties:
              activeMigrations:
                description: |-
                  ActiveMigrations is the list of active migrations currently being processed on this node,
                  containing references to MigrationPlan resources
                items:
                  type: string
                type: array
              openstackUUID:
                description: OpenstackUUID is the UUID of the VM in OpenStack
                type: string
              phase:
                description: |-
                  Phase is the current lifecycle phase of the node
                  (e.g., Provisioning, Ready, Error, Decommissioning)
                type: string
              vmIP:
                description: VMIP is the IP address of the VM
                type: string
            required:
            - vmIP
            type: object
        type: object
    served: true
    storage: true
    subresources:
      status: {}
---
apiVersion: apiextensions.k8s.io/v1
kind: CustomResourceDefinition
metadata:
  annotations:
    controller-gen.kubebuilder.io/version: v0.17.1
  name: vmwareclusters.vjailbreak.k8s.pf9.io
spec:
  group: vjailbreak.k8s.pf9.io
  names:
    kind: VMwareCluster
    listKind: VMwareClusterList
    plural: vmwareclusters
    singular: vmwarecluster
  scope: Namespaced
  versions:
  - name: v1alpha1
    schema:
      openAPIV3Schema:
        description: |-
          VMwareCluster is the Schema for the vmwareclusters API that represents a VMware vSphere cluster
          in the source environment. It tracks cluster configuration, member hosts, and migration status
          as part of the VMware to Platform9 Distributed Cloud migration process. VMwareCluster resources
          serve as source components that are migrated to corresponding PCDCluster resources in the target environment.
        properties:
          apiVersion:
            description: |-
              APIVersion defines the versioned schema of this representation of an object.
              Servers should convert recognized schemas to the latest internal value, and
              may reject unrecognized values.
              More info: https://git.k8s.io/community/contributors/devel/sig-architecture/api-conventions.md#resources
            type: string
          kind:
            description: |-
              Kind is a string value representing the REST resource this object represents.
              Servers may infer this from the endpoint the client submits requests to.
              Cannot be updated.
              In CamelCase.
              More info: https://git.k8s.io/community/contributors/devel/sig-architecture/api-conventions.md#types-kinds
            type: string
          metadata:
            type: object
          spec:
            description: VMwareClusterSpec defines the desired state of VMwareCluster
            properties:
              hosts:
                description: Hosts is the list of hosts in the VMware cluster
                items:
                  type: string
                type: array
              name:
                description: Name is the name of the VMware cluster
                type: string
            type: object
          status:
            description: VMwareClusterStatus defines the observed state of VMwareCluster
            properties:
              phase:
                description: Phase is the current phase of the VMwareCluster
                type: string
            type: object
        type: object
    served: true
    storage: true
    subresources:
      status: {}
---
apiVersion: apiextensions.k8s.io/v1
kind: CustomResourceDefinition
metadata:
  annotations:
    controller-gen.kubebuilder.io/version: v0.17.1
  name: vmwarecreds.vjailbreak.k8s.pf9.io
spec:
  group: vjailbreak.k8s.pf9.io
  names:
    kind: VMwareCreds
    listKind: VMwareCredsList
    plural: vmwarecreds
    singular: vmwarecreds
  scope: Namespaced
  versions:
  - additionalPrinterColumns:
    - jsonPath: .status.vmwareValidationStatus
      name: Status
      type: string
    name: v1alpha1
    schema:
      openAPIV3Schema:
        description: |-
          VMwareCreds is the Schema for the vmwarecreds API that defines authentication
          and connection details for VMware vSphere environments. It provides a secure way to
          store and validate vCenter credentials for use in migration operations, including
          connection parameters, authentication information, and datacenter configuration.
        properties:
          apiVersion:
            description: |-
              APIVersion defines the versioned schema of this representation of an object.
              Servers should convert recognized schemas to the latest internal value, and
              may reject unrecognized values.
              More info: https://git.k8s.io/community/contributors/devel/sig-architecture/api-conventions.md#resources
            type: string
          kind:
            description: |-
              Kind is a string value representing the REST resource this object represents.
              Servers may infer this from the endpoint the client submits requests to.
              Cannot be updated.
              In CamelCase.
              More info: https://git.k8s.io/community/contributors/devel/sig-architecture/api-conventions.md#types-kinds
            type: string
          metadata:
            type: object
          spec:
            description: VMwareCredsSpec defines the desired state of VMwareCreds
            properties:
              datacenter:
                description: DataCenter is the datacenter for the virtual machine
                type: string
              secretRef:
                description: SecretRef is the reference to the Kubernetes secret holding
                  VMware credentials
                properties:
                  apiVersion:
                    description: API version of the referent.
                    type: string
                  fieldPath:
                    description: |-
                      If referring to a piece of an object instead of an entire object, this string
                      should contain a valid JSON/Go field access statement, such as desiredState.manifest.containers[2].
                      For example, if the object reference is to a container within a pod, this would take on a value like:
                      "spec.containers{name}" (where "name" refers to the name of the container that triggered
                      the event) or if no container name is specified "spec.containers[2]" (container with
                      index 2 in this pod). This syntax is chosen only to have some well-defined way of
                      referencing a part of an object.
                    type: string
                  kind:
                    description: |-
                      Kind of the referent.
                      More info: https://git.k8s.io/community/contributors/devel/sig-architecture/api-conventions.md#types-kinds
                    type: string
                  name:
                    description: |-
                      Name of the referent.
                      More info: https://kubernetes.io/docs/concepts/overview/working-with-objects/names/#names
                    type: string
                  namespace:
                    description: |-
                      Namespace of the referent.
                      More info: https://kubernetes.io/docs/concepts/overview/working-with-objects/namespaces/
                    type: string
                  resourceVersion:
                    description: |-
                      Specific resourceVersion to which this reference is made, if any.
                      More info: https://git.k8s.io/community/contributors/devel/sig-architecture/api-conventions.md#concurrency-control-and-consistency
                    type: string
                  uid:
                    description: |-
                      UID of the referent.
                      More info: https://kubernetes.io/docs/concepts/overview/working-with-objects/names/#uids
                    type: string
                type: object
                x-kubernetes-map-type: atomic
            required:
            - datacenter
            type: object
          status:
            description: VMwareCredsStatus defines the observed state of VMwareCreds
            properties:
              vmwareValidationMessage:
                description: VMwareValidationMessage is the message associated with
                  the VMware validation
                type: string
              vmwareValidationStatus:
                description: VMwareValidationStatus is the status of the VMware validation
                type: string
            type: object
        type: object
    served: true
    storage: true
    subresources:
      status: {}
---
apiVersion: apiextensions.k8s.io/v1
kind: CustomResourceDefinition
metadata:
  annotations:
    controller-gen.kubebuilder.io/version: v0.17.1
  name: vmwarehosts.vjailbreak.k8s.pf9.io
spec:
  group: vjailbreak.k8s.pf9.io
  names:
    kind: VMwareHost
    listKind: VMwareHostList
    plural: vmwarehosts
    singular: vmwarehost
  scope: Namespaced
  versions:
  - name: v1alpha1
    schema:
      openAPIV3Schema:
        description: |-
          VMwareHost is the Schema for the vmwarehosts API that represents a VMware ESXi host
          in the source environment. It tracks host configuration, hardware identification, and cluster membership
          as part of the VMware to Platform9 Distributed Cloud migration process. VMwareHost resources are
          source components that are migrated to PCDHost resources in the target environment and are automatically
          removed from vCenter inventory after all VMs have been migrated off and the host is in maintenance mode.
        properties:
          apiVersion:
            description: |-
              APIVersion defines the versioned schema of this representation of an object.
              Servers should convert recognized schemas to the latest internal value, and
              may reject unrecognized values.
              More info: https://git.k8s.io/community/contributors/devel/sig-architecture/api-conventions.md#resources
            type: string
          kind:
            description: |-
              Kind is a string value representing the REST resource this object represents.
              Servers may infer this from the endpoint the client submits requests to.
              Cannot be updated.
              In CamelCase.
              More info: https://git.k8s.io/community/contributors/devel/sig-architecture/api-conventions.md#types-kinds
            type: string
          metadata:
            type: object
          spec:
            description: VMwareHostSpec defines the desired state of VMwareHost
            properties:
              clusterName:
                description: Cluster name of the host
                type: string
              hardwareUuid:
                description: Hardware UUID of the host
                type: string
              hostConfigId:
                description: Host config ID of the host
                type: string
              name:
                description: Name of the host
                type: string
            type: object
          status:
            description: VMwareHostStatus defines the observed state of VMwareHost
            type: object
        type: object
    served: true
    storage: true
    subresources:
      status: {}
---
apiVersion: apiextensions.k8s.io/v1
kind: CustomResourceDefinition
metadata:
  annotations:
    controller-gen.kubebuilder.io/version: v0.17.1
  name: vmwaremachines.vjailbreak.k8s.pf9.io
spec:
  group: vjailbreak.k8s.pf9.io
  names:
    kind: VMwareMachine
    listKind: VMwareMachineList
    plural: vmwaremachines
    singular: vmwaremachine
  scope: Namespaced
  versions:
  - name: v1alpha1
    schema:
      openAPIV3Schema:
        description: |-
          VMwareMachine is the Schema for the vmwaremachines API that represents a virtual machine
          in the VMware source environment targeted for migration. It tracks VM configuration,
          resource allocation, migration status, and target environment specifications.
          VMwareMachine resources are the primary workloads migrated from VMware to OpenStack
          as part of the migration process and contain all necessary information to recreate
          equivalent virtual machines in the target environment.
        properties:
          apiVersion:
            description: |-
              APIVersion defines the versioned schema of this representation of an object.
              Servers should convert recognized schemas to the latest internal value, and
              may reject unrecognized values.
              More info: https://git.k8s.io/community/contributors/devel/sig-architecture/api-conventions.md#resources
            type: string
          kind:
            description: |-
              Kind is a string value representing the REST resource this object represents.
              Servers may infer this from the endpoint the client submits requests to.
              Cannot be updated.
              In CamelCase.
              More info: https://git.k8s.io/community/contributors/devel/sig-architecture/api-conventions.md#types-kinds
            type: string
          metadata:
            type: object
          spec:
            description: VMwareMachineSpec defines the desired state of VMwareMachine
            properties:
              targetFlavorId:
                description: TargetFlavorId is the flavor to be used to create the
                  target VM on openstack
                type: string
              vms:
                description: VMInfo is the info of the VMs in the VMwareMachine
                properties:
                  assignedIp:
                    description: AssignedIp is the IP address assigned to the VM
                    type: string
                  clusterName:
                    description: ClusterName is the name of the cluster
                    type: string
                  cpu:
                    description: CPU is the number of CPUs in the virtual machine
                    type: integer
                  datastores:
                    description: Datastores is the list of datastores for the virtual
                      machine
                    items:
                      type: string
                    type: array
                  disks:
                    description: Disks is the list of disks for the virtual machine
                    items:
                      type: string
                    type: array
                  esxiName:
                    description: ESXiName is the name of the ESXi host
                    type: string
                  guestNetworks:
                    description: GuestNetworks is the list of network interfaces for
                      the virtual machine as reported by the guest
                    items:
                      description: GuestNetwork represents a network interface as
                        reported by the guest.
                      properties:
                        device:
                          type: string
                        dns:
                          items:
                            type: string
                          type: array
                        ip:
                          type: string
                        mac:
                          type: string
                        origin:
                          type: string
                        prefixLength:
                          format: int32
                          type: integer
                      type: object
                    type: array
                  ipAddress:
                    description: IPAddress is the IP address of the virtual machine
                    type: string
                  memory:
                    description: Memory is the amount of memory in the virtual machine
                    type: integer
                  name:
                    description: Name is the name of the virtual machine
                    type: string
                  networkInterfaces:
                    description: NetworkInterfaces is the list of network interfaces
                      for the virtual machine expect the lo device
                    items:
                      description: NIC represents a Virtual ethernet card in the virtual
                        machine.
                      properties:
                        mac:
                          type: string
                        network:
                          type: string
                        order:
                          type: integer
                      type: object
                    type: array
                  networks:
                    description: Networks is the list of networks for the virtual
                      machine
                    items:
                      type: string
                    type: array
                  osFamily:
                    description: OSFamily is the OS family of the virtual machine
                    type: string
                  rdmDisks:
                    description: RDMDisks is the list of RDM disks for the virtual
                      machine
                    items:
                      description: RDMDiskInfo contains information about a Raw Device
                        Mapping (RDM) disk
                      properties:
                        diskName:
                          description: DiskName is the name of the disk
                          type: string
                        diskSize:
                          description: DiskSize is the size of the disk in GB
                          format: int64
                          type: integer
                        displayName:
                          description: DisplayName is the display name of the disk
                          type: string
                        openstackVolumeRef:
                          description: OpenstackVolumeRef contains OpenStack volume
                            reference information
                          properties:
                            cinderBackendPool:
                              description: CinderBackendPool is the cinder backend
                                pool of the disk
                              type: string
                            volumeRef:
                              additionalProperties:
                                type: string
                              description: VolumeRef is the reference to the OpenStack
                                volume
                              type: object
                            volumeType:
                              description: VolumeType is the volume type of the disk
                              type: string
                          type: object
                        uuid:
                          description: UUID (VML id) is the unique identifier of the
                            disk
                          type: string
                      type: object
                    type: array
                  vmState:
                    description: VMState is the state of the virtual machine
                    type: string
                required:
                - name
                type: object
            type: object
          status:
            description: VMwareMachineStatus defines the observed state of VMwareMachine
            properties:
              migrated:
                default: false
                description: Migrated flag to indicate if the VMs have been migrated
                type: boolean
              powerState:
                description: PowerState is the state of the VMs in the VMware
                type: string
            required:
            - migrated
            type: object
        type: object
    served: true
    storage: true
    subresources:
      status: {}
---
apiVersion: v1
kind: ServiceAccount
metadata:
  labels:
    app.kubernetes.io/managed-by: kustomize
    app.kubernetes.io/name: migration
  name: migration-controller-manager
  namespace: migration-system
---
apiVersion: rbac.authorization.k8s.io/v1
kind: Role
metadata:
  labels:
    app.kubernetes.io/managed-by: kustomize
    app.kubernetes.io/name: migration
  name: migration-leader-election-role
  namespace: migration-system
rules:
- apiGroups:
  - ""
  resources:
  - configmaps
  verbs:
  - get
  - list
  - watch
  - create
  - update
  - patch
  - delete
- apiGroups:
  - coordination.k8s.io
  resources:
  - leases
  verbs:
  - get
  - list
  - watch
  - create
  - update
  - patch
  - delete
- apiGroups:
  - ""
  resources:
  - events
  verbs:
  - create
  - patch
---
apiVersion: rbac.authorization.k8s.io/v1
kind: ClusterRole
metadata:
  labels:
    app.kubernetes.io/managed-by: kustomize
    app.kubernetes.io/name: migration
  name: migration-bmconfig-editor-role
rules:
- apiGroups:
  - vjailbreak.k8s.pf9.io
  resources:
  - bmconfigs
  verbs:
  - create
  - delete
  - get
  - list
  - patch
  - update
  - watch
- apiGroups:
  - vjailbreak.k8s.pf9.io
  resources:
  - bmconfigs/status
  verbs:
  - get
---
apiVersion: rbac.authorization.k8s.io/v1
kind: ClusterRole
metadata:
  labels:
    app.kubernetes.io/managed-by: kustomize
    app.kubernetes.io/name: migration
  name: migration-bmconfig-viewer-role
rules:
- apiGroups:
  - vjailbreak.k8s.pf9.io
  resources:
  - bmconfigs
  verbs:
  - get
  - list
  - watch
- apiGroups:
  - vjailbreak.k8s.pf9.io
  resources:
  - bmconfigs/status
  verbs:
  - get
---
apiVersion: rbac.authorization.k8s.io/v1
kind: ClusterRole
metadata:
  labels:
    app.kubernetes.io/managed-by: kustomize
    app.kubernetes.io/name: migration
  name: migration-clustermigration-editor-role
rules:
- apiGroups:
  - vjailbreak.k8s.pf9.io
  resources:
  - clustermigrations
  verbs:
  - create
  - delete
  - get
  - list
  - patch
  - update
  - watch
- apiGroups:
  - vjailbreak.k8s.pf9.io
  resources:
  - clustermigrations/status
  verbs:
  - get
---
apiVersion: rbac.authorization.k8s.io/v1
kind: ClusterRole
metadata:
  labels:
    app.kubernetes.io/managed-by: kustomize
    app.kubernetes.io/name: migration
  name: migration-clustermigration-viewer-role
rules:
- apiGroups:
  - vjailbreak.k8s.pf9.io
  resources:
  - clustermigrations
  verbs:
  - get
  - list
  - watch
- apiGroups:
  - vjailbreak.k8s.pf9.io
  resources:
  - clustermigrations/status
  verbs:
  - get
---
apiVersion: rbac.authorization.k8s.io/v1
kind: ClusterRole
metadata:
  labels:
    app.kubernetes.io/managed-by: kustomize
    app.kubernetes.io/name: migration
  name: migration-esximigration-editor-role
rules:
- apiGroups:
  - vjailbreak.k8s.pf9.io
  resources:
  - esximigrations
  verbs:
  - create
  - delete
  - get
  - list
  - patch
  - update
  - watch
- apiGroups:
  - vjailbreak.k8s.pf9.io
  resources:
  - esximigrations/status
  verbs:
  - get
---
apiVersion: rbac.authorization.k8s.io/v1
kind: ClusterRole
metadata:
  labels:
    app.kubernetes.io/managed-by: kustomize
    app.kubernetes.io/name: migration
  name: migration-esximigration-viewer-role
rules:
- apiGroups:
  - vjailbreak.k8s.pf9.io
  resources:
  - esximigrations
  verbs:
  - get
  - list
  - watch
- apiGroups:
  - vjailbreak.k8s.pf9.io
  resources:
  - esximigrations/status
  verbs:
  - get
---
apiVersion: rbac.authorization.k8s.io/v1
kind: ClusterRole
metadata:
  name: migration-manager-role
rules:
- apiGroups:
  - ""
  resources:
  - configmaps
  - pods
  - secrets
  verbs:
  - create
  - delete
  - get
  - list
  - patch
  - update
  - watch
- apiGroups:
  - ""
  resources:
  - events
  verbs:
  - get
  - list
  - watch
- apiGroups:
  - ""
  resources:
  - nodes
  verbs:
  - delete
  - get
  - list
  - watch
- apiGroups:
  - ""
  resources:
  - pods/status
  verbs:
  - get
  - patch
  - update
- apiGroups:
  - batch
  resources:
  - jobs
  verbs:
  - create
  - delete
  - get
  - list
  - patch
  - update
  - watch
- apiGroups:
  - vjailbreak.k8s.pf9.io
  resources:
  - bmconfigs
  - clustermigrations
  - esximigrations
  - migrationplans
  - migrations
  - migrationtemplates
  - networkmappings
  - openstackcreds
  - pcdclusters
  - pcdhosts
  - rdmdisks
  - rollingmigrationplans
  - storagemappings
  - vjailbreaknodes
  - vmwareclusters
  - vmwarecreds
  - vmwarehosts
  - vmwaremachines
  verbs:
  - create
  - delete
  - get
  - list
  - patch
  - update
  - watch
- apiGroups:
  - vjailbreak.k8s.pf9.io
  resources:
  - bmconfigs/finalizers
  - clustermigrations/finalizers
  - esximigrations/finalizers
  - migrationplans/finalizers
  - migrationtemplates/finalizers
  - networkmappings/finalizers
  - openstackcreds/finalizers
  - pcdclusters/finalizers
  - pcdhosts/finalizers
  - rdmdisks/finalizers
  - rollingmigrationplans/finalizers
  - storagemappings/finalizers
  - vjailbreaknodes/finalizers
  - vmwarecreds/finalizers
  verbs:
  - update
- apiGroups:
  - vjailbreak.k8s.pf9.io
  resources:
  - bmconfigs/status
  - clustermigrations/status
  - esximigrations/status
  - migrationplans/status
  - migrations/status
  - migrationtemplates/status
  - networkmappings/status
  - openstackcreds/status
  - pcdclusters/status
  - pcdhosts/status
  - rdmdisks/status
  - rollingmigrationplans/status
  - storagemappings/status
  - vjailbreaknodes/status
  - vmwarecreds/status
  - vmwaremachines/status
  verbs:
  - get
  - patch
  - update
---
apiVersion: rbac.authorization.k8s.io/v1
kind: ClusterRole
metadata:
  labels:
    app.kubernetes.io/managed-by: kustomize
    app.kubernetes.io/name: migration
  name: migration-migration-editor-role
rules:
- apiGroups:
  - vjailbreak.k8s.pf9.io
  resources:
  - migrations
  verbs:
  - create
  - delete
  - get
  - list
  - patch
  - update
  - watch
- apiGroups:
  - vjailbreak.k8s.pf9.io
  resources:
  - migrations/status
  verbs:
  - get
---
apiVersion: rbac.authorization.k8s.io/v1
kind: ClusterRole
metadata:
  labels:
    app.kubernetes.io/managed-by: kustomize
    app.kubernetes.io/name: migration
  name: migration-migration-viewer-role
rules:
- apiGroups:
  - vjailbreak.k8s.pf9.io
  resources:
  - migrations
  verbs:
  - get
  - list
  - watch
- apiGroups:
  - vjailbreak.k8s.pf9.io
  resources:
  - migrations/status
  verbs:
  - get
---
apiVersion: rbac.authorization.k8s.io/v1
kind: ClusterRole
metadata:
  labels:
    app.kubernetes.io/managed-by: kustomize
    app.kubernetes.io/name: migration
  name: migration-migrationplan-editor-role
rules:
- apiGroups:
  - vjailbreak.k8s.pf9.io
  resources:
  - migrationplans
  verbs:
  - create
  - delete
  - get
  - list
  - patch
  - update
  - watch
- apiGroups:
  - vjailbreak.k8s.pf9.io
  resources:
  - migrationplans/status
  verbs:
  - get
---
apiVersion: rbac.authorization.k8s.io/v1
kind: ClusterRole
metadata:
  labels:
    app.kubernetes.io/managed-by: kustomize
    app.kubernetes.io/name: migration
  name: migration-migrationplan-viewer-role
rules:
- apiGroups:
  - vjailbreak.k8s.pf9.io
  resources:
  - migrationplans
  verbs:
  - get
  - list
  - watch
- apiGroups:
  - vjailbreak.k8s.pf9.io
  resources:
  - migrationplans/status
  verbs:
  - get
---
apiVersion: rbac.authorization.k8s.io/v1
kind: ClusterRole
metadata:
  labels:
    app.kubernetes.io/managed-by: kustomize
    app.kubernetes.io/name: migration
  name: migration-migrationtemplate-editor-role
rules:
- apiGroups:
  - vjailbreak.k8s.pf9.io
  resources:
  - migrationtemplates
  verbs:
  - create
  - delete
  - get
  - list
  - patch
  - update
  - watch
- apiGroups:
  - vjailbreak.k8s.pf9.io
  resources:
  - migrationtemplates/status
  verbs:
  - get
---
apiVersion: rbac.authorization.k8s.io/v1
kind: ClusterRole
metadata:
  labels:
    app.kubernetes.io/managed-by: kustomize
    app.kubernetes.io/name: migration
  name: migration-migrationtemplate-viewer-role
rules:
- apiGroups:
  - vjailbreak.k8s.pf9.io
  resources:
  - migrationtemplates
  verbs:
  - get
  - list
  - watch
- apiGroups:
  - vjailbreak.k8s.pf9.io
  resources:
  - migrationtemplates/status
  verbs:
  - get
---
apiVersion: rbac.authorization.k8s.io/v1
kind: ClusterRole
metadata:
  labels:
    app.kubernetes.io/managed-by: kustomize
    app.kubernetes.io/name: migration
  name: migration-networkmapping-editor-role
rules:
- apiGroups:
  - vjailbreak.k8s.pf9.io
  resources:
  - networkmappings
  verbs:
  - create
  - delete
  - get
  - list
  - patch
  - update
  - watch
- apiGroups:
  - vjailbreak.k8s.pf9.io
  resources:
  - networkmappings/status
  verbs:
  - get
---
apiVersion: rbac.authorization.k8s.io/v1
kind: ClusterRole
metadata:
  labels:
    app.kubernetes.io/managed-by: kustomize
    app.kubernetes.io/name: migration
  name: migration-networkmapping-viewer-role
rules:
- apiGroups:
  - vjailbreak.k8s.pf9.io
  resources:
  - networkmappings
  verbs:
  - get
  - list
  - watch
- apiGroups:
  - vjailbreak.k8s.pf9.io
  resources:
  - networkmappings/status
  verbs:
  - get
---
apiVersion: rbac.authorization.k8s.io/v1
kind: ClusterRole
metadata:
  labels:
    app.kubernetes.io/managed-by: kustomize
    app.kubernetes.io/name: migration
  name: migration-openstackcreds-editor-role
rules:
- apiGroups:
  - vjailbreak.k8s.pf9.io
  resources:
  - openstackcreds
  verbs:
  - create
  - delete
  - get
  - list
  - patch
  - update
  - watch
- apiGroups:
  - vjailbreak.k8s.pf9.io
  resources:
  - openstackcreds/status
  verbs:
  - get
---
apiVersion: rbac.authorization.k8s.io/v1
kind: ClusterRole
metadata:
  labels:
    app.kubernetes.io/managed-by: kustomize
    app.kubernetes.io/name: migration
  name: migration-openstackcreds-viewer-role
rules:
- apiGroups:
  - vjailbreak.k8s.pf9.io
  resources:
  - openstackcreds
  verbs:
  - get
  - list
  - watch
- apiGroups:
  - vjailbreak.k8s.pf9.io
  resources:
  - openstackcreds/status
  verbs:
  - get
---
apiVersion: rbac.authorization.k8s.io/v1
kind: ClusterRole
metadata:
  labels:
    app.kubernetes.io/managed-by: kustomize
    app.kubernetes.io/name: migration
  name: migration-pcdcluster-editor-role
rules:
- apiGroups:
  - vjailbreak.k8s.pf9.io
  resources:
  - pcdclusters
  verbs:
  - create
  - delete
  - get
  - list
  - patch
  - update
  - watch
- apiGroups:
  - vjailbreak.k8s.pf9.io
  resources:
  - pcdclusters/status
  verbs:
  - get
---
apiVersion: rbac.authorization.k8s.io/v1
kind: ClusterRole
metadata:
  labels:
    app.kubernetes.io/managed-by: kustomize
    app.kubernetes.io/name: migration
  name: migration-pcdcluster-viewer-role
rules:
- apiGroups:
  - vjailbreak.k8s.pf9.io
  resources:
  - pcdclusters
  verbs:
  - get
  - list
  - watch
- apiGroups:
  - vjailbreak.k8s.pf9.io
  resources:
  - pcdclusters/status
  verbs:
  - get
---
apiVersion: rbac.authorization.k8s.io/v1
kind: ClusterRole
metadata:
  labels:
    app.kubernetes.io/managed-by: kustomize
    app.kubernetes.io/name: migration
  name: migration-pcdhost-editor-role
rules:
- apiGroups:
  - vjailbreak.k8s.pf9.io
  resources:
  - pcdhosts
  verbs:
  - create
  - delete
  - get
  - list
  - patch
  - update
  - watch
- apiGroups:
  - vjailbreak.k8s.pf9.io
  resources:
  - pcdhosts/status
  verbs:
  - get
---
apiVersion: rbac.authorization.k8s.io/v1
kind: ClusterRole
metadata:
  labels:
    app.kubernetes.io/managed-by: kustomize
    app.kubernetes.io/name: migration
  name: migration-pcdhost-viewer-role
rules:
- apiGroups:
  - vjailbreak.k8s.pf9.io
  resources:
  - pcdhosts
  verbs:
  - get
  - list
  - watch
- apiGroups:
  - vjailbreak.k8s.pf9.io
  resources:
  - pcdhosts/status
  verbs:
  - get
---
apiVersion: rbac.authorization.k8s.io/v1
kind: ClusterRole
metadata:
  labels:
    app.kubernetes.io/managed-by: kustomize
    app.kubernetes.io/name: migration
  name: migration-rdmdisk-admin-role
rules:
- apiGroups:
  - vjailbreak.k8s.pf9.io
  resources:
  - rdmdisks
  verbs:
  - '*'
- apiGroups:
  - vjailbreak.k8s.pf9.io
  resources:
  - rdmdisks/status
  verbs:
  - get
---
apiVersion: rbac.authorization.k8s.io/v1
kind: ClusterRole
metadata:
  labels:
    app.kubernetes.io/managed-by: kustomize
    app.kubernetes.io/name: migration
  name: migration-rdmdisk-editor-role
rules:
- apiGroups:
  - vjailbreak.k8s.pf9.io
  resources:
  - rdmdisks
  verbs:
  - create
  - delete
  - get
  - list
  - patch
  - update
  - watch
- apiGroups:
  - vjailbreak.k8s.pf9.io
  resources:
  - rdmdisks/status
  verbs:
  - get
---
apiVersion: rbac.authorization.k8s.io/v1
kind: ClusterRole
metadata:
  labels:
    app.kubernetes.io/managed-by: kustomize
    app.kubernetes.io/name: migration
  name: migration-rdmdisk-viewer-role
rules:
- apiGroups:
  - vjailbreak.k8s.pf9.io
  resources:
  - rdmdisks
  verbs:
  - get
  - list
  - watch
- apiGroups:
  - vjailbreak.k8s.pf9.io
  resources:
  - rdmdisks/status
  verbs:
  - get
---
apiVersion: rbac.authorization.k8s.io/v1
kind: ClusterRole
metadata:
  labels:
    app.kubernetes.io/managed-by: kustomize
    app.kubernetes.io/name: migration
  name: migration-rollingmigrationplan-editor-role
rules:
- apiGroups:
  - vjailbreak.k8s.pf9.io
  resources:
  - rollingmigrationplans
  verbs:
  - create
  - delete
  - get
  - list
  - patch
  - update
  - watch
- apiGroups:
  - vjailbreak.k8s.pf9.io
  resources:
  - rollingmigrationplans/status
  verbs:
  - get
---
apiVersion: rbac.authorization.k8s.io/v1
kind: ClusterRole
metadata:
  labels:
    app.kubernetes.io/managed-by: kustomize
    app.kubernetes.io/name: migration
  name: migration-rollingmigrationplan-viewer-role
rules:
- apiGroups:
  - vjailbreak.k8s.pf9.io
  resources:
  - rollingmigrationplans
  verbs:
  - get
  - list
  - watch
- apiGroups:
  - vjailbreak.k8s.pf9.io
  resources:
  - rollingmigrationplans/status
  verbs:
  - get
---
apiVersion: rbac.authorization.k8s.io/v1
kind: ClusterRole
metadata:
  labels:
    app.kubernetes.io/managed-by: kustomize
    app.kubernetes.io/name: migration
  name: migration-storagemapping-editor-role
rules:
- apiGroups:
  - vjailbreak.k8s.pf9.io
  resources:
  - storagemappings
  verbs:
  - create
  - delete
  - get
  - list
  - patch
  - update
  - watch
- apiGroups:
  - vjailbreak.k8s.pf9.io
  resources:
  - storagemappings/status
  verbs:
  - get
---
apiVersion: rbac.authorization.k8s.io/v1
kind: ClusterRole
metadata:
  labels:
    app.kubernetes.io/managed-by: kustomize
    app.kubernetes.io/name: migration
  name: migration-storagemapping-viewer-role
rules:
- apiGroups:
  - vjailbreak.k8s.pf9.io
  resources:
  - storagemappings
  verbs:
  - get
  - list
  - watch
- apiGroups:
  - vjailbreak.k8s.pf9.io
  resources:
  - storagemappings/status
  verbs:
  - get
---
apiVersion: rbac.authorization.k8s.io/v1
kind: ClusterRole
metadata:
  labels:
    app.kubernetes.io/managed-by: kustomize
    app.kubernetes.io/name: migration
  name: migration-vjailbreaknode-editor-role
rules:
- apiGroups:
  - vjailbreak.k8s.pf9.io
  resources:
  - vjailbreaknodes
  verbs:
  - create
  - delete
  - get
  - list
  - patch
  - update
  - watch
- apiGroups:
  - vjailbreak.k8s.pf9.io
  resources:
  - vjailbreaknodes/status
  verbs:
  - get
---
apiVersion: rbac.authorization.k8s.io/v1
kind: ClusterRole
metadata:
  labels:
    app.kubernetes.io/managed-by: kustomize
    app.kubernetes.io/name: migration
  name: migration-vjailbreaknode-viewer-role
rules:
- apiGroups:
  - vjailbreak.k8s.pf9.io
  resources:
  - vjailbreaknodes
  verbs:
  - get
  - list
  - watch
- apiGroups:
  - vjailbreak.k8s.pf9.io
  resources:
  - vjailbreaknodes/status
  verbs:
  - get
---
apiVersion: rbac.authorization.k8s.io/v1
kind: ClusterRole
metadata:
  labels:
    app.kubernetes.io/managed-by: kustomize
    app.kubernetes.io/name: migration
  name: migration-vmwarecluster-editor-role
rules:
- apiGroups:
  - vjailbreak.k8s.pf9.io
  resources:
  - vmwareclusters
  verbs:
  - create
  - delete
  - get
  - list
  - patch
  - update
  - watch
- apiGroups:
  - vjailbreak.k8s.pf9.io
  resources:
  - vmwareclusters/status
  verbs:
  - get
---
apiVersion: rbac.authorization.k8s.io/v1
kind: ClusterRole
metadata:
  labels:
    app.kubernetes.io/managed-by: kustomize
    app.kubernetes.io/name: migration
  name: migration-vmwarecluster-viewer-role
rules:
- apiGroups:
  - vjailbreak.k8s.pf9.io
  resources:
  - vmwareclusters
  verbs:
  - get
  - list
  - watch
- apiGroups:
  - vjailbreak.k8s.pf9.io
  resources:
  - vmwareclusters/status
  verbs:
  - get
---
apiVersion: rbac.authorization.k8s.io/v1
kind: ClusterRole
metadata:
  labels:
    app.kubernetes.io/managed-by: kustomize
    app.kubernetes.io/name: migration
  name: migration-vmwarecreds-editor-role
rules:
- apiGroups:
  - vjailbreak.k8s.pf9.io
  resources:
  - vmwarecreds
  verbs:
  - create
  - delete
  - get
  - list
  - patch
  - update
  - watch
- apiGroups:
  - vjailbreak.k8s.pf9.io
  resources:
  - vmwarecreds/status
  verbs:
  - get
---
apiVersion: rbac.authorization.k8s.io/v1
kind: ClusterRole
metadata:
  labels:
    app.kubernetes.io/managed-by: kustomize
    app.kubernetes.io/name: migration
  name: migration-vmwarecreds-viewer-role
rules:
- apiGroups:
  - vjailbreak.k8s.pf9.io
  resources:
  - vmwarecreds
  verbs:
  - get
  - list
  - watch
- apiGroups:
  - vjailbreak.k8s.pf9.io
  resources:
  - vmwarecreds/status
  verbs:
  - get
---
apiVersion: rbac.authorization.k8s.io/v1
kind: ClusterRole
metadata:
  labels:
    app.kubernetes.io/managed-by: kustomize
    app.kubernetes.io/name: migration
  name: migration-vmwarehost-editor-role
rules:
- apiGroups:
  - vjailbreak.k8s.pf9.io
  resources:
  - vmwarehosts
  verbs:
  - create
  - delete
  - get
  - list
  - patch
  - update
  - watch
- apiGroups:
  - vjailbreak.k8s.pf9.io
  resources:
  - vmwarehosts/status
  verbs:
  - get
---
apiVersion: rbac.authorization.k8s.io/v1
kind: ClusterRole
metadata:
  labels:
    app.kubernetes.io/managed-by: kustomize
    app.kubernetes.io/name: migration
  name: migration-vmwarehost-viewer-role
rules:
- apiGroups:
  - vjailbreak.k8s.pf9.io
  resources:
  - vmwarehosts
  verbs:
  - get
  - list
  - watch
- apiGroups:
  - vjailbreak.k8s.pf9.io
  resources:
  - vmwarehosts/status
  verbs:
  - get
---
apiVersion: rbac.authorization.k8s.io/v1
kind: ClusterRole
metadata:
  labels:
    app.kubernetes.io/managed-by: kustomize
    app.kubernetes.io/name: migration
  name: migration-vmwaremachine-editor-role
rules:
- apiGroups:
  - vjailbreak.k8s.pf9.io
  resources:
  - vmwaremachines
  verbs:
  - create
  - delete
  - get
  - list
  - patch
  - update
  - watch
- apiGroups:
  - vjailbreak.k8s.pf9.io
  resources:
  - vmwaremachines/status
  verbs:
  - get
---
apiVersion: rbac.authorization.k8s.io/v1
kind: ClusterRole
metadata:
  labels:
    app.kubernetes.io/managed-by: kustomize
    app.kubernetes.io/name: migration
  name: migration-vmwaremachine-viewer-role
rules:
- apiGroups:
  - vjailbreak.k8s.pf9.io
  resources:
  - vmwaremachines
  verbs:
  - get
  - list
  - watch
- apiGroups:
  - vjailbreak.k8s.pf9.io
  resources:
  - vmwaremachines/status
  verbs:
  - get
---
apiVersion: rbac.authorization.k8s.io/v1
kind: RoleBinding
metadata:
  labels:
    app.kubernetes.io/managed-by: kustomize
    app.kubernetes.io/name: migration
  name: migration-leader-election-rolebinding
  namespace: migration-system
roleRef:
  apiGroup: rbac.authorization.k8s.io
  kind: Role
  name: migration-leader-election-role
subjects:
- kind: ServiceAccount
  name: migration-controller-manager
  namespace: migration-system
---
apiVersion: rbac.authorization.k8s.io/v1
kind: ClusterRoleBinding
metadata:
  labels:
    app.kubernetes.io/managed-by: kustomize
    app.kubernetes.io/name: migration
  name: migration-manager-rolebinding
roleRef:
  apiGroup: rbac.authorization.k8s.io
  kind: ClusterRole
  name: migration-manager-role
subjects:
- kind: ServiceAccount
  name: migration-controller-manager
  namespace: migration-system
---
apiVersion: v1
kind: Service
metadata:
  name: migration-vpwned-service
  namespace: migration-system
spec:
  ports:
  - port: 80
    protocol: TCP
    targetPort: 3001
  selector:
    app: vpwned-sdk
  type: ClusterIP
---
apiVersion: apps/v1
kind: Deployment
metadata:
  labels:
    app.kubernetes.io/managed-by: kustomize
    app.kubernetes.io/name: migration
    control-plane: controller-manager
  name: migration-controller-manager
  namespace: migration-system
spec:
  replicas: 1
  selector:
    matchLabels:
      control-plane: controller-manager
  template:
    metadata:
      annotations:
        kubectl.kubernetes.io/default-container: manager
      labels:
        control-plane: controller-manager
    spec:
      affinity:
        nodeAffinity:
          requiredDuringSchedulingIgnoredDuringExecution:
            nodeSelectorTerms:
            - matchExpressions:
              - key: node-role.kubernetes.io/control-plane
                operator: Exists
      containers:
      - args:
        - --leader-elect=false
        - --health-probe-bind-address=:8081
        command:
        - /manager
<<<<<<< HEAD
        image: quay.io/platform9/vjailbreak-controller:0.3.0
=======
        image: quay.io/platform9/vjailbreak-controller:v0.3.0
>>>>>>> a8ede90c
        imagePullPolicy: IfNotPresent
        lifecycle:
          preStop:
            exec:
              command:
              - /bin/sh
              - -c
              - sleep 5
        livenessProbe:
          httpGet:
            path: /healthz
            port: 8081
          initialDelaySeconds: 15
          periodSeconds: 20
        name: manager
        readinessProbe:
          httpGet:
            path: /readyz
            port: 8081
          initialDelaySeconds: 5
          periodSeconds: 10
        resources:
          requests:
            cpu: 200m
            memory: 256Mi
        volumeMounts:
        - mountPath: /etc/pf9/k3s
          name: master-token
        - mountPath: /home/ubuntu
          name: vddk
        - mountPath: /etc/hosts
          name: hosts-file
          readOnly: true
      dnsPolicy: ClusterFirstWithHostNet
      hostNetwork: true
      securityContext:
        runAsGroup: 0
        runAsUser: 0
      serviceAccountName: migration-controller-manager
      terminationGracePeriodSeconds: 30
      volumes:
      - hostPath:
          path: /var/lib/rancher/k3s/server
          type: Directory
        name: master-token
      - hostPath:
          path: /home/ubuntu
          type: Directory
        name: vddk
      - hostPath:
          path: /etc/hosts
          type: File
        name: hosts-file
---
apiVersion: apps/v1
kind: Deployment
metadata:
  labels:
    app: vpwned-sdk
  name: migration-vpwned-sdk
  namespace: migration-system
spec:
  progressDeadlineSeconds: 600
  replicas: 1
  revisionHistoryLimit: 10
  selector:
    matchLabels:
      app: vpwned-sdk
  strategy:
    rollingUpdate:
      maxSurge: 25%
      maxUnavailable: 25%
    type: RollingUpdate
  template:
    metadata:
      labels:
        app: vpwned-sdk
    spec:
      containers:
<<<<<<< HEAD
      - image: quay.io/platform9/vjailbreak-vpwned:0.3.0
=======
      - image: quay.io/platform9/vjailbreak-vpwned:v0.3.0
>>>>>>> a8ede90c
        imagePullPolicy: IfNotPresent
        name: vpwned
        ports:
        - containerPort: 3001
          protocol: TCP
        resources: {}
        terminationMessagePath: /dev/termination-log
        terminationMessagePolicy: File
        volumeMounts:
        - mountPath: /etc/hosts
          name: hosts-file
          readOnly: true
      dnsPolicy: ClusterFirst
      restartPolicy: Always
      schedulerName: default-scheduler
      securityContext: {}
      terminationGracePeriodSeconds: 30
      volumes:
      - hostPath:
          path: /etc/hosts
          type: File
        name: hosts-file
---
apiVersion: networking.k8s.io/v1
kind: Ingress
metadata:
  annotations:
    nginx.ingress.kubernetes.io/backend-protocol: HTTP
    nginx.ingress.kubernetes.io/rewrite-target: /$1
    nginx.ingress.kubernetes.io/use-regex: "true"
  name: migration-vpwned-ingress
  namespace: migration-system
spec:
  ingressClassName: nginx
  rules:
  - http:
      paths:
      - backend:
          service:
            name: migration-vpwned-service
            port:
              number: 80
        path: /dev-api/sdk/(.*)
        pathType: ImplementationSpecific<|MERGE_RESOLUTION|>--- conflicted
+++ resolved
@@ -3624,11 +3624,7 @@
         - --health-probe-bind-address=:8081
         command:
         - /manager
-<<<<<<< HEAD
-        image: quay.io/platform9/vjailbreak-controller:0.3.0
-=======
         image: quay.io/platform9/vjailbreak-controller:v0.3.0
->>>>>>> a8ede90c
         imagePullPolicy: IfNotPresent
         lifecycle:
           preStop:
@@ -3708,11 +3704,7 @@
         app: vpwned-sdk
     spec:
       containers:
-<<<<<<< HEAD
-      - image: quay.io/platform9/vjailbreak-vpwned:0.3.0
-=======
       - image: quay.io/platform9/vjailbreak-vpwned:v0.3.0
->>>>>>> a8ede90c
         imagePullPolicy: IfNotPresent
         name: vpwned
         ports:
