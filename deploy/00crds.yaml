--- conflicted
+++ resolved
@@ -22,96 +22,101 @@
     singular: bmconfig
   scope: Namespaced
   versions:
-  - name: v1alpha1
-    schema:
-      openAPIV3Schema:
-        description: BMConfig is the Schema for the bmconfigs API
-        properties:
-          apiVersion:
-            description: |-
-              APIVersion defines the versioned schema of this representation of an object.
-              Servers should convert recognized schemas to the latest internal value, and
-              may reject unrecognized values.
-              More info: https://git.k8s.io/community/contributors/devel/sig-architecture/api-conventions.md#resources
-            type: string
-          kind:
-            description: |-
-              Kind is a string value representing the REST resource this object represents.
-              Servers may infer this from the endpoint the client submits requests to.
-              Cannot be updated.
-              In CamelCase.
-              More info: https://git.k8s.io/community/contributors/devel/sig-architecture/api-conventions.md#types-kinds
-            type: string
-          metadata:
-            type: object
-          spec:
-            description: BMConfigSpec defines the desired state of BMConfig
-            properties:
-              apiKey:
-                description: APIKey is the API key for the BM server
-                type: string
-              apiUrl:
-                description: APIUrl is the API URL for the BM server
-                type: string
-              bootSource:
-                description: BootSource is the boot source for the BMC
-                properties:
-                  release:
-                    default: jammy
-                    type: string
-                required:
-                - release
-                type: object
-              insecure:
-                default: false
-                description: Insecure is a boolean indicating whether to use insecure
-                  connection
-                type: boolean
-              password:
-                description: Password is the password for the BM server
-                type: string
-              providerType:
-                default: MAAS
-                description: ProviderType is the BMC provider type
-                type: string
-              userDataSecretRef:
-                description: UserDataSecretRef is the reference to the secret containing
-                  user data for the BMC
-                properties:
-                  name:
-                    description: name is unique within a namespace to reference a
-                      secret resource.
-                    type: string
-                  namespace:
-                    description: namespace defines the space within which the secret
-                      name must be unique.
-                    type: string
-                type: object
-                x-kubernetes-map-type: atomic
-              userName:
-                description: UserName is the username for the BM server
-                type: string
-            required:
-            - apiKey
-            - apiUrl
-            - providerType
-            type: object
-          status:
-            description: BMConfigStatus defines the observed state of BMConfig
-            properties:
-              validationMessage:
-                description: ValidationMessage is the message associated with the
-                  validation
-                type: string
-              validationStatus:
-                description: ValidationStatus is the status of the validation
-                type: string
-            type: object
-        type: object
-    served: true
-    storage: true
-    subresources:
-      status: {}
+    - name: v1alpha1
+      schema:
+        openAPIV3Schema:
+          description: BMConfig is the Schema for the bmconfigs API
+          properties:
+            apiVersion:
+              description: |-
+                APIVersion defines the versioned schema of this representation of an object.
+                Servers should convert recognized schemas to the latest internal value, and
+                may reject unrecognized values.
+                More info: https://git.k8s.io/community/contributors/devel/sig-architecture/api-conventions.md#resources
+              type: string
+            kind:
+              description: |-
+                Kind is a string value representing the REST resource this object represents.
+                Servers may infer this from the endpoint the client submits requests to.
+                Cannot be updated.
+                In CamelCase.
+                More info: https://git.k8s.io/community/contributors/devel/sig-architecture/api-conventions.md#types-kinds
+              type: string
+            metadata:
+              type: object
+            spec:
+              description: BMConfigSpec defines the desired state of BMConfig
+              properties:
+                apiKey:
+                  description: APIKey is the API key for the BM server
+                  type: string
+                apiUrl:
+                  description: APIUrl is the API URL for the BM server
+                  type: string
+                bootSource:
+                  description: BootSource is the boot source for the BMC
+                  properties:
+                    release:
+                      default: jammy
+                      type: string
+                  required:
+                    - release
+                  type: object
+                insecure:
+                  default: false
+                  description:
+                    Insecure is a boolean indicating whether to use insecure
+                    connection
+                  type: boolean
+                password:
+                  description: Password is the password for the BM server
+                  type: string
+                providerType:
+                  default: MAAS
+                  description: ProviderType is the BMC provider type
+                  type: string
+                userDataSecretRef:
+                  description:
+                    UserDataSecretRef is the reference to the secret containing
+                    user data for the BMC
+                  properties:
+                    name:
+                      description:
+                        name is unique within a namespace to reference a
+                        secret resource.
+                      type: string
+                    namespace:
+                      description:
+                        namespace defines the space within which the secret
+                        name must be unique.
+                      type: string
+                  type: object
+                  x-kubernetes-map-type: atomic
+                userName:
+                  description: UserName is the username for the BM server
+                  type: string
+              required:
+                - apiKey
+                - apiUrl
+                - providerType
+              type: object
+            status:
+              description: BMConfigStatus defines the observed state of BMConfig
+              properties:
+                validationMessage:
+                  description:
+                    ValidationMessage is the message associated with the
+                    validation
+                  type: string
+                validationStatus:
+                  description: ValidationStatus is the status of the validation
+                  type: string
+              type: object
+          type: object
+      served: true
+      storage: true
+      subresources:
+        status: {}
 ---
 apiVersion: apiextensions.k8s.io/v1
 kind: CustomResourceDefinition
@@ -128,129 +133,133 @@
     singular: clustermigration
   scope: Namespaced
   versions:
-  - additionalPrinterColumns:
-    - jsonPath: .status.phase
-      name: Phase
-      type: string
-    - jsonPath: .status.currentESXI
-      name: Current ESXI
-      type: string
-    - jsonPath: .metadata.creationTimestamp
-      name: Age
-      type: date
-    name: v1alpha1
-    schema:
-      openAPIV3Schema:
-        description: ClusterMigration is the Schema for the clustermigrations API
-        properties:
-          apiVersion:
-            description: |-
-              APIVersion defines the versioned schema of this representation of an object.
-              Servers should convert recognized schemas to the latest internal value, and
-              may reject unrecognized values.
-              More info: https://git.k8s.io/community/contributors/devel/sig-architecture/api-conventions.md#resources
-            type: string
-          kind:
-            description: |-
-              Kind is a string value representing the REST resource this object represents.
-              Servers may infer this from the endpoint the client submits requests to.
-              Cannot be updated.
-              In CamelCase.
-              More info: https://git.k8s.io/community/contributors/devel/sig-architecture/api-conventions.md#types-kinds
-            type: string
-          metadata:
-            type: object
-          spec:
-            description: ClusterMigrationSpec defines the desired state of ClusterMigration
-            properties:
-              clusterName:
-                description: ClusterName is the name of the vCenter cluster to be
-                  migrated
-                type: string
-              esxiMigrationSequence:
-                description: ESXIMigrationSequence is the sequence of ESXi hosts to
-                  be migrated
-                items:
-                  type: string
-                type: array
-              openstackCredsRef:
-                description: OpenstackCredsRef is the reference to the OpenStack credentials
-                properties:
-                  name:
-                    default: ""
-                    description: |-
-                      Name of the referent.
-                      This field is effectively required, but due to backwards compatibility is
-                      allowed to be empty. Instances of this type with an empty value here are
-                      almost certainly wrong.
-                      More info: https://kubernetes.io/docs/concepts/overview/working-with-objects/names/#names
+    - additionalPrinterColumns:
+        - jsonPath: .status.phase
+          name: Phase
+          type: string
+        - jsonPath: .status.currentESXI
+          name: Current ESXI
+          type: string
+        - jsonPath: .metadata.creationTimestamp
+          name: Age
+          type: date
+      name: v1alpha1
+      schema:
+        openAPIV3Schema:
+          description: ClusterMigration is the Schema for the clustermigrations API
+          properties:
+            apiVersion:
+              description: |-
+                APIVersion defines the versioned schema of this representation of an object.
+                Servers should convert recognized schemas to the latest internal value, and
+                may reject unrecognized values.
+                More info: https://git.k8s.io/community/contributors/devel/sig-architecture/api-conventions.md#resources
+              type: string
+            kind:
+              description: |-
+                Kind is a string value representing the REST resource this object represents.
+                Servers may infer this from the endpoint the client submits requests to.
+                Cannot be updated.
+                In CamelCase.
+                More info: https://git.k8s.io/community/contributors/devel/sig-architecture/api-conventions.md#types-kinds
+              type: string
+            metadata:
+              type: object
+            spec:
+              description: ClusterMigrationSpec defines the desired state of ClusterMigration
+              properties:
+                clusterName:
+                  description:
+                    ClusterName is the name of the vCenter cluster to be
+                    migrated
+                  type: string
+                esxiMigrationSequence:
+                  description:
+                    ESXIMigrationSequence is the sequence of ESXi hosts to
+                    be migrated
+                  items:
                     type: string
-                type: object
-                x-kubernetes-map-type: atomic
-              rollingMigrationPlanRef:
-                description: RollingMigrationPlanRef is the reference to the RollingMigrationPlan
-                properties:
-                  name:
-                    default: ""
-                    description: |-
-                      Name of the referent.
-                      This field is effectively required, but due to backwards compatibility is
-                      allowed to be empty. Instances of this type with an empty value here are
-                      almost certainly wrong.
-                      More info: https://kubernetes.io/docs/concepts/overview/working-with-objects/names/#names
-                    type: string
-                type: object
-                x-kubernetes-map-type: atomic
-              vmwareCredsRef:
-                description: VMwareCredsRef is the reference to the VMware credentials
-                properties:
-                  name:
-                    default: ""
-                    description: |-
-                      Name of the referent.
-                      This field is effectively required, but due to backwards compatibility is
-                      allowed to be empty. Instances of this type with an empty value here are
-                      almost certainly wrong.
-                      More info: https://kubernetes.io/docs/concepts/overview/working-with-objects/names/#names
-                    type: string
-                type: object
-                x-kubernetes-map-type: atomic
-            required:
-            - clusterName
-            - esxiMigrationSequence
-            - openstackCredsRef
-            - rollingMigrationPlanRef
-            - vmwareCredsRef
-            type: object
-          status:
-            description: ClusterMigrationStatus defines the observed state of ClusterMigration
-            properties:
-              currentESXi:
-                description: CurrentESXi is the name of the current ESXi host being
-                  migrated
-                type: string
-              message:
-                description: Message is the message associated with the current state
-                  of the migration
-                type: string
-              phase:
-                description: Phase is the current phase of the migration
-                enum:
-                - Pending
-                - Running
-                - Completed
-                - Failed
-                type: string
-            required:
-            - currentESXi
-            - message
-            - phase
-            type: object
-        type: object
-    served: true
-    storage: true
-    subresources:
-      status: {}
+                  type: array
+                openstackCredsRef:
+                  description: OpenstackCredsRef is the reference to the OpenStack credentials
+                  properties:
+                    name:
+                      default: ""
+                      description: |-
+                        Name of the referent.
+                        This field is effectively required, but due to backwards compatibility is
+                        allowed to be empty. Instances of this type with an empty value here are
+                        almost certainly wrong.
+                        More info: https://kubernetes.io/docs/concepts/overview/working-with-objects/names/#names
+                      type: string
+                  type: object
+                  x-kubernetes-map-type: atomic
+                rollingMigrationPlanRef:
+                  description: RollingMigrationPlanRef is the reference to the RollingMigrationPlan
+                  properties:
+                    name:
+                      default: ""
+                      description: |-
+                        Name of the referent.
+                        This field is effectively required, but due to backwards compatibility is
+                        allowed to be empty. Instances of this type with an empty value here are
+                        almost certainly wrong.
+                        More info: https://kubernetes.io/docs/concepts/overview/working-with-objects/names/#names
+                      type: string
+                  type: object
+                  x-kubernetes-map-type: atomic
+                vmwareCredsRef:
+                  description: VMwareCredsRef is the reference to the VMware credentials
+                  properties:
+                    name:
+                      default: ""
+                      description: |-
+                        Name of the referent.
+                        This field is effectively required, but due to backwards compatibility is
+                        allowed to be empty. Instances of this type with an empty value here are
+                        almost certainly wrong.
+                        More info: https://kubernetes.io/docs/concepts/overview/working-with-objects/names/#names
+                      type: string
+                  type: object
+                  x-kubernetes-map-type: atomic
+              required:
+                - clusterName
+                - esxiMigrationSequence
+                - openstackCredsRef
+                - rollingMigrationPlanRef
+                - vmwareCredsRef
+              type: object
+            status:
+              description: ClusterMigrationStatus defines the observed state of ClusterMigration
+              properties:
+                currentESXi:
+                  description:
+                    CurrentESXi is the name of the current ESXi host being
+                    migrated
+                  type: string
+                message:
+                  description:
+                    Message is the message associated with the current state
+                    of the migration
+                  type: string
+                phase:
+                  description: Phase is the current phase of the migration
+                  enum:
+                    - Pending
+                    - Running
+                    - Completed
+                    - Failed
+                  type: string
+              required:
+                - currentESXi
+                - message
+                - phase
+              type: object
+          type: object
+      served: true
+      storage: true
+      subresources:
+        status: {}
 ---
 apiVersion: apiextensions.k8s.io/v1
 kind: CustomResourceDefinition
@@ -267,103 +276,104 @@
     singular: esximigration
   scope: Namespaced
   versions:
-  - name: v1alpha1
-    schema:
-      openAPIV3Schema:
-        description: ESXIMigration is the Schema for the esximigrations API
-        properties:
-          apiVersion:
-            description: |-
-              APIVersion defines the versioned schema of this representation of an object.
-              Servers should convert recognized schemas to the latest internal value, and
-              may reject unrecognized values.
-              More info: https://git.k8s.io/community/contributors/devel/sig-architecture/api-conventions.md#resources
-            type: string
-          kind:
-            description: |-
-              Kind is a string value representing the REST resource this object represents.
-              Servers may infer this from the endpoint the client submits requests to.
-              Cannot be updated.
-              In CamelCase.
-              More info: https://git.k8s.io/community/contributors/devel/sig-architecture/api-conventions.md#types-kinds
-            type: string
-          metadata:
-            type: object
-          spec:
-            description: ESXIMigrationSpec defines the desired state of ESXIMigration
-            properties:
-              esxiName:
-                description: ESXiName is the name of the ESXi host to be migrated
-                type: string
-              openstackCredsRef:
-                description: OpenstackCredsRef is the reference to the OpenStack credentials
-                properties:
-                  name:
-                    default: ""
-                    description: |-
-                      Name of the referent.
-                      This field is effectively required, but due to backwards compatibility is
-                      allowed to be empty. Instances of this type with an empty value here are
-                      almost certainly wrong.
-                      More info: https://kubernetes.io/docs/concepts/overview/working-with-objects/names/#names
+    - name: v1alpha1
+      schema:
+        openAPIV3Schema:
+          description: ESXIMigration is the Schema for the esximigrations API
+          properties:
+            apiVersion:
+              description: |-
+                APIVersion defines the versioned schema of this representation of an object.
+                Servers should convert recognized schemas to the latest internal value, and
+                may reject unrecognized values.
+                More info: https://git.k8s.io/community/contributors/devel/sig-architecture/api-conventions.md#resources
+              type: string
+            kind:
+              description: |-
+                Kind is a string value representing the REST resource this object represents.
+                Servers may infer this from the endpoint the client submits requests to.
+                Cannot be updated.
+                In CamelCase.
+                More info: https://git.k8s.io/community/contributors/devel/sig-architecture/api-conventions.md#types-kinds
+              type: string
+            metadata:
+              type: object
+            spec:
+              description: ESXIMigrationSpec defines the desired state of ESXIMigration
+              properties:
+                esxiName:
+                  description: ESXiName is the name of the ESXi host to be migrated
+                  type: string
+                openstackCredsRef:
+                  description: OpenstackCredsRef is the reference to the OpenStack credentials
+                  properties:
+                    name:
+                      default: ""
+                      description: |-
+                        Name of the referent.
+                        This field is effectively required, but due to backwards compatibility is
+                        allowed to be empty. Instances of this type with an empty value here are
+                        almost certainly wrong.
+                        More info: https://kubernetes.io/docs/concepts/overview/working-with-objects/names/#names
+                      type: string
+                  type: object
+                  x-kubernetes-map-type: atomic
+                rollingMigrationPlanRef:
+                  description: RollingMigrationPlanRef is the reference to the RollingMigrationPlan
+                  properties:
+                    name:
+                      default: ""
+                      description: |-
+                        Name of the referent.
+                        This field is effectively required, but due to backwards compatibility is
+                        allowed to be empty. Instances of this type with an empty value here are
+                        almost certainly wrong.
+                        More info: https://kubernetes.io/docs/concepts/overview/working-with-objects/names/#names
+                      type: string
+                  type: object
+                  x-kubernetes-map-type: atomic
+                vmwareCredsRef:
+                  description: VMwareCredsRef is the reference to the VMware credentials
+                  properties:
+                    name:
+                      default: ""
+                      description: |-
+                        Name of the referent.
+                        This field is effectively required, but due to backwards compatibility is
+                        allowed to be empty. Instances of this type with an empty value here are
+                        almost certainly wrong.
+                        More info: https://kubernetes.io/docs/concepts/overview/working-with-objects/names/#names
+                      type: string
+                  type: object
+                  x-kubernetes-map-type: atomic
+              required:
+                - esxiName
+                - openstackCredsRef
+                - rollingMigrationPlanRef
+                - vmwareCredsRef
+              type: object
+            status:
+              description: ESXIMigrationStatus defines the observed state of ESXIMigration
+              properties:
+                message:
+                  description:
+                    Message is the message associated with the current state
+                    of the migration
+                  type: string
+                phase:
+                  description: Phase is the current phase of the migration
+                  type: string
+                vms:
+                  description: VMs is the list of VMs present on the ESXi host
+                  items:
                     type: string
-                type: object
-                x-kubernetes-map-type: atomic
-              rollingMigrationPlanRef:
-                description: RollingMigrationPlanRef is the reference to the RollingMigrationPlan
-                properties:
-                  name:
-                    default: ""
-                    description: |-
-                      Name of the referent.
-                      This field is effectively required, but due to backwards compatibility is
-                      allowed to be empty. Instances of this type with an empty value here are
-                      almost certainly wrong.
-                      More info: https://kubernetes.io/docs/concepts/overview/working-with-objects/names/#names
-                    type: string
-                type: object
-                x-kubernetes-map-type: atomic
-              vmwareCredsRef:
-                description: VMwareCredsRef is the reference to the VMware credentials
-                properties:
-                  name:
-                    default: ""
-                    description: |-
-                      Name of the referent.
-                      This field is effectively required, but due to backwards compatibility is
-                      allowed to be empty. Instances of this type with an empty value here are
-                      almost certainly wrong.
-                      More info: https://kubernetes.io/docs/concepts/overview/working-with-objects/names/#names
-                    type: string
-                type: object
-                x-kubernetes-map-type: atomic
-            required:
-            - esxiName
-            - openstackCredsRef
-            - rollingMigrationPlanRef
-            - vmwareCredsRef
-            type: object
-          status:
-            description: ESXIMigrationStatus defines the observed state of ESXIMigration
-            properties:
-              message:
-                description: Message is the message associated with the current state
-                  of the migration
-                type: string
-              phase:
-                description: Phase is the current phase of the migration
-                type: string
-              vms:
-                description: VMs is the list of VMs present on the ESXi host
-                items:
-                  type: string
-                type: array
-            type: object
-        type: object
-    served: true
-    storage: true
-    subresources:
-      status: {}
+                  type: array
+              type: object
+          type: object
+      served: true
+      storage: true
+      subresources:
+        status: {}
 ---
 apiVersion: apiextensions.k8s.io/v1
 kind: CustomResourceDefinition
@@ -380,126 +390,130 @@
     singular: migrationplan
   scope: Namespaced
   versions:
-  - additionalPrinterColumns:
-    - jsonPath: .status.migrationStatus
-      name: Status
-      type: string
-    name: v1alpha1
-    schema:
-      openAPIV3Schema:
-        description: MigrationPlan is the Schema for the migrationplans API
-        properties:
-          apiVersion:
-            description: |-
-              APIVersion defines the versioned schema of this representation of an object.
-              Servers should convert recognized schemas to the latest internal value, and
-              may reject unrecognized values.
-              More info: https://git.k8s.io/community/contributors/devel/sig-architecture/api-conventions.md#resources
-            type: string
-          kind:
-            description: |-
-              Kind is a string value representing the REST resource this object represents.
-              Servers may infer this from the endpoint the client submits requests to.
-              Cannot be updated.
-              In CamelCase.
-              More info: https://git.k8s.io/community/contributors/devel/sig-architecture/api-conventions.md#types-kinds
-            type: string
-          metadata:
-            type: object
-          spec:
-            description: MigrationPlanSpec defines the desired state of MigrationPlan
-            properties:
-              advancedOptions:
-                description: AdvancedOptions is a list of advanced options for the
-                  migration
-                properties:
-                  granularNetworks:
-                    description: GranularNetworks is a list of networks to be migrated
+    - additionalPrinterColumns:
+        - jsonPath: .status.migrationStatus
+          name: Status
+          type: string
+      name: v1alpha1
+      schema:
+        openAPIV3Schema:
+          description: MigrationPlan is the Schema for the migrationplans API
+          properties:
+            apiVersion:
+              description: |-
+                APIVersion defines the versioned schema of this representation of an object.
+                Servers should convert recognized schemas to the latest internal value, and
+                may reject unrecognized values.
+                More info: https://git.k8s.io/community/contributors/devel/sig-architecture/api-conventions.md#resources
+              type: string
+            kind:
+              description: |-
+                Kind is a string value representing the REST resource this object represents.
+                Servers may infer this from the endpoint the client submits requests to.
+                Cannot be updated.
+                In CamelCase.
+                More info: https://git.k8s.io/community/contributors/devel/sig-architecture/api-conventions.md#types-kinds
+              type: string
+            metadata:
+              type: object
+            spec:
+              description: MigrationPlanSpec defines the desired state of MigrationPlan
+              properties:
+                advancedOptions:
+                  description:
+                    AdvancedOptions is a list of advanced options for the
+                    migration
+                  properties:
+                    granularNetworks:
+                      description: GranularNetworks is a list of networks to be migrated
+                      items:
+                        type: string
+                      type: array
+                    granularPorts:
+                      description: GranularPorts is a list of ports to be migrated
+                      items:
+                        type: string
+                      type: array
+                    granularVolumeTypes:
+                      description:
+                        GranularVolumeTypes is a list of volume types to
+                        be migrated
+                      items:
+                        type: string
+                      type: array
+                  type: object
+                firstBootScript:
+                  default: echo "Add your startup script here!"
+                  type: string
+                migrationStrategy:
+                  description:
+                    MigrationStrategy is the strategy to be used for the
+                    migration
+                  properties:
+                    adminInitiatedCutOver:
+                      default: false
+                      type: boolean
+                    dataCopyStart:
+                      format: date-time
+                      type: string
+                    healthCheckPort:
+                      default: "443"
+                      type: string
+                    performHealthChecks:
+                      default: false
+                      type: boolean
+                    type:
+                      enum:
+                        - hot
+                        - cold
+                      type: string
+                    vmCutoverEnd:
+                      format: date-time
+                      type: string
+                    vmCutoverStart:
+                      format: date-time
+                      type: string
+                  required:
+                    - type
+                  type: object
+                migrationTemplate:
+                  description:
+                    MigrationTemplate is the template to be used for the
+                    migration
+                  type: string
+                retry:
+                  description: Retry the migration if it fails
+                  type: boolean
+                virtualMachines:
+                  description: VirtualMachines is a list of virtual machines to be migrated
+                  items:
                     items:
                       type: string
                     type: array
-                  granularPorts:
-                    description: GranularPorts is a list of ports to be migrated
-                    items:
-                      type: string
-                    type: array
-                  granularVolumeTypes:
-                    description: GranularVolumeTypes is a list of volume types to
-                      be migrated
-                    items:
-                      type: string
-                    type: array
-                type: object
-              firstBootScript:
-                default: echo "Add your startup script here!"
-                type: string
-              migrationStrategy:
-                description: MigrationStrategy is the strategy to be used for the
-                  migration
-                properties:
-                  adminInitiatedCutOver:
-                    default: false
-                    type: boolean
-                  dataCopyStart:
-                    format: date-time
-                    type: string
-                  healthCheckPort:
-                    default: "443"
-                    type: string
-                  performHealthChecks:
-                    default: false
-                    type: boolean
-                  type:
-                    enum:
-                    - hot
-                    - cold
-                    type: string
-                  vmCutoverEnd:
-                    format: date-time
-                    type: string
-                  vmCutoverStart:
-                    format: date-time
-                    type: string
-                required:
-                - type
-                type: object
-              migrationTemplate:
-                description: MigrationTemplate is the template to be used for the
-                  migration
-                type: string
-              retry:
-                description: Retry the migration if it fails
-                type: boolean
-              virtualMachines:
-                description: VirtualMachines is a list of virtual machines to be migrated
-                items:
-                  items:
-                    type: string
                   type: array
-                type: array
-            required:
-            - migrationStrategy
-            - migrationTemplate
-            - virtualMachines
-            type: object
-          status:
-            description: MigrationPlanStatus defines the observed state of MigrationPlan
-            properties:
-              migrationMessage:
-                description: MigrationMessage is the message associated with the migration
-                type: string
-              migrationStatus:
-                description: MigrationStatus is the status of the migration
-                type: string
-            required:
-            - migrationMessage
-            - migrationStatus
-            type: object
-        type: object
-    served: true
-    storage: true
-    subresources:
-      status: {}
+              required:
+                - migrationStrategy
+                - migrationTemplate
+                - virtualMachines
+              type: object
+            status:
+              description: MigrationPlanStatus defines the observed state of MigrationPlan
+              properties:
+                migrationMessage:
+                  description: MigrationMessage is the message associated with the migration
+                  type: string
+                migrationStatus:
+                  description: MigrationStatus is the status of the migration
+                  type: string
+              required:
+                - migrationMessage
+                - migrationStatus
+              type: object
+          type: object
+      served: true
+      storage: true
+      subresources:
+        status: {}
 ---
 apiVersion: apiextensions.k8s.io/v1
 kind: CustomResourceDefinition
@@ -516,136 +530,143 @@
     singular: migration
   scope: Namespaced
   versions:
-  - additionalPrinterColumns:
-    - jsonPath: .status.phase
-      name: Phase
-      type: string
-    - jsonPath: .status.agentName
-      name: Agent Name
-      type: string
-    - jsonPath: .metadata.creationTimestamp
-      name: Age
-      type: date
-    name: v1alpha1
-    schema:
-      openAPIV3Schema:
-        description: Migration is the Schema for the migrations API
-        properties:
-          apiVersion:
-            description: |-
-              APIVersion defines the versioned schema of this representation of an object.
-              Servers should convert recognized schemas to the latest internal value, and
-              may reject unrecognized values.
-              More info: https://git.k8s.io/community/contributors/devel/sig-architecture/api-conventions.md#resources
-            type: string
-          kind:
-            description: |-
-              Kind is a string value representing the REST resource this object represents.
-              Servers may infer this from the endpoint the client submits requests to.
-              Cannot be updated.
-              In CamelCase.
-              More info: https://git.k8s.io/community/contributors/devel/sig-architecture/api-conventions.md#types-kinds
-            type: string
-          metadata:
-            type: object
-          spec:
-            description: Spec defines the desired state of Migration
-            properties:
-              initiateCutover:
-                description: InitiateCutover is the flag to initiate cutover
-                type: boolean
-              migrationPlan:
-                description: MigrationPlan is the name of the migration plan
-                type: string
-              podRef:
-                description: PodRef is the name of the pod
-                type: string
-              vmName:
-                description: VMName is the name of the VM getting migrated from VMWare
-                  to Openstack
-                type: string
-            required:
-            - initiateCutover
-            - migrationPlan
-            - podRef
-            - vmName
-            type: object
-          status:
-            description: Status defines the observed state of Migration
-            properties:
-              agentName:
-                description: AgentName is the name of the agent where migration is
-                  running
-                type: string
-              conditions:
-                description: Conditions is the list of conditions of the migration
-                  object pod
-                items:
-                  description: PodCondition contains details for the current condition
-                    of this pod.
-                  properties:
-                    lastProbeTime:
-                      description: Last time we probed the condition.
-                      format: date-time
-                      type: string
-                    lastTransitionTime:
-                      description: Last time the condition transitioned from one status
-                        to another.
-                      format: date-time
-                      type: string
-                    message:
-                      description: Human-readable message indicating details about
-                        last transition.
-                      type: string
-                    observedGeneration:
-                      description: |-
-                        If set, this represents the .metadata.generation that the pod condition was set based upon.
-                        This is an alpha field. Enable PodObservedGenerationTracking to be able to use this field.
-                      format: int64
-                      type: integer
-                    reason:
-                      description: Unique, one-word, CamelCase reason for the condition's
-                        last transition.
-                      type: string
-                    status:
-                      description: |-
-                        Status is the status of the condition.
-                        Can be True, False, Unknown.
-                        More info: https://kubernetes.io/docs/concepts/workloads/pods/pod-lifecycle#pod-conditions
-                      type: string
-                    type:
-                      description: |-
-                        Type is the type of the condition.
-                        More info: https://kubernetes.io/docs/concepts/workloads/pods/pod-lifecycle#pod-conditions
-                      type: string
-                  required:
-                  - status
-                  - type
-                  type: object
-                type: array
-              phase:
-                description: Phase is the current phase of the migration
-                enum:
-                - Pending
-                - Validating
-                - AwaitingDataCopyStart
-                - CopyingBlocks
-                - CopyingChangedBlocks
-                - ConvertingDisk
-                - AwaitingCutOverStartTime
-                - AwaitingAdminCutOver
-                - Succeeded
-                - Failed
-                - Unknown
-                type: string
-            required:
-            - phase
-            type: object
-        type: object
-    served: true
-    storage: true
-    subresources:
-      status: {}
+    - additionalPrinterColumns:
+        - jsonPath: .status.phase
+          name: Phase
+          type: string
+        - jsonPath: .status.agentName
+          name: Agent Name
+          type: string
+        - jsonPath: .metadata.creationTimestamp
+          name: Age
+          type: date
+      name: v1alpha1
+      schema:
+        openAPIV3Schema:
+          description: Migration is the Schema for the migrations API
+          properties:
+            apiVersion:
+              description: |-
+                APIVersion defines the versioned schema of this representation of an object.
+                Servers should convert recognized schemas to the latest internal value, and
+                may reject unrecognized values.
+                More info: https://git.k8s.io/community/contributors/devel/sig-architecture/api-conventions.md#resources
+              type: string
+            kind:
+              description: |-
+                Kind is a string value representing the REST resource this object represents.
+                Servers may infer this from the endpoint the client submits requests to.
+                Cannot be updated.
+                In CamelCase.
+                More info: https://git.k8s.io/community/contributors/devel/sig-architecture/api-conventions.md#types-kinds
+              type: string
+            metadata:
+              type: object
+            spec:
+              description: Spec defines the desired state of Migration
+              properties:
+                initiateCutover:
+                  description: InitiateCutover is the flag to initiate cutover
+                  type: boolean
+                migrationPlan:
+                  description: MigrationPlan is the name of the migration plan
+                  type: string
+                podRef:
+                  description: PodRef is the name of the pod
+                  type: string
+                vmName:
+                  description:
+                    VMName is the name of the VM getting migrated from VMWare
+                    to Openstack
+                  type: string
+              required:
+                - initiateCutover
+                - migrationPlan
+                - podRef
+                - vmName
+              type: object
+            status:
+              description: Status defines the observed state of Migration
+              properties:
+                agentName:
+                  description:
+                    AgentName is the name of the agent where migration is
+                    running
+                  type: string
+                conditions:
+                  description:
+                    Conditions is the list of conditions of the migration
+                    object pod
+                  items:
+                    description:
+                      PodCondition contains details for the current condition
+                      of this pod.
+                    properties:
+                      lastProbeTime:
+                        description: Last time we probed the condition.
+                        format: date-time
+                        type: string
+                      lastTransitionTime:
+                        description:
+                          Last time the condition transitioned from one status
+                          to another.
+                        format: date-time
+                        type: string
+                      message:
+                        description:
+                          Human-readable message indicating details about
+                          last transition.
+                        type: string
+                      observedGeneration:
+                        description: |-
+                          If set, this represents the .metadata.generation that the pod condition was set based upon.
+                          This is an alpha field. Enable PodObservedGenerationTracking to be able to use this field.
+                        format: int64
+                        type: integer
+                      reason:
+                        description:
+                          Unique, one-word, CamelCase reason for the condition's
+                          last transition.
+                        type: string
+                      status:
+                        description: |-
+                          Status is the status of the condition.
+                          Can be True, False, Unknown.
+                          More info: https://kubernetes.io/docs/concepts/workloads/pods/pod-lifecycle#pod-conditions
+                        type: string
+                      type:
+                        description: |-
+                          Type is the type of the condition.
+                          More info: https://kubernetes.io/docs/concepts/workloads/pods/pod-lifecycle#pod-conditions
+                        type: string
+                    required:
+                      - status
+                      - type
+                    type: object
+                  type: array
+                phase:
+                  description: Phase is the current phase of the migration
+                  enum:
+                    - Pending
+                    - Validating
+                    - AwaitingDataCopyStart
+                    - CopyingBlocks
+                    - CopyingChangedBlocks
+                    - ConvertingDisk
+                    - AwaitingCutOverStartTime
+                    - AwaitingAdminCutOver
+                    - Succeeded
+                    - Failed
+                    - Unknown
+                  type: string
+              required:
+                - phase
+              type: object
+          type: object
+      served: true
+      storage: true
+      subresources:
+        status: {}
 ---
 apiVersion: apiextensions.k8s.io/v1
 kind: CustomResourceDefinition
@@ -662,79 +683,83 @@
     singular: migrationtemplate
   scope: Namespaced
   versions:
-  - name: v1alpha1
-    schema:
-      openAPIV3Schema:
-        description: MigrationTemplate is the Schema for the migrationtemplates API
-        properties:
-          apiVersion:
-            description: |-
-              APIVersion defines the versioned schema of this representation of an object.
-              Servers should convert recognized schemas to the latest internal value, and
-              may reject unrecognized values.
-              More info: https://git.k8s.io/community/contributors/devel/sig-architecture/api-conventions.md#resources
-            type: string
-          kind:
-            description: |-
-              Kind is a string value representing the REST resource this object represents.
-              Servers may infer this from the endpoint the client submits requests to.
-              Cannot be updated.
-              In CamelCase.
-              More info: https://git.k8s.io/community/contributors/devel/sig-architecture/api-conventions.md#types-kinds
-            type: string
-          metadata:
-            type: object
-          spec:
-            description: MigrationTemplateSpec defines the desired state of MigrationTemplate
-            properties:
-              destination:
-                description: Destination is the destination details for the virtual
-                  machine
-                properties:
-                  openstackRef:
-                    description: OpenstackRef is the reference for the virtual machine
-                    type: string
-                required:
-                - openstackRef
-                type: object
-              networkMapping:
-                description: NetworkMapping is the network mapping for the virtual
-                  machine
-                type: string
-              osType:
-                description: OSType is the OS type of the virtual machine
-                enum:
-                - windows
-                - linux
-                type: string
-              source:
-                description: Source is the source details for the virtual machine
-                properties:
-                  vmwareRef:
-                    description: VMwareRef is the reference for the virtual machine
-                    type: string
-                required:
-                - vmwareRef
-                type: object
-              storageMapping:
-                description: StorageMapping is the storage mapping for the virtual
-                  machine
-                type: string
-              virtioWinDriver:
-                description: VirtioWinDriver is the driver to be used for the virtual
-                  machine
-                type: string
-            required:
-            - destination
-            - networkMapping
-            - source
-            - storageMapping
-            type: object
-        type: object
-    served: true
-    storage: true
-    subresources:
-      status: {}
+    - name: v1alpha1
+      schema:
+        openAPIV3Schema:
+          description: MigrationTemplate is the Schema for the migrationtemplates API
+          properties:
+            apiVersion:
+              description: |-
+                APIVersion defines the versioned schema of this representation of an object.
+                Servers should convert recognized schemas to the latest internal value, and
+                may reject unrecognized values.
+                More info: https://git.k8s.io/community/contributors/devel/sig-architecture/api-conventions.md#resources
+              type: string
+            kind:
+              description: |-
+                Kind is a string value representing the REST resource this object represents.
+                Servers may infer this from the endpoint the client submits requests to.
+                Cannot be updated.
+                In CamelCase.
+                More info: https://git.k8s.io/community/contributors/devel/sig-architecture/api-conventions.md#types-kinds
+              type: string
+            metadata:
+              type: object
+            spec:
+              description: MigrationTemplateSpec defines the desired state of MigrationTemplate
+              properties:
+                destination:
+                  description:
+                    Destination is the destination details for the virtual
+                    machine
+                  properties:
+                    openstackRef:
+                      description: OpenstackRef is the reference for the virtual machine
+                      type: string
+                  required:
+                    - openstackRef
+                  type: object
+                networkMapping:
+                  description:
+                    NetworkMapping is the network mapping for the virtual
+                    machine
+                  type: string
+                osType:
+                  description: OSType is the OS type of the virtual machine
+                  enum:
+                    - windows
+                    - linux
+                  type: string
+                source:
+                  description: Source is the source details for the virtual machine
+                  properties:
+                    vmwareRef:
+                      description: VMwareRef is the reference for the virtual machine
+                      type: string
+                  required:
+                    - vmwareRef
+                  type: object
+                storageMapping:
+                  description:
+                    StorageMapping is the storage mapping for the virtual
+                    machine
+                  type: string
+                virtioWinDriver:
+                  description:
+                    VirtioWinDriver is the driver to be used for the virtual
+                    machine
+                  type: string
+              required:
+                - destination
+                - networkMapping
+                - source
+                - storageMapping
+              type: object
+          type: object
+      served: true
+      storage: true
+      subresources:
+        status: {}
 ---
 apiVersion: apiextensions.k8s.io/v1
 kind: CustomResourceDefinition
@@ -751,76 +776,80 @@
     singular: networkmapping
   scope: Namespaced
   versions:
-  - additionalPrinterColumns:
-    - jsonPath: .status.networkMappingValidationStatus
-      name: Status
-      type: string
-    - jsonPath: .metadata.creationTimestamp
-      name: Age
-      type: date
-    name: v1alpha1
-    schema:
-      openAPIV3Schema:
-        description: NetworkMapping is the Schema for the networkmappings API
-        properties:
-          apiVersion:
-            description: |-
-              APIVersion defines the versioned schema of this representation of an object.
-              Servers should convert recognized schemas to the latest internal value, and
-              may reject unrecognized values.
-              More info: https://git.k8s.io/community/contributors/devel/sig-architecture/api-conventions.md#resources
-            type: string
-          kind:
-            description: |-
-              Kind is a string value representing the REST resource this object represents.
-              Servers may infer this from the endpoint the client submits requests to.
-              Cannot be updated.
-              In CamelCase.
-              More info: https://git.k8s.io/community/contributors/devel/sig-architecture/api-conventions.md#types-kinds
-            type: string
-          metadata:
-            type: object
-          spec:
-            description: NetworkMappingSpec defines the desired state of NetworkMapping
-            properties:
-              networks:
-                description: Networks is the list of network mappings between source
-                  and target environments
-                items:
-                  description: Network represents a mapping between source and target
-                    networks
-                  properties:
-                    source:
-                      description: Source is the name of the source network in VMware
-                      type: string
-                    target:
-                      description: Target is the name of the target network in OpenStack
-                      type: string
-                  required:
-                  - source
-                  - target
-                  type: object
-                type: array
-            required:
-            - networks
-            type: object
-          status:
-            description: NetworkMappingStatus defines the observed state of NetworkMapping
-            properties:
-              networkMappingValidationMessage:
-                description: NetworkmappingValidationMessage provides detailed validation
-                  information
-                type: string
-              networkMappingValidationStatus:
-                description: NetworkmappingValidationStatus indicates the validation
-                  status of the network mapping
-                type: string
-            type: object
-        type: object
-    served: true
-    storage: true
-    subresources:
-      status: {}
+    - additionalPrinterColumns:
+        - jsonPath: .status.networkMappingValidationStatus
+          name: Status
+          type: string
+        - jsonPath: .metadata.creationTimestamp
+          name: Age
+          type: date
+      name: v1alpha1
+      schema:
+        openAPIV3Schema:
+          description: NetworkMapping is the Schema for the networkmappings API
+          properties:
+            apiVersion:
+              description: |-
+                APIVersion defines the versioned schema of this representation of an object.
+                Servers should convert recognized schemas to the latest internal value, and
+                may reject unrecognized values.
+                More info: https://git.k8s.io/community/contributors/devel/sig-architecture/api-conventions.md#resources
+              type: string
+            kind:
+              description: |-
+                Kind is a string value representing the REST resource this object represents.
+                Servers may infer this from the endpoint the client submits requests to.
+                Cannot be updated.
+                In CamelCase.
+                More info: https://git.k8s.io/community/contributors/devel/sig-architecture/api-conventions.md#types-kinds
+              type: string
+            metadata:
+              type: object
+            spec:
+              description: NetworkMappingSpec defines the desired state of NetworkMapping
+              properties:
+                networks:
+                  description:
+                    Networks is the list of network mappings between source
+                    and target environments
+                  items:
+                    description:
+                      Network represents a mapping between source and target
+                      networks
+                    properties:
+                      source:
+                        description: Source is the name of the source network in VMware
+                        type: string
+                      target:
+                        description: Target is the name of the target network in OpenStack
+                        type: string
+                    required:
+                      - source
+                      - target
+                    type: object
+                  type: array
+              required:
+                - networks
+              type: object
+            status:
+              description: NetworkMappingStatus defines the observed state of NetworkMapping
+              properties:
+                networkMappingValidationMessage:
+                  description:
+                    NetworkmappingValidationMessage provides detailed validation
+                    information
+                  type: string
+                networkMappingValidationStatus:
+                  description:
+                    NetworkmappingValidationStatus indicates the validation
+                    status of the network mapping
+                  type: string
+              type: object
+          type: object
+      served: true
+      storage: true
+      subresources:
+        status: {}
 ---
 apiVersion: apiextensions.k8s.io/v1
 kind: CustomResourceDefinition
@@ -837,161 +866,167 @@
     singular: openstackcreds
   scope: Namespaced
   versions:
-  - additionalPrinterColumns:
-    - jsonPath: .status.openstackValidationStatus
-      name: Status
-      type: string
-    name: v1alpha1
-    schema:
-      openAPIV3Schema:
-        description: OpenstackCreds is the Schema for the openstackcreds API
-        properties:
-          apiVersion:
-            description: |-
-              APIVersion defines the versioned schema of this representation of an object.
-              Servers should convert recognized schemas to the latest internal value, and
-              may reject unrecognized values.
-              More info: https://git.k8s.io/community/contributors/devel/sig-architecture/api-conventions.md#resources
-            type: string
-          kind:
-            description: |-
-              Kind is a string value representing the REST resource this object represents.
-              Servers may infer this from the endpoint the client submits requests to.
-              Cannot be updated.
-              In CamelCase.
-              More info: https://git.k8s.io/community/contributors/devel/sig-architecture/api-conventions.md#types-kinds
-            type: string
-          metadata:
-            type: object
-          spec:
-            description: OpenstackCredsSpec defines the desired state of OpenstackCreds
-            properties:
-              flavors:
-                description: Flavors is the list of available flavors in openstack
-                items:
-                  description: |-
-                    Flavor represent (virtual) hardware configurations for server resources
-                    in a region.
+    - additionalPrinterColumns:
+        - jsonPath: .status.openstackValidationStatus
+          name: Status
+          type: string
+      name: v1alpha1
+      schema:
+        openAPIV3Schema:
+          description: OpenstackCreds is the Schema for the openstackcreds API
+          properties:
+            apiVersion:
+              description: |-
+                APIVersion defines the versioned schema of this representation of an object.
+                Servers should convert recognized schemas to the latest internal value, and
+                may reject unrecognized values.
+                More info: https://git.k8s.io/community/contributors/devel/sig-architecture/api-conventions.md#resources
+              type: string
+            kind:
+              description: |-
+                Kind is a string value representing the REST resource this object represents.
+                Servers may infer this from the endpoint the client submits requests to.
+                Cannot be updated.
+                In CamelCase.
+                More info: https://git.k8s.io/community/contributors/devel/sig-architecture/api-conventions.md#types-kinds
+              type: string
+            metadata:
+              type: object
+            spec:
+              description: OpenstackCredsSpec defines the desired state of OpenstackCreds
+              properties:
+                flavors:
+                  description: Flavors is the list of available flavors in openstack
+                  items:
+                    description: |-
+                      Flavor represent (virtual) hardware configurations for server resources
+                      in a region.
+                    properties:
+                      OS-FLV-EXT-DATA:ephemeral:
+                        description:
+                          Ephemeral is the amount of ephemeral disk space,
+                          measured in GB.
+                        type: integer
+                      description:
+                        description: |-
+                          Description is a free form description of the flavor. Limited to
+                          65535 characters in length. Only printable characters are allowed.
+                          New in version 2.55
+                        type: string
+                      disk:
+                        description: Disk is the amount of root disk, measured in GB.
+                        type: integer
+                      id:
+                        description: ID is the flavor's unique ID.
+                        type: string
+                      name:
+                        description: Name is the name of the flavor.
+                        type: string
+                      os-flavor-access:is_public:
+                        description: IsPublic indicates whether the flavor is public.
+                        type: boolean
+                      ram:
+                        description: RAM is the amount of memory, measured in MB.
+                        type: integer
+                      rxtx_factor:
+                        description:
+                          RxTxFactor describes bandwidth alterations of the
+                          flavor.
+                        type: number
+                      vcpus:
+                        description:
+                          VCPUs indicates how many (virtual) CPUs are available
+                          for this flavor.
+                        type: integer
+                    required:
+                      - OS-FLV-EXT-DATA:ephemeral
+                      - description
+                      - disk
+                      - id
+                      - name
+                      - os-flavor-access:is_public
+                      - ram
+                      - rxtx_factor
+                      - vcpus
+                    type: object
+                  type: array
+                secretRef:
+                  description:
+                    SecretRef is the reference to the Kubernetes secret holding
+                    OpenStack credentials
                   properties:
-                    OS-FLV-EXT-DATA:ephemeral:
-                      description: Ephemeral is the amount of ephemeral disk space,
-                        measured in GB.
-                      type: integer
-                    description:
+                    apiVersion:
+                      description: API version of the referent.
+                      type: string
+                    fieldPath:
                       description: |-
-                        Description is a free form description of the flavor. Limited to
-                        65535 characters in length. Only printable characters are allowed.
-                        New in version 2.55
-                      type: string
-                    disk:
-                      description: Disk is the amount of root disk, measured in GB.
-                      type: integer
-                    id:
-                      description: ID is the flavor's unique ID.
+                        If referring to a piece of an object instead of an entire object, this string
+                        should contain a valid JSON/Go field access statement, such as desiredState.manifest.containers[2].
+                        For example, if the object reference is to a container within a pod, this would take on a value like:
+                        "spec.containers{name}" (where "name" refers to the name of the container that triggered
+                        the event) or if no container name is specified "spec.containers[2]" (container with
+                        index 2 in this pod). This syntax is chosen only to have some well-defined way of
+                        referencing a part of an object.
+                      type: string
+                    kind:
+                      description: |-
+                        Kind of the referent.
+                        More info: https://git.k8s.io/community/contributors/devel/sig-architecture/api-conventions.md#types-kinds
                       type: string
                     name:
-                      description: Name is the name of the flavor.
-                      type: string
-                    os-flavor-access:is_public:
-                      description: IsPublic indicates whether the flavor is public.
-                      type: boolean
-                    ram:
-                      description: RAM is the amount of memory, measured in MB.
-                      type: integer
-                    rxtx_factor:
-                      description: RxTxFactor describes bandwidth alterations of the
-                        flavor.
-                      type: number
-                    vcpus:
-                      description: VCPUs indicates how many (virtual) CPUs are available
-                        for this flavor.
-                      type: integer
-                  required:
-                  - OS-FLV-EXT-DATA:ephemeral
-                  - description
-                  - disk
-                  - id
-                  - name
-                  - os-flavor-access:is_public
-                  - ram
-                  - rxtx_factor
-                  - vcpus
+                      description: |-
+                        Name of the referent.
+                        More info: https://kubernetes.io/docs/concepts/overview/working-with-objects/names/#names
+                      type: string
+                    namespace:
+                      description: |-
+                        Namespace of the referent.
+                        More info: https://kubernetes.io/docs/concepts/overview/working-with-objects/namespaces/
+                      type: string
+                    resourceVersion:
+                      description: |-
+                        Specific resourceVersion to which this reference is made, if any.
+                        More info: https://git.k8s.io/community/contributors/devel/sig-architecture/api-conventions.md#concurrency-control-and-consistency
+                      type: string
+                    uid:
+                      description: |-
+                        UID of the referent.
+                        More info: https://kubernetes.io/docs/concepts/overview/working-with-objects/names/#uids
+                      type: string
                   type: object
-                type: array
-              secretRef:
-                description: SecretRef is the reference to the Kubernetes secret holding
-                  OpenStack credentials
-                properties:
-                  apiVersion:
-                    description: API version of the referent.
-                    type: string
-                  fieldPath:
-                    description: |-
-                      If referring to a piece of an object instead of an entire object, this string
-                      should contain a valid JSON/Go field access statement, such as desiredState.manifest.containers[2].
-                      For example, if the object reference is to a container within a pod, this would take on a value like:
-                      "spec.containers{name}" (where "name" refers to the name of the container that triggered
-                      the event) or if no container name is specified "spec.containers[2]" (container with
-                      index 2 in this pod). This syntax is chosen only to have some well-defined way of
-                      referencing a part of an object.
-                    type: string
-                  kind:
-                    description: |-
-                      Kind of the referent.
-                      More info: https://git.k8s.io/community/contributors/devel/sig-architecture/api-conventions.md#types-kinds
-                    type: string
-                  name:
-                    description: |-
-                      Name of the referent.
-                      More info: https://kubernetes.io/docs/concepts/overview/working-with-objects/names/#names
-                    type: string
-                  namespace:
-                    description: |-
-                      Namespace of the referent.
-                      More info: https://kubernetes.io/docs/concepts/overview/working-with-objects/namespaces/
-                    type: string
-                  resourceVersion:
-                    description: |-
-                      Specific resourceVersion to which this reference is made, if any.
-                      More info: https://git.k8s.io/community/contributors/devel/sig-architecture/api-conventions.md#concurrency-control-and-consistency
-                    type: string
-                  uid:
-                    description: |-
-                      UID of the referent.
-                      More info: https://kubernetes.io/docs/concepts/overview/working-with-objects/names/#uids
-                    type: string
-                type: object
-                x-kubernetes-map-type: atomic
-            type: object
-          status:
-            description: OpenstackCredsStatus defines the observed state of OpenstackCreds
-            properties:
-              openstack:
-                description: Openstack is the Openstack configuration for the openstackcreds
-                properties:
-                  networks:
-                    items:
-                      type: string
-                    type: array
-                  volumeTypes:
-                    items:
-                      type: string
-                    type: array
-                type: object
-              openstackValidationMessage:
-                description: OpenStackValidationMessage is the message associated
-                  with the OpenStack validation
-                type: string
-              openstackValidationStatus:
-                description: OpenStackValidationStatus is the status of the OpenStack
-                  validation
-                type: string
-            type: object
-        type: object
-    served: true
-    storage: true
-    subresources:
-      status: {}
+                  x-kubernetes-map-type: atomic
+              type: object
+            status:
+              description: OpenstackCredsStatus defines the observed state of OpenstackCreds
+              properties:
+                openstack:
+                  description: Openstack is the Openstack configuration for the openstackcreds
+                  properties:
+                    networks:
+                      items:
+                        type: string
+                      type: array
+                    volumeTypes:
+                      items:
+                        type: string
+                      type: array
+                  type: object
+                openstackValidationMessage:
+                  description:
+                    OpenStackValidationMessage is the message associated
+                    with the OpenStack validation
+                  type: string
+                openstackValidationStatus:
+                  description:
+                    OpenStackValidationStatus is the status of the OpenStack
+                    validation
+                  type: string
+              type: object
+          type: object
+      served: true
+      storage: true
+      subresources:
+        status: {}
 ---
 apiVersion: apiextensions.k8s.io/v1
 kind: CustomResourceDefinition
@@ -1008,166 +1043,182 @@
     singular: rollingmigrationplan
   scope: Namespaced
   versions:
-  - name: v1alpha1
-    schema:
-      openAPIV3Schema:
-        description: RollingMigrationPlan is the Schema for the rollingmigrationplans
-          API
-        properties:
-          apiVersion:
-            description: |-
-              APIVersion defines the versioned schema of this representation of an object.
-              Servers should convert recognized schemas to the latest internal value, and
-              may reject unrecognized values.
-              More info: https://git.k8s.io/community/contributors/devel/sig-architecture/api-conventions.md#resources
-            type: string
-          kind:
-            description: |-
-              Kind is a string value representing the REST resource this object represents.
-              Servers may infer this from the endpoint the client submits requests to.
-              Cannot be updated.
-              In CamelCase.
-              More info: https://git.k8s.io/community/contributors/devel/sig-architecture/api-conventions.md#types-kinds
-            type: string
-          metadata:
-            type: object
-          spec:
-            description: RollingMigrationPlanSpec defines the desired state of RollingMigrationPlan
-            properties:
-              bmConfigRef:
-                description: BMConfigRef is the reference to the BMC credentials
-                properties:
-                  name:
-                    default: ""
-                    description: |-
-                      Name of the referent.
-                      This field is effectively required, but due to backwards compatibility is
-                      allowed to be empty. Instances of this type with an empty value here are
-                      almost certainly wrong.
-                      More info: https://kubernetes.io/docs/concepts/overview/working-with-objects/names/#names
+    - name: v1alpha1
+      schema:
+        openAPIV3Schema:
+          description:
+            RollingMigrationPlan is the Schema for the rollingmigrationplans
+            API
+          properties:
+            apiVersion:
+              description: |-
+                APIVersion defines the versioned schema of this representation of an object.
+                Servers should convert recognized schemas to the latest internal value, and
+                may reject unrecognized values.
+                More info: https://git.k8s.io/community/contributors/devel/sig-architecture/api-conventions.md#resources
+              type: string
+            kind:
+              description: |-
+                Kind is a string value representing the REST resource this object represents.
+                Servers may infer this from the endpoint the client submits requests to.
+                Cannot be updated.
+                In CamelCase.
+                More info: https://git.k8s.io/community/contributors/devel/sig-architecture/api-conventions.md#types-kinds
+              type: string
+            metadata:
+              type: object
+            spec:
+              description: RollingMigrationPlanSpec defines the desired state of RollingMigrationPlan
+              properties:
+                bmConfigRef:
+                  description: BMConfigRef is the reference to the BMC credentials
+                  properties:
+                    name:
+                      default: ""
+                      description: |-
+                        Name of the referent.
+                        This field is effectively required, but due to backwards compatibility is
+                        allowed to be empty. Instances of this type with an empty value here are
+                        almost certainly wrong.
+                        More info: https://kubernetes.io/docs/concepts/overview/working-with-objects/names/#names
+                      type: string
+                  type: object
+                  x-kubernetes-map-type: atomic
+                cloudInitConfigRef:
+                  description:
+                    CloudInitConfigRef is the reference to the cloud-init
+                    configuration
+                  properties:
+                    name:
+                      description:
+                        name is unique within a namespace to reference a
+                        secret resource.
+                      type: string
+                    namespace:
+                      description:
+                        namespace defines the space within which the secret
+                        name must be unique.
+                      type: string
+                  type: object
+                  x-kubernetes-map-type: atomic
+                clusterSequence:
+                  description:
+                    ClusterSequence is the sequence of vCenter clusters to
+                    be migrated
+                  items:
+                    properties:
+                      clusterName:
+                        description:
+                          ClusterName is the name of the vCenter cluster
+                          to be migrated
+                        type: string
+                      vmSequence:
+                        description:
+                          VMSequence is the sequence of virtual machines
+                          to be migrated
+                        items:
+                          properties:
+                            esxiName:
+                              description:
+                                ESXiName is the name of the ESXi host where
+                                the virtual machine is located
+                              type: string
+                            vmName:
+                              description:
+                                VMName is the name of the virtual machine
+                                to be migrated
+                              type: string
+                          required:
+                            - vmName
+                          type: object
+                        type: array
+                    required:
+                      - clusterName
+                      - vmSequence
+                    type: object
+                  type: array
+                openstackCredsRef:
+                  description: OpenstackCredsRef is the reference to the OpenStack credentials
+                  properties:
+                    name:
+                      default: ""
+                      description: |-
+                        Name of the referent.
+                        This field is effectively required, but due to backwards compatibility is
+                        allowed to be empty. Instances of this type with an empty value here are
+                        almost certainly wrong.
+                        More info: https://kubernetes.io/docs/concepts/overview/working-with-objects/names/#names
+                      type: string
+                  type: object
+                  x-kubernetes-map-type: atomic
+                vmwareCredsRef:
+                  description: VMwareCredsRef is the reference to the VMware credentials
+                  properties:
+                    name:
+                      default: ""
+                      description: |-
+                        Name of the referent.
+                        This field is effectively required, but due to backwards compatibility is
+                        allowed to be empty. Instances of this type with an empty value here are
+                        almost certainly wrong.
+                        More info: https://kubernetes.io/docs/concepts/overview/working-with-objects/names/#names
+                      type: string
+                  type: object
+                  x-kubernetes-map-type: atomic
+              required:
+                - bmConfigRef
+                - clusterSequence
+                - openstackCredsRef
+                - vmwareCredsRef
+              type: object
+            status:
+              description:
+                RollingMigrationPlanStatus defines the observed state of
+                RollingMigrationPlan
+              properties:
+                currentCluster:
+                  description:
+                    CurrentCluster is the name of the current vCenter cluster
+                    being migrated
+                  type: string
+                currentESXi:
+                  description:
+                    CurrentESXi is the name of the current ESXi host being
+                    migrated
+                  type: string
+                currentVM:
+                  description:
+                    CurrentVM is the name of the current virtual machine
+                    being migrated
+                  type: string
+                failedVMs:
+                  description:
+                    FailedVMs is the list of virtual machines that have failed
+                    to migrate
+                  items:
                     type: string
-                type: object
-                x-kubernetes-map-type: atomic
-              cloudInitConfigRef:
-                description: CloudInitConfigRef is the reference to the cloud-init
-                  configuration
-                properties:
-                  name:
-                    description: name is unique within a namespace to reference a
-                      secret resource.
+                  type: array
+                message:
+                  description:
+                    Message is the message associated with the current state
+                    of the migration
+                  type: string
+                migratedVMs:
+                  description:
+                    MigratedVMs is the list of virtual machines that have
+                    been migrated
+                  items:
                     type: string
-                  namespace:
-                    description: namespace defines the space within which the secret
-                      name must be unique.
-                    type: string
-                type: object
-                x-kubernetes-map-type: atomic
-              clusterSequence:
-                description: ClusterSequence is the sequence of vCenter clusters to
-                  be migrated
-                items:
-                  properties:
-                    clusterName:
-                      description: ClusterName is the name of the vCenter cluster
-                        to be migrated
-                      type: string
-                    vmSequence:
-                      description: VMSequence is the sequence of virtual machines
-                        to be migrated
-                      items:
-                        properties:
-                          esxiName:
-                            description: ESXiName is the name of the ESXi host where
-                              the virtual machine is located
-                            type: string
-                          vmName:
-                            description: VMName is the name of the virtual machine
-                              to be migrated
-                            type: string
-                        required:
-                        - vmName
-                        type: object
-                      type: array
-                  required:
-                  - clusterName
-                  - vmSequence
-                  type: object
-                type: array
-              openstackCredsRef:
-                description: OpenstackCredsRef is the reference to the OpenStack credentials
-                properties:
-                  name:
-                    default: ""
-                    description: |-
-                      Name of the referent.
-                      This field is effectively required, but due to backwards compatibility is
-                      allowed to be empty. Instances of this type with an empty value here are
-                      almost certainly wrong.
-                      More info: https://kubernetes.io/docs/concepts/overview/working-with-objects/names/#names
-                    type: string
-                type: object
-                x-kubernetes-map-type: atomic
-              vmwareCredsRef:
-                description: VMwareCredsRef is the reference to the VMware credentials
-                properties:
-                  name:
-                    default: ""
-                    description: |-
-                      Name of the referent.
-                      This field is effectively required, but due to backwards compatibility is
-                      allowed to be empty. Instances of this type with an empty value here are
-                      almost certainly wrong.
-                      More info: https://kubernetes.io/docs/concepts/overview/working-with-objects/names/#names
-                    type: string
-                type: object
-                x-kubernetes-map-type: atomic
-            required:
-            - bmConfigRef
-            - clusterSequence
-            - openstackCredsRef
-            - vmwareCredsRef
-            type: object
-          status:
-            description: RollingMigrationPlanStatus defines the observed state of
-              RollingMigrationPlan
-            properties:
-              currentCluster:
-                description: CurrentCluster is the name of the current vCenter cluster
-                  being migrated
-                type: string
-              currentESXi:
-                description: CurrentESXi is the name of the current ESXi host being
-                  migrated
-                type: string
-              currentVM:
-                description: CurrentVM is the name of the current virtual machine
-                  being migrated
-                type: string
-              failedVMs:
-                description: FailedVMs is the list of virtual machines that have failed
-                  to migrate
-                items:
-                  type: string
-                type: array
-              message:
-                description: Message is the message associated with the current state
-                  of the migration
-                type: string
-              migratedVMs:
-                description: MigratedVMs is the list of virtual machines that have
-                  been migrated
-                items:
-                  type: string
-                type: array
-              phase:
-                description: Phase is the current phase of the migration
-                type: string
-            type: object
-        type: object
-    served: true
-    storage: true
-    subresources:
-      status: {}
+                  type: array
+                phase:
+                  description: Phase is the current phase of the migration
+                  type: string
+              type: object
+          type: object
+      served: true
+      storage: true
+      subresources:
+        status: {}
 ---
 apiVersion: apiextensions.k8s.io/v1
 kind: CustomResourceDefinition
@@ -1184,78 +1235,84 @@
     singular: storagemapping
   scope: Namespaced
   versions:
-  - additionalPrinterColumns:
-    - jsonPath: .status.storageMappingValidationStatus
-      name: Status
-      type: string
-    - jsonPath: .metadata.creationTimestamp
-      name: Age
-      type: date
-    name: v1alpha1
-    schema:
-      openAPIV3Schema:
-        description: StorageMapping is the Schema for the storagemappings API
-        properties:
-          apiVersion:
-            description: |-
-              APIVersion defines the versioned schema of this representation of an object.
-              Servers should convert recognized schemas to the latest internal value, and
-              may reject unrecognized values.
-              More info: https://git.k8s.io/community/contributors/devel/sig-architecture/api-conventions.md#resources
-            type: string
-          kind:
-            description: |-
-              Kind is a string value representing the REST resource this object represents.
-              Servers may infer this from the endpoint the client submits requests to.
-              Cannot be updated.
-              In CamelCase.
-              More info: https://git.k8s.io/community/contributors/devel/sig-architecture/api-conventions.md#types-kinds
-            type: string
-          metadata:
-            type: object
-          spec:
-            description: StorageMappingSpec defines the desired state of StorageMapping
-            properties:
-              storages:
-                description: Storages is a list of storage mappings between source
-                  and target environments
-                items:
-                  description: Storage represents a mapping between source and target
-                    storage types
-                  properties:
-                    source:
-                      description: Source is the name of the source storage type in
-                        VMware
-                      type: string
-                    target:
-                      description: Target is the name of the target storage type in
-                        OpenStack
-                      type: string
-                  required:
-                  - source
-                  - target
-                  type: object
-                type: array
-            required:
-            - storages
-            type: object
-          status:
-            description: StorageMappingStatus defines the observed state of StorageMapping
-            properties:
-              storageMappingValidationMessage:
-                description: StoragemappingValidationMessage provides detailed validation
-                  information
-                type: string
-              storageMappingValidationStatus:
-                description: StoragemappingValidationStatus indicates the validation
-                  status of the storage mapping
-                type: string
-            type: object
-        type: object
-    served: true
-    storage: true
-    subresources:
-      status: {}
+    - additionalPrinterColumns:
+        - jsonPath: .status.storageMappingValidationStatus
+          name: Status
+          type: string
+        - jsonPath: .metadata.creationTimestamp
+          name: Age
+          type: date
+      name: v1alpha1
+      schema:
+        openAPIV3Schema:
+          description: StorageMapping is the Schema for the storagemappings API
+          properties:
+            apiVersion:
+              description: |-
+                APIVersion defines the versioned schema of this representation of an object.
+                Servers should convert recognized schemas to the latest internal value, and
+                may reject unrecognized values.
+                More info: https://git.k8s.io/community/contributors/devel/sig-architecture/api-conventions.md#resources
+              type: string
+            kind:
+              description: |-
+                Kind is a string value representing the REST resource this object represents.
+                Servers may infer this from the endpoint the client submits requests to.
+                Cannot be updated.
+                In CamelCase.
+                More info: https://git.k8s.io/community/contributors/devel/sig-architecture/api-conventions.md#types-kinds
+              type: string
+            metadata:
+              type: object
+            spec:
+              description: StorageMappingSpec defines the desired state of StorageMapping
+              properties:
+                storages:
+                  description:
+                    Storages is a list of storage mappings between source
+                    and target environments
+                  items:
+                    description:
+                      Storage represents a mapping between source and target
+                      storage types
+                    properties:
+                      source:
+                        description:
+                          Source is the name of the source storage type in
+                          VMware
+                        type: string
+                      target:
+                        description:
+                          Target is the name of the target storage type in
+                          OpenStack
+                        type: string
+                    required:
+                      - source
+                      - target
+                    type: object
+                  type: array
+              required:
+                - storages
+              type: object
+            status:
+              description: StorageMappingStatus defines the observed state of StorageMapping
+              properties:
+                storageMappingValidationMessage:
+                  description:
+                    StoragemappingValidationMessage provides detailed validation
+                    information
+                  type: string
+                storageMappingValidationStatus:
+                  description:
+                    StoragemappingValidationStatus indicates the validation
+                    status of the storage mapping
+                  type: string
+              type: object
+          type: object
+      served: true
+      storage: true
+      subresources:
+        status: {}
 ---
 apiVersion: apiextensions.k8s.io/v1
 kind: CustomResourceDefinition
@@ -1272,122 +1329,123 @@
     singular: vjailbreaknode
   scope: Namespaced
   versions:
-  - additionalPrinterColumns:
-    - jsonPath: .status.phase
-      name: Phase
-      type: string
-    - jsonPath: .status.vmIP
-      name: VMIP
-      type: string
-    name: v1alpha1
-    schema:
-      openAPIV3Schema:
-        description: VjailbreakNode is the Schema for the vjailbreaknodes API
-        properties:
-          apiVersion:
-            description: |-
-              APIVersion defines the versioned schema of this representation of an object.
-              Servers should convert recognized schemas to the latest internal value, and
-              may reject unrecognized values.
-              More info: https://git.k8s.io/community/contributors/devel/sig-architecture/api-conventions.md#resources
-            type: string
-          kind:
-            description: |-
-              Kind is a string value representing the REST resource this object represents.
-              Servers may infer this from the endpoint the client submits requests to.
-              Cannot be updated.
-              In CamelCase.
-              More info: https://git.k8s.io/community/contributors/devel/sig-architecture/api-conventions.md#types-kinds
-            type: string
-          metadata:
-            type: object
-          spec:
-            description: Spec defines the desired state of VjailbreakNode
-            properties:
-              nodeRole:
-                description: NodeRole is the role assigned to the node
-                type: string
-              openstackCreds:
-                description: OpenstackCreds is the credentials for Openstack Environment
-                properties:
-                  apiVersion:
-                    description: API version of the referent.
+    - additionalPrinterColumns:
+        - jsonPath: .status.phase
+          name: Phase
+          type: string
+        - jsonPath: .status.vmIP
+          name: VMIP
+          type: string
+      name: v1alpha1
+      schema:
+        openAPIV3Schema:
+          description: VjailbreakNode is the Schema for the vjailbreaknodes API
+          properties:
+            apiVersion:
+              description: |-
+                APIVersion defines the versioned schema of this representation of an object.
+                Servers should convert recognized schemas to the latest internal value, and
+                may reject unrecognized values.
+                More info: https://git.k8s.io/community/contributors/devel/sig-architecture/api-conventions.md#resources
+              type: string
+            kind:
+              description: |-
+                Kind is a string value representing the REST resource this object represents.
+                Servers may infer this from the endpoint the client submits requests to.
+                Cannot be updated.
+                In CamelCase.
+                More info: https://git.k8s.io/community/contributors/devel/sig-architecture/api-conventions.md#types-kinds
+              type: string
+            metadata:
+              type: object
+            spec:
+              description: Spec defines the desired state of VjailbreakNode
+              properties:
+                nodeRole:
+                  description: NodeRole is the role assigned to the node
+                  type: string
+                openstackCreds:
+                  description: OpenstackCreds is the credentials for Openstack Environment
+                  properties:
+                    apiVersion:
+                      description: API version of the referent.
+                      type: string
+                    fieldPath:
+                      description: |-
+                        If referring to a piece of an object instead of an entire object, this string
+                        should contain a valid JSON/Go field access statement, such as desiredState.manifest.containers[2].
+                        For example, if the object reference is to a container within a pod, this would take on a value like:
+                        "spec.containers{name}" (where "name" refers to the name of the container that triggered
+                        the event) or if no container name is specified "spec.containers[2]" (container with
+                        index 2 in this pod). This syntax is chosen only to have some well-defined way of
+                        referencing a part of an object.
+                      type: string
+                    kind:
+                      description: |-
+                        Kind of the referent.
+                        More info: https://git.k8s.io/community/contributors/devel/sig-architecture/api-conventions.md#types-kinds
+                      type: string
+                    name:
+                      description: |-
+                        Name of the referent.
+                        More info: https://kubernetes.io/docs/concepts/overview/working-with-objects/names/#names
+                      type: string
+                    namespace:
+                      description: |-
+                        Namespace of the referent.
+                        More info: https://kubernetes.io/docs/concepts/overview/working-with-objects/namespaces/
+                      type: string
+                    resourceVersion:
+                      description: |-
+                        Specific resourceVersion to which this reference is made, if any.
+                        More info: https://git.k8s.io/community/contributors/devel/sig-architecture/api-conventions.md#concurrency-control-and-consistency
+                      type: string
+                    uid:
+                      description: |-
+                        UID of the referent.
+                        More info: https://kubernetes.io/docs/concepts/overview/working-with-objects/names/#uids
+                      type: string
+                  type: object
+                  x-kubernetes-map-type: atomic
+                openstackFlavorID:
+                  description: OpenstackFlavorID is the flavor of the VM
+                  type: string
+                openstackImageID:
+                  description: OpenstackImageID is the image of the VM
+                  type: string
+              required:
+                - nodeRole
+                - openstackCreds
+                - openstackFlavorID
+                - openstackImageID
+              type: object
+            status:
+              description: Status defines the observed state of VjailbreakNode
+              properties:
+                activeMigrations:
+                  description:
+                    ActiveMigrations is the list of active migrations happening
+                    on the node
+                  items:
                     type: string
-                  fieldPath:
-                    description: |-
-                      If referring to a piece of an object instead of an entire object, this string
-                      should contain a valid JSON/Go field access statement, such as desiredState.manifest.containers[2].
-                      For example, if the object reference is to a container within a pod, this would take on a value like:
-                      "spec.containers{name}" (where "name" refers to the name of the container that triggered
-                      the event) or if no container name is specified "spec.containers[2]" (container with
-                      index 2 in this pod). This syntax is chosen only to have some well-defined way of
-                      referencing a part of an object.
-                    type: string
-                  kind:
-                    description: |-
-                      Kind of the referent.
-                      More info: https://git.k8s.io/community/contributors/devel/sig-architecture/api-conventions.md#types-kinds
-                    type: string
-                  name:
-                    description: |-
-                      Name of the referent.
-                      More info: https://kubernetes.io/docs/concepts/overview/working-with-objects/names/#names
-                    type: string
-                  namespace:
-                    description: |-
-                      Namespace of the referent.
-                      More info: https://kubernetes.io/docs/concepts/overview/working-with-objects/namespaces/
-                    type: string
-                  resourceVersion:
-                    description: |-
-                      Specific resourceVersion to which this reference is made, if any.
-                      More info: https://git.k8s.io/community/contributors/devel/sig-architecture/api-conventions.md#concurrency-control-and-consistency
-                    type: string
-                  uid:
-                    description: |-
-                      UID of the referent.
-                      More info: https://kubernetes.io/docs/concepts/overview/working-with-objects/names/#uids
-                    type: string
-                type: object
-                x-kubernetes-map-type: atomic
-              openstackFlavorID:
-                description: OpenstackFlavorID is the flavor of the VM
-                type: string
-              openstackImageID:
-                description: OpenstackImageID is the image of the VM
-                type: string
-            required:
-            - nodeRole
-            - openstackCreds
-            - openstackFlavorID
-            - openstackImageID
-            type: object
-          status:
-            description: Status defines the observed state of VjailbreakNode
-            properties:
-              activeMigrations:
-                description: ActiveMigrations is the list of active migrations happening
-                  on the node
-                items:
-                  type: string
-                type: array
-              openstackUUID:
-                description: OpenstackUUID is the UUID of the VM in OpenStack
-                type: string
-              phase:
-                description: Phase is the current phase of the node
-                type: string
-              vmIP:
-                description: VMIP is the IP address of the VM
-                type: string
-            required:
-            - vmIP
-            type: object
-        type: object
-    served: true
-    storage: true
-    subresources:
-      status: {}
+                  type: array
+                openstackUUID:
+                  description: OpenstackUUID is the UUID of the VM in OpenStack
+                  type: string
+                phase:
+                  description: Phase is the current phase of the node
+                  type: string
+                vmIP:
+                  description: VMIP is the IP address of the VM
+                  type: string
+              required:
+                - vmIP
+              type: object
+          type: object
+      served: true
+      storage: true
+      subresources:
+        status: {}
 ---
 apiVersion: apiextensions.k8s.io/v1
 kind: CustomResourceDefinition
@@ -1404,52 +1462,52 @@
     singular: vmwarecluster
   scope: Namespaced
   versions:
-  - name: v1alpha1
-    schema:
-      openAPIV3Schema:
-        description: VMwareCluster is the Schema for the vmwareclusters API
-        properties:
-          apiVersion:
-            description: |-
-              APIVersion defines the versioned schema of this representation of an object.
-              Servers should convert recognized schemas to the latest internal value, and
-              may reject unrecognized values.
-              More info: https://git.k8s.io/community/contributors/devel/sig-architecture/api-conventions.md#resources
-            type: string
-          kind:
-            description: |-
-              Kind is a string value representing the REST resource this object represents.
-              Servers may infer this from the endpoint the client submits requests to.
-              Cannot be updated.
-              In CamelCase.
-              More info: https://git.k8s.io/community/contributors/devel/sig-architecture/api-conventions.md#types-kinds
-            type: string
-          metadata:
-            type: object
-          spec:
-            description: VMwareClusterSpec defines the desired state of VMwareCluster
-            properties:
-              hosts:
-                description: Hosts is the list of hosts in the VMware cluster
-                items:
-                  type: string
-                type: array
-              name:
-                description: Name is the name of the VMware cluster
-                type: string
-            type: object
-          status:
-            description: VMwareClusterStatus defines the observed state of VMwareCluster
-            properties:
-              phase:
-                description: Phase is the current phase of the VMwareCluster
-                type: string
-            type: object
-        type: object
-    served: true
-    storage: true
-    subresources:
-      status: {}
+    - name: v1alpha1
+      schema:
+        openAPIV3Schema:
+          description: VMwareCluster is the Schema for the vmwareclusters API
+          properties:
+            apiVersion:
+              description: |-
+                APIVersion defines the versioned schema of this representation of an object.
+                Servers should convert recognized schemas to the latest internal value, and
+                may reject unrecognized values.
+                More info: https://git.k8s.io/community/contributors/devel/sig-architecture/api-conventions.md#resources
+              type: string
+            kind:
+              description: |-
+                Kind is a string value representing the REST resource this object represents.
+                Servers may infer this from the endpoint the client submits requests to.
+                Cannot be updated.
+                In CamelCase.
+                More info: https://git.k8s.io/community/contributors/devel/sig-architecture/api-conventions.md#types-kinds
+              type: string
+            metadata:
+              type: object
+            spec:
+              description: VMwareClusterSpec defines the desired state of VMwareCluster
+              properties:
+                hosts:
+                  description: Hosts is the list of hosts in the VMware cluster
+                  items:
+                    type: string
+                  type: array
+                name:
+                  description: Name is the name of the VMware cluster
+                  type: string
+              type: object
+            status:
+              description: VMwareClusterStatus defines the observed state of VMwareCluster
+              properties:
+                phase:
+                  description: Phase is the current phase of the VMwareCluster
+                  type: string
+              type: object
+          type: object
+      served: true
+      storage: true
+      subresources:
+        status: {}
 ---
 apiVersion: apiextensions.k8s.io/v1
 kind: CustomResourceDefinition
@@ -1466,101 +1524,103 @@
     singular: vmwarecreds
   scope: Namespaced
   versions:
-  - additionalPrinterColumns:
-    - jsonPath: .status.vmwareValidationStatus
-      name: Status
-      type: string
-    name: v1alpha1
-    schema:
-      openAPIV3Schema:
-        description: VMwareCreds is the Schema for the vmwarecreds API
-        properties:
-          apiVersion:
-            description: |-
-              APIVersion defines the versioned schema of this representation of an object.
-              Servers should convert recognized schemas to the latest internal value, and
-              may reject unrecognized values.
-              More info: https://git.k8s.io/community/contributors/devel/sig-architecture/api-conventions.md#resources
-            type: string
-          kind:
-            description: |-
-              Kind is a string value representing the REST resource this object represents.
-              Servers may infer this from the endpoint the client submits requests to.
-              Cannot be updated.
-              In CamelCase.
-              More info: https://git.k8s.io/community/contributors/devel/sig-architecture/api-conventions.md#types-kinds
-            type: string
-          metadata:
-            type: object
-          spec:
-            description: VMwareCredsSpec defines the desired state of VMwareCreds
-            properties:
-              datacenter:
-                description: DataCenter is the datacenter for the virtual machine
-                type: string
-              secretRef:
-                description: SecretRef is the reference to the Kubernetes secret holding
-                  VMware credentials
-                properties:
-                  apiVersion:
-                    description: API version of the referent.
-                    type: string
-                  fieldPath:
-                    description: |-
-                      If referring to a piece of an object instead of an entire object, this string
-                      should contain a valid JSON/Go field access statement, such as desiredState.manifest.containers[2].
-                      For example, if the object reference is to a container within a pod, this would take on a value like:
-                      "spec.containers{name}" (where "name" refers to the name of the container that triggered
-                      the event) or if no container name is specified "spec.containers[2]" (container with
-                      index 2 in this pod). This syntax is chosen only to have some well-defined way of
-                      referencing a part of an object.
-                    type: string
-                  kind:
-                    description: |-
-                      Kind of the referent.
-                      More info: https://git.k8s.io/community/contributors/devel/sig-architecture/api-conventions.md#types-kinds
-                    type: string
-                  name:
-                    description: |-
-                      Name of the referent.
-                      More info: https://kubernetes.io/docs/concepts/overview/working-with-objects/names/#names
-                    type: string
-                  namespace:
-                    description: |-
-                      Namespace of the referent.
-                      More info: https://kubernetes.io/docs/concepts/overview/working-with-objects/namespaces/
-                    type: string
-                  resourceVersion:
-                    description: |-
-                      Specific resourceVersion to which this reference is made, if any.
-                      More info: https://git.k8s.io/community/contributors/devel/sig-architecture/api-conventions.md#concurrency-control-and-consistency
-                    type: string
-                  uid:
-                    description: |-
-                      UID of the referent.
-                      More info: https://kubernetes.io/docs/concepts/overview/working-with-objects/names/#uids
-                    type: string
-                type: object
-                x-kubernetes-map-type: atomic
-            required:
-            - datacenter
-            type: object
-          status:
-            description: VMwareCredsStatus defines the observed state of VMwareCreds
-            properties:
-              vmwareValidationMessage:
-                description: VMwareValidationMessage is the message associated with
-                  the VMware validation
-                type: string
-              vmwareValidationStatus:
-                description: VMwareValidationStatus is the status of the VMware validation
-                type: string
-            type: object
-        type: object
-    served: true
-    storage: true
-    subresources:
-      status: {}
+    - additionalPrinterColumns:
+        - jsonPath: .status.vmwareValidationStatus
+          name: Status
+          type: string
+      name: v1alpha1
+      schema:
+        openAPIV3Schema:
+          description: VMwareCreds is the Schema for the vmwarecreds API
+          properties:
+            apiVersion:
+              description: |-
+                APIVersion defines the versioned schema of this representation of an object.
+                Servers should convert recognized schemas to the latest internal value, and
+                may reject unrecognized values.
+                More info: https://git.k8s.io/community/contributors/devel/sig-architecture/api-conventions.md#resources
+              type: string
+            kind:
+              description: |-
+                Kind is a string value representing the REST resource this object represents.
+                Servers may infer this from the endpoint the client submits requests to.
+                Cannot be updated.
+                In CamelCase.
+                More info: https://git.k8s.io/community/contributors/devel/sig-architecture/api-conventions.md#types-kinds
+              type: string
+            metadata:
+              type: object
+            spec:
+              description: VMwareCredsSpec defines the desired state of VMwareCreds
+              properties:
+                datacenter:
+                  description: DataCenter is the datacenter for the virtual machine
+                  type: string
+                secretRef:
+                  description:
+                    SecretRef is the reference to the Kubernetes secret holding
+                    VMware credentials
+                  properties:
+                    apiVersion:
+                      description: API version of the referent.
+                      type: string
+                    fieldPath:
+                      description: |-
+                        If referring to a piece of an object instead of an entire object, this string
+                        should contain a valid JSON/Go field access statement, such as desiredState.manifest.containers[2].
+                        For example, if the object reference is to a container within a pod, this would take on a value like:
+                        "spec.containers{name}" (where "name" refers to the name of the container that triggered
+                        the event) or if no container name is specified "spec.containers[2]" (container with
+                        index 2 in this pod). This syntax is chosen only to have some well-defined way of
+                        referencing a part of an object.
+                      type: string
+                    kind:
+                      description: |-
+                        Kind of the referent.
+                        More info: https://git.k8s.io/community/contributors/devel/sig-architecture/api-conventions.md#types-kinds
+                      type: string
+                    name:
+                      description: |-
+                        Name of the referent.
+                        More info: https://kubernetes.io/docs/concepts/overview/working-with-objects/names/#names
+                      type: string
+                    namespace:
+                      description: |-
+                        Namespace of the referent.
+                        More info: https://kubernetes.io/docs/concepts/overview/working-with-objects/namespaces/
+                      type: string
+                    resourceVersion:
+                      description: |-
+                        Specific resourceVersion to which this reference is made, if any.
+                        More info: https://git.k8s.io/community/contributors/devel/sig-architecture/api-conventions.md#concurrency-control-and-consistency
+                      type: string
+                    uid:
+                      description: |-
+                        UID of the referent.
+                        More info: https://kubernetes.io/docs/concepts/overview/working-with-objects/names/#uids
+                      type: string
+                  type: object
+                  x-kubernetes-map-type: atomic
+              required:
+                - datacenter
+              type: object
+            status:
+              description: VMwareCredsStatus defines the observed state of VMwareCreds
+              properties:
+                vmwareValidationMessage:
+                  description:
+                    VMwareValidationMessage is the message associated with
+                    the VMware validation
+                  type: string
+                vmwareValidationStatus:
+                  description: VMwareValidationStatus is the status of the VMware validation
+                  type: string
+              type: object
+          type: object
+      served: true
+      storage: true
+      subresources:
+        status: {}
 ---
 apiVersion: apiextensions.k8s.io/v1
 kind: CustomResourceDefinition
@@ -1577,46 +1637,46 @@
     singular: vmwarehost
   scope: Namespaced
   versions:
-  - name: v1alpha1
-    schema:
-      openAPIV3Schema:
-        description: VMwareHost is the Schema for the vmwarehosts API
-        properties:
-          apiVersion:
-            description: |-
-              APIVersion defines the versioned schema of this representation of an object.
-              Servers should convert recognized schemas to the latest internal value, and
-              may reject unrecognized values.
-              More info: https://git.k8s.io/community/contributors/devel/sig-architecture/api-conventions.md#resources
-            type: string
-          kind:
-            description: |-
-              Kind is a string value representing the REST resource this object represents.
-              Servers may infer this from the endpoint the client submits requests to.
-              Cannot be updated.
-              In CamelCase.
-              More info: https://git.k8s.io/community/contributors/devel/sig-architecture/api-conventions.md#types-kinds
-            type: string
-          metadata:
-            type: object
-          spec:
-            description: VMwareHostSpec defines the desired state of VMwareHost
-            properties:
-              hardwareUuid:
-                description: Hardware UUID of the host
-                type: string
-              name:
-                description: Name of the host
-                type: string
-            type: object
-          status:
-            description: VMwareHostStatus defines the observed state of VMwareHost
-            type: object
-        type: object
-    served: true
-    storage: true
-    subresources:
-      status: {}
+    - name: v1alpha1
+      schema:
+        openAPIV3Schema:
+          description: VMwareHost is the Schema for the vmwarehosts API
+          properties:
+            apiVersion:
+              description: |-
+                APIVersion defines the versioned schema of this representation of an object.
+                Servers should convert recognized schemas to the latest internal value, and
+                may reject unrecognized values.
+                More info: https://git.k8s.io/community/contributors/devel/sig-architecture/api-conventions.md#resources
+              type: string
+            kind:
+              description: |-
+                Kind is a string value representing the REST resource this object represents.
+                Servers may infer this from the endpoint the client submits requests to.
+                Cannot be updated.
+                In CamelCase.
+                More info: https://git.k8s.io/community/contributors/devel/sig-architecture/api-conventions.md#types-kinds
+              type: string
+            metadata:
+              type: object
+            spec:
+              description: VMwareHostSpec defines the desired state of VMwareHost
+              properties:
+                hardwareUuid:
+                  description: Hardware UUID of the host
+                  type: string
+                name:
+                  description: Name of the host
+                  type: string
+              type: object
+            status:
+              description: VMwareHostStatus defines the observed state of VMwareHost
+              type: object
+          type: object
+      served: true
+      storage: true
+      subresources:
+        status: {}
 ---
 apiVersion: apiextensions.k8s.io/v1
 kind: CustomResourceDefinition
@@ -1633,101 +1693,104 @@
     singular: vmwaremachine
   scope: Namespaced
   versions:
-  - name: v1alpha1
-    schema:
-      openAPIV3Schema:
-        description: VMwareMachine is the Schema for the vmwaremachines API
-        properties:
-          apiVersion:
-            description: |-
-              APIVersion defines the versioned schema of this representation of an object.
-              Servers should convert recognized schemas to the latest internal value, and
-              may reject unrecognized values.
-              More info: https://git.k8s.io/community/contributors/devel/sig-architecture/api-conventions.md#resources
-            type: string
-          kind:
-            description: |-
-              Kind is a string value representing the REST resource this object represents.
-              Servers may infer this from the endpoint the client submits requests to.
-              Cannot be updated.
-              In CamelCase.
-              More info: https://git.k8s.io/community/contributors/devel/sig-architecture/api-conventions.md#types-kinds
-            type: string
-          metadata:
-            type: object
-          spec:
-            description: VMwareMachineSpec defines the desired state of VMwareMachine
-            properties:
-              targetFlavorId:
-                description: TargetFlavorId is the flavor to be used to create the
-                  target VM on openstack
-                type: string
-              vms:
-                description: VMInfo is the info of the VMs in the VMwareMachine
-                properties:
-                  clusterName:
-                    description: ClusterName is the name of the cluster
-                    type: string
-                  cpu:
-                    description: CPU is the number of CPUs in the virtual machine
-                    type: integer
-                  datastores:
-                    description: Datastores is the list of datastores for the virtual
-                      machine
-                    items:
-                      type: string
-                    type: array
-                  disks:
-                    description: Disks is the list of disks for the virtual machine
-                    items:
-                      type: string
-                    type: array
-                  esxiName:
-                    description: ESXiName is the name of the ESXi host
-                    type: string
-                  ipAddress:
-                    description: IPAddress is the IP address of the virtual machine
-                    type: string
-                  memory:
-                    description: Memory is the amount of memory in the virtual machine
-                    type: integer
-                  name:
-                    description: Name is the name of the virtual machine
-                    type: string
-                  networks:
-                    description: Networks is the list of networks for the virtual
-                      machine
-                    items:
-                      type: string
-                    type: array
-                  osType:
-                    description: OSType is the OS type of the virtual machine
-                    type: string
-                  vmState:
-                    description: VMState is the state of the virtual machine
-                    type: string
-                required:
-                - name
-                type: object
-            type: object
-          status:
-            description: VMwareMachineStatus defines the observed state of VMwareMachine
-            properties:
-              migrated:
-                default: false
-                description: Migrated flag to indicate if the VMs have been migrated
-                type: boolean
-              powerState:
-                description: PowerState is the state of the VMs in the VMware
-                type: string
-            required:
-            - migrated
-            type: object
-        type: object
-    served: true
-    storage: true
-    subresources:
-      status: {}
+    - name: v1alpha1
+      schema:
+        openAPIV3Schema:
+          description: VMwareMachine is the Schema for the vmwaremachines API
+          properties:
+            apiVersion:
+              description: |-
+                APIVersion defines the versioned schema of this representation of an object.
+                Servers should convert recognized schemas to the latest internal value, and
+                may reject unrecognized values.
+                More info: https://git.k8s.io/community/contributors/devel/sig-architecture/api-conventions.md#resources
+              type: string
+            kind:
+              description: |-
+                Kind is a string value representing the REST resource this object represents.
+                Servers may infer this from the endpoint the client submits requests to.
+                Cannot be updated.
+                In CamelCase.
+                More info: https://git.k8s.io/community/contributors/devel/sig-architecture/api-conventions.md#types-kinds
+              type: string
+            metadata:
+              type: object
+            spec:
+              description: VMwareMachineSpec defines the desired state of VMwareMachine
+              properties:
+                targetFlavorId:
+                  description:
+                    TargetFlavorId is the flavor to be used to create the
+                    target VM on openstack
+                  type: string
+                vms:
+                  description: VMInfo is the info of the VMs in the VMwareMachine
+                  properties:
+                    clusterName:
+                      description: ClusterName is the name of the cluster
+                      type: string
+                    cpu:
+                      description: CPU is the number of CPUs in the virtual machine
+                      type: integer
+                    datastores:
+                      description:
+                        Datastores is the list of datastores for the virtual
+                        machine
+                      items:
+                        type: string
+                      type: array
+                    disks:
+                      description: Disks is the list of disks for the virtual machine
+                      items:
+                        type: string
+                      type: array
+                    esxiName:
+                      description: ESXiName is the name of the ESXi host
+                      type: string
+                    ipAddress:
+                      description: IPAddress is the IP address of the virtual machine
+                      type: string
+                    memory:
+                      description: Memory is the amount of memory in the virtual machine
+                      type: integer
+                    name:
+                      description: Name is the name of the virtual machine
+                      type: string
+                    networks:
+                      description:
+                        Networks is the list of networks for the virtual
+                        machine
+                      items:
+                        type: string
+                      type: array
+                    osType:
+                      description: OSType is the OS type of the virtual machine
+                      type: string
+                    vmState:
+                      description: VMState is the state of the virtual machine
+                      type: string
+                  required:
+                    - name
+                  type: object
+              type: object
+            status:
+              description: VMwareMachineStatus defines the observed state of VMwareMachine
+              properties:
+                migrated:
+                  default: false
+                  description: Migrated flag to indicate if the VMs have been migrated
+                  type: boolean
+                powerState:
+                  description: PowerState is the state of the VMs in the VMware
+                  type: string
+              required:
+                - migrated
+              type: object
+          type: object
+      served: true
+      storage: true
+      subresources:
+        status: {}
 ---
 apiVersion: v1
 kind: ServiceAccount
@@ -1747,37 +1810,37 @@
   name: migration-leader-election-role
   namespace: migration-system
 rules:
-- apiGroups:
-  - ""
-  resources:
-  - configmaps
-  verbs:
-  - get
-  - list
-  - watch
-  - create
-  - update
-  - patch
-  - delete
-- apiGroups:
-  - coordination.k8s.io
-  resources:
-  - leases
-  verbs:
-  - get
-  - list
-  - watch
-  - create
-  - update
-  - patch
-  - delete
-- apiGroups:
-  - ""
-  resources:
-  - events
-  verbs:
-  - create
-  - patch
+  - apiGroups:
+      - ""
+    resources:
+      - configmaps
+    verbs:
+      - get
+      - list
+      - watch
+      - create
+      - update
+      - patch
+      - delete
+  - apiGroups:
+      - coordination.k8s.io
+    resources:
+      - leases
+    verbs:
+      - get
+      - list
+      - watch
+      - create
+      - update
+      - patch
+      - delete
+  - apiGroups:
+      - ""
+    resources:
+      - events
+    verbs:
+      - create
+      - patch
 ---
 apiVersion: rbac.authorization.k8s.io/v1
 kind: ClusterRole
@@ -1787,24 +1850,24 @@
     app.kubernetes.io/name: migration
   name: migration-bmconfig-editor-role
 rules:
-- apiGroups:
-  - vjailbreak.k8s.pf9.io
-  resources:
-  - bmconfigs
-  verbs:
-  - create
-  - delete
-  - get
-  - list
-  - patch
-  - update
-  - watch
-- apiGroups:
-  - vjailbreak.k8s.pf9.io
-  resources:
-  - bmconfigs/status
-  verbs:
-  - get
+  - apiGroups:
+      - vjailbreak.k8s.pf9.io
+    resources:
+      - bmconfigs
+    verbs:
+      - create
+      - delete
+      - get
+      - list
+      - patch
+      - update
+      - watch
+  - apiGroups:
+      - vjailbreak.k8s.pf9.io
+    resources:
+      - bmconfigs/status
+    verbs:
+      - get
 ---
 apiVersion: rbac.authorization.k8s.io/v1
 kind: ClusterRole
@@ -1814,20 +1877,20 @@
     app.kubernetes.io/name: migration
   name: migration-bmconfig-viewer-role
 rules:
-- apiGroups:
-  - vjailbreak.k8s.pf9.io
-  resources:
-  - bmconfigs
-  verbs:
-  - get
-  - list
-  - watch
-- apiGroups:
-  - vjailbreak.k8s.pf9.io
-  resources:
-  - bmconfigs/status
-  verbs:
-  - get
+  - apiGroups:
+      - vjailbreak.k8s.pf9.io
+    resources:
+      - bmconfigs
+    verbs:
+      - get
+      - list
+      - watch
+  - apiGroups:
+      - vjailbreak.k8s.pf9.io
+    resources:
+      - bmconfigs/status
+    verbs:
+      - get
 ---
 apiVersion: rbac.authorization.k8s.io/v1
 kind: ClusterRole
@@ -1837,24 +1900,24 @@
     app.kubernetes.io/name: migration
   name: migration-clustermigration-editor-role
 rules:
-- apiGroups:
-  - vjailbreak.k8s.pf9.io
-  resources:
-  - clustermigrations
-  verbs:
-  - create
-  - delete
-  - get
-  - list
-  - patch
-  - update
-  - watch
-- apiGroups:
-  - vjailbreak.k8s.pf9.io
-  resources:
-  - clustermigrations/status
-  verbs:
-  - get
+  - apiGroups:
+      - vjailbreak.k8s.pf9.io
+    resources:
+      - clustermigrations
+    verbs:
+      - create
+      - delete
+      - get
+      - list
+      - patch
+      - update
+      - watch
+  - apiGroups:
+      - vjailbreak.k8s.pf9.io
+    resources:
+      - clustermigrations/status
+    verbs:
+      - get
 ---
 apiVersion: rbac.authorization.k8s.io/v1
 kind: ClusterRole
@@ -1864,20 +1927,20 @@
     app.kubernetes.io/name: migration
   name: migration-clustermigration-viewer-role
 rules:
-- apiGroups:
-  - vjailbreak.k8s.pf9.io
-  resources:
-  - clustermigrations
-  verbs:
-  - get
-  - list
-  - watch
-- apiGroups:
-  - vjailbreak.k8s.pf9.io
-  resources:
-  - clustermigrations/status
-  verbs:
-  - get
+  - apiGroups:
+      - vjailbreak.k8s.pf9.io
+    resources:
+      - clustermigrations
+    verbs:
+      - get
+      - list
+      - watch
+  - apiGroups:
+      - vjailbreak.k8s.pf9.io
+    resources:
+      - clustermigrations/status
+    verbs:
+      - get
 ---
 apiVersion: rbac.authorization.k8s.io/v1
 kind: ClusterRole
@@ -1887,24 +1950,24 @@
     app.kubernetes.io/name: migration
   name: migration-esximigration-editor-role
 rules:
-- apiGroups:
-  - vjailbreak.k8s.pf9.io
-  resources:
-  - esximigrations
-  verbs:
-  - create
-  - delete
-  - get
-  - list
-  - patch
-  - update
-  - watch
-- apiGroups:
-  - vjailbreak.k8s.pf9.io
-  resources:
-  - esximigrations/status
-  verbs:
-  - get
+  - apiGroups:
+      - vjailbreak.k8s.pf9.io
+    resources:
+      - esximigrations
+    verbs:
+      - create
+      - delete
+      - get
+      - list
+      - patch
+      - update
+      - watch
+  - apiGroups:
+      - vjailbreak.k8s.pf9.io
+    resources:
+      - esximigrations/status
+    verbs:
+      - get
 ---
 apiVersion: rbac.authorization.k8s.io/v1
 kind: ClusterRole
@@ -1914,139 +1977,139 @@
     app.kubernetes.io/name: migration
   name: migration-esximigration-viewer-role
 rules:
-- apiGroups:
-  - vjailbreak.k8s.pf9.io
-  resources:
-  - esximigrations
-  verbs:
-  - get
-  - list
-  - watch
-- apiGroups:
-  - vjailbreak.k8s.pf9.io
-  resources:
-  - esximigrations/status
-  verbs:
-  - get
+  - apiGroups:
+      - vjailbreak.k8s.pf9.io
+    resources:
+      - esximigrations
+    verbs:
+      - get
+      - list
+      - watch
+  - apiGroups:
+      - vjailbreak.k8s.pf9.io
+    resources:
+      - esximigrations/status
+    verbs:
+      - get
 ---
 apiVersion: rbac.authorization.k8s.io/v1
 kind: ClusterRole
 metadata:
   name: migration-manager-role
 rules:
-- apiGroups:
-  - ""
-  resources:
-  - configmaps
-  - pods
-  - secrets
-  verbs:
-  - create
-  - delete
-  - get
-  - list
-  - patch
-  - update
-  - watch
-- apiGroups:
-  - ""
-  resources:
-  - events
-  verbs:
-  - get
-  - list
-  - watch
-- apiGroups:
-  - ""
-  resources:
-  - nodes
-  verbs:
-  - delete
-  - get
-  - list
-  - watch
-- apiGroups:
-  - ""
-  resources:
-  - pods/status
-  verbs:
-  - get
-  - patch
-  - update
-- apiGroups:
-  - batch
-  resources:
-  - jobs
-  verbs:
-  - create
-  - delete
-  - get
-  - list
-  - patch
-  - update
-  - watch
-- apiGroups:
-  - vjailbreak.k8s.pf9.io
-  resources:
-  - bmconfigs
-  - clustermigrations
-  - esximigrations
-  - migrationplans
-  - migrations
-  - migrationtemplates
-  - networkmappings
-  - openstackcreds
-  - rollingmigrationplans
-  - storagemappings
-  - vjailbreaknodes
-  - vmwareclusters
-  - vmwarecreds
-  - vmwarehosts
-  - vmwaremachines
-  verbs:
-  - create
-  - delete
-  - get
-  - list
-  - patch
-  - update
-  - watch
-- apiGroups:
-  - vjailbreak.k8s.pf9.io
-  resources:
-  - bmconfigs/finalizers
-  - clustermigrations/finalizers
-  - esximigrations/finalizers
-  - migrationplans/finalizers
-  - migrationtemplates/finalizers
-  - networkmappings/finalizers
-  - openstackcreds/finalizers
-  - rollingmigrationplans/finalizers
-  - storagemappings/finalizers
-  - vjailbreaknodes/finalizers
-  - vmwarecreds/finalizers
-  verbs:
-  - update
-- apiGroups:
-  - vjailbreak.k8s.pf9.io
-  resources:
-  - bmconfigs/status
-  - clustermigrations/status
-  - esximigrations/status
-  - migrationplans/status
-  - migrations/status
-  - migrationtemplates/status
-  - networkmappings/status
-  - openstackcreds/status
-  - rollingmigrationplans/status
-  - storagemappings/status
-  - vjailbreaknodes/status
-  - vmwarecreds/status
-  - vmwaremachines/status
-  verbs:
-  - get
-  - patch
-  - update
+  - apiGroups:
+      - ""
+    resources:
+      - configmaps
+      - pods
+      - secrets
+    verbs:
+      - create
+      - delete
+      - get
+      - list
+      - patch
+      - update
+      - watch
+  - apiGroups:
+      - ""
+    resources:
+      - events
+    verbs:
+      - get
+      - list
+      - watch
+  - apiGroups:
+      - ""
+    resources:
+      - nodes
+    verbs:
+      - delete
+      - get
+      - list
+      - watch
+  - apiGroups:
+      - ""
+    resources:
+      - pods/status
+    verbs:
+      - get
+      - patch
+      - update
+  - apiGroups:
+      - batch
+    resources:
+      - jobs
+    verbs:
+      - create
+      - delete
+      - get
+      - list
+      - patch
+      - update
+      - watch
+  - apiGroups:
+      - vjailbreak.k8s.pf9.io
+    resources:
+      - bmconfigs
+      - clustermigrations
+      - esximigrations
+      - migrationplans
+      - migrations
+      - migrationtemplates
+      - networkmappings
+      - openstackcreds
+      - rollingmigrationplans
+      - storagemappings
+      - vjailbreaknodes
+      - vmwareclusters
+      - vmwarecreds
+      - vmwarehosts
+      - vmwaremachines
+    verbs:
+      - create
+      - delete
+      - get
+      - list
+      - patch
+      - update
+      - watch
+  - apiGroups:
+      - vjailbreak.k8s.pf9.io
+    resources:
+      - bmconfigs/finalizers
+      - clustermigrations/finalizers
+      - esximigrations/finalizers
+      - migrationplans/finalizers
+      - migrationtemplates/finalizers
+      - networkmappings/finalizers
+      - openstackcreds/finalizers
+      - rollingmigrationplans/finalizers
+      - storagemappings/finalizers
+      - vjailbreaknodes/finalizers
+      - vmwarecreds/finalizers
+    verbs:
+      - update
+  - apiGroups:
+      - vjailbreak.k8s.pf9.io
+    resources:
+      - bmconfigs/status
+      - clustermigrations/status
+      - esximigrations/status
+      - migrationplans/status
+      - migrations/status
+      - migrationtemplates/status
+      - networkmappings/status
+      - openstackcreds/status
+      - rollingmigrationplans/status
+      - storagemappings/status
+      - vjailbreaknodes/status
+      - vmwarecreds/status
+      - vmwaremachines/status
+    verbs:
+      - get
+      - patch
+      - update
 ---
 apiVersion: rbac.authorization.k8s.io/v1
 kind: ClusterRole
@@ -2056,24 +2119,24 @@
     app.kubernetes.io/name: migration
   name: migration-migration-editor-role
 rules:
-- apiGroups:
-  - vjailbreak.k8s.pf9.io
-  resources:
-  - migrations
-  verbs:
-  - create
-  - delete
-  - get
-  - list
-  - patch
-  - update
-  - watch
-- apiGroups:
-  - vjailbreak.k8s.pf9.io
-  resources:
-  - migrations/status
-  verbs:
-  - get
+  - apiGroups:
+      - vjailbreak.k8s.pf9.io
+    resources:
+      - migrations
+    verbs:
+      - create
+      - delete
+      - get
+      - list
+      - patch
+      - update
+      - watch
+  - apiGroups:
+      - vjailbreak.k8s.pf9.io
+    resources:
+      - migrations/status
+    verbs:
+      - get
 ---
 apiVersion: rbac.authorization.k8s.io/v1
 kind: ClusterRole
@@ -2083,20 +2146,20 @@
     app.kubernetes.io/name: migration
   name: migration-migration-viewer-role
 rules:
-- apiGroups:
-  - vjailbreak.k8s.pf9.io
-  resources:
-  - migrations
-  verbs:
-  - get
-  - list
-  - watch
-- apiGroups:
-  - vjailbreak.k8s.pf9.io
-  resources:
-  - migrations/status
-  verbs:
-  - get
+  - apiGroups:
+      - vjailbreak.k8s.pf9.io
+    resources:
+      - migrations
+    verbs:
+      - get
+      - list
+      - watch
+  - apiGroups:
+      - vjailbreak.k8s.pf9.io
+    resources:
+      - migrations/status
+    verbs:
+      - get
 ---
 apiVersion: rbac.authorization.k8s.io/v1
 kind: ClusterRole
@@ -2106,24 +2169,24 @@
     app.kubernetes.io/name: migration
   name: migration-migrationplan-editor-role
 rules:
-- apiGroups:
-  - vjailbreak.k8s.pf9.io
-  resources:
-  - migrationplans
-  verbs:
-  - create
-  - delete
-  - get
-  - list
-  - patch
-  - update
-  - watch
-- apiGroups:
-  - vjailbreak.k8s.pf9.io
-  resources:
-  - migrationplans/status
-  verbs:
-  - get
+  - apiGroups:
+      - vjailbreak.k8s.pf9.io
+    resources:
+      - migrationplans
+    verbs:
+      - create
+      - delete
+      - get
+      - list
+      - patch
+      - update
+      - watch
+  - apiGroups:
+      - vjailbreak.k8s.pf9.io
+    resources:
+      - migrationplans/status
+    verbs:
+      - get
 ---
 apiVersion: rbac.authorization.k8s.io/v1
 kind: ClusterRole
@@ -2133,20 +2196,20 @@
     app.kubernetes.io/name: migration
   name: migration-migrationplan-viewer-role
 rules:
-- apiGroups:
-  - vjailbreak.k8s.pf9.io
-  resources:
-  - migrationplans
-  verbs:
-  - get
-  - list
-  - watch
-- apiGroups:
-  - vjailbreak.k8s.pf9.io
-  resources:
-  - migrationplans/status
-  verbs:
-  - get
+  - apiGroups:
+      - vjailbreak.k8s.pf9.io
+    resources:
+      - migrationplans
+    verbs:
+      - get
+      - list
+      - watch
+  - apiGroups:
+      - vjailbreak.k8s.pf9.io
+    resources:
+      - migrationplans/status
+    verbs:
+      - get
 ---
 apiVersion: rbac.authorization.k8s.io/v1
 kind: ClusterRole
@@ -2156,24 +2219,24 @@
     app.kubernetes.io/name: migration
   name: migration-migrationtemplate-editor-role
 rules:
-- apiGroups:
-  - vjailbreak.k8s.pf9.io
-  resources:
-  - migrationtemplates
-  verbs:
-  - create
-  - delete
-  - get
-  - list
-  - patch
-  - update
-  - watch
-- apiGroups:
-  - vjailbreak.k8s.pf9.io
-  resources:
-  - migrationtemplates/status
-  verbs:
-  - get
+  - apiGroups:
+      - vjailbreak.k8s.pf9.io
+    resources:
+      - migrationtemplates
+    verbs:
+      - create
+      - delete
+      - get
+      - list
+      - patch
+      - update
+      - watch
+  - apiGroups:
+      - vjailbreak.k8s.pf9.io
+    resources:
+      - migrationtemplates/status
+    verbs:
+      - get
 ---
 apiVersion: rbac.authorization.k8s.io/v1
 kind: ClusterRole
@@ -2183,20 +2246,20 @@
     app.kubernetes.io/name: migration
   name: migration-migrationtemplate-viewer-role
 rules:
-- apiGroups:
-  - vjailbreak.k8s.pf9.io
-  resources:
-  - migrationtemplates
-  verbs:
-  - get
-  - list
-  - watch
-- apiGroups:
-  - vjailbreak.k8s.pf9.io
-  resources:
-  - migrationtemplates/status
-  verbs:
-  - get
+  - apiGroups:
+      - vjailbreak.k8s.pf9.io
+    resources:
+      - migrationtemplates
+    verbs:
+      - get
+      - list
+      - watch
+  - apiGroups:
+      - vjailbreak.k8s.pf9.io
+    resources:
+      - migrationtemplates/status
+    verbs:
+      - get
 ---
 apiVersion: rbac.authorization.k8s.io/v1
 kind: ClusterRole
@@ -2206,24 +2269,24 @@
     app.kubernetes.io/name: migration
   name: migration-networkmapping-editor-role
 rules:
-- apiGroups:
-  - vjailbreak.k8s.pf9.io
-  resources:
-  - networkmappings
-  verbs:
-  - create
-  - delete
-  - get
-  - list
-  - patch
-  - update
-  - watch
-- apiGroups:
-  - vjailbreak.k8s.pf9.io
-  resources:
-  - networkmappings/status
-  verbs:
-  - get
+  - apiGroups:
+      - vjailbreak.k8s.pf9.io
+    resources:
+      - networkmappings
+    verbs:
+      - create
+      - delete
+      - get
+      - list
+      - patch
+      - update
+      - watch
+  - apiGroups:
+      - vjailbreak.k8s.pf9.io
+    resources:
+      - networkmappings/status
+    verbs:
+      - get
 ---
 apiVersion: rbac.authorization.k8s.io/v1
 kind: ClusterRole
@@ -2233,20 +2296,20 @@
     app.kubernetes.io/name: migration
   name: migration-networkmapping-viewer-role
 rules:
-- apiGroups:
-  - vjailbreak.k8s.pf9.io
-  resources:
-  - networkmappings
-  verbs:
-  - get
-  - list
-  - watch
-- apiGroups:
-  - vjailbreak.k8s.pf9.io
-  resources:
-  - networkmappings/status
-  verbs:
-  - get
+  - apiGroups:
+      - vjailbreak.k8s.pf9.io
+    resources:
+      - networkmappings
+    verbs:
+      - get
+      - list
+      - watch
+  - apiGroups:
+      - vjailbreak.k8s.pf9.io
+    resources:
+      - networkmappings/status
+    verbs:
+      - get
 ---
 apiVersion: rbac.authorization.k8s.io/v1
 kind: ClusterRole
@@ -2256,24 +2319,24 @@
     app.kubernetes.io/name: migration
   name: migration-openstackcreds-editor-role
 rules:
-- apiGroups:
-  - vjailbreak.k8s.pf9.io
-  resources:
-  - openstackcreds
-  verbs:
-  - create
-  - delete
-  - get
-  - list
-  - patch
-  - update
-  - watch
-- apiGroups:
-  - vjailbreak.k8s.pf9.io
-  resources:
-  - openstackcreds/status
-  verbs:
-  - get
+  - apiGroups:
+      - vjailbreak.k8s.pf9.io
+    resources:
+      - openstackcreds
+    verbs:
+      - create
+      - delete
+      - get
+      - list
+      - patch
+      - update
+      - watch
+  - apiGroups:
+      - vjailbreak.k8s.pf9.io
+    resources:
+      - openstackcreds/status
+    verbs:
+      - get
 ---
 apiVersion: rbac.authorization.k8s.io/v1
 kind: ClusterRole
@@ -2283,20 +2346,20 @@
     app.kubernetes.io/name: migration
   name: migration-openstackcreds-viewer-role
 rules:
-- apiGroups:
-  - vjailbreak.k8s.pf9.io
-  resources:
-  - openstackcreds
-  verbs:
-  - get
-  - list
-  - watch
-- apiGroups:
-  - vjailbreak.k8s.pf9.io
-  resources:
-  - openstackcreds/status
-  verbs:
-  - get
+  - apiGroups:
+      - vjailbreak.k8s.pf9.io
+    resources:
+      - openstackcreds
+    verbs:
+      - get
+      - list
+      - watch
+  - apiGroups:
+      - vjailbreak.k8s.pf9.io
+    resources:
+      - openstackcreds/status
+    verbs:
+      - get
 ---
 apiVersion: rbac.authorization.k8s.io/v1
 kind: ClusterRole
@@ -2306,24 +2369,24 @@
     app.kubernetes.io/name: migration
   name: migration-rollingmigrationplan-editor-role
 rules:
-- apiGroups:
-  - vjailbreak.k8s.pf9.io
-  resources:
-  - rollingmigrationplans
-  verbs:
-  - create
-  - delete
-  - get
-  - list
-  - patch
-  - update
-  - watch
-- apiGroups:
-  - vjailbreak.k8s.pf9.io
-  resources:
-  - rollingmigrationplans/status
-  verbs:
-  - get
+  - apiGroups:
+      - vjailbreak.k8s.pf9.io
+    resources:
+      - rollingmigrationplans
+    verbs:
+      - create
+      - delete
+      - get
+      - list
+      - patch
+      - update
+      - watch
+  - apiGroups:
+      - vjailbreak.k8s.pf9.io
+    resources:
+      - rollingmigrationplans/status
+    verbs:
+      - get
 ---
 apiVersion: rbac.authorization.k8s.io/v1
 kind: ClusterRole
@@ -2333,20 +2396,20 @@
     app.kubernetes.io/name: migration
   name: migration-rollingmigrationplan-viewer-role
 rules:
-- apiGroups:
-  - vjailbreak.k8s.pf9.io
-  resources:
-  - rollingmigrationplans
-  verbs:
-  - get
-  - list
-  - watch
-- apiGroups:
-  - vjailbreak.k8s.pf9.io
-  resources:
-  - rollingmigrationplans/status
-  verbs:
-  - get
+  - apiGroups:
+      - vjailbreak.k8s.pf9.io
+    resources:
+      - rollingmigrationplans
+    verbs:
+      - get
+      - list
+      - watch
+  - apiGroups:
+      - vjailbreak.k8s.pf9.io
+    resources:
+      - rollingmigrationplans/status
+    verbs:
+      - get
 ---
 apiVersion: rbac.authorization.k8s.io/v1
 kind: ClusterRole
@@ -2356,24 +2419,24 @@
     app.kubernetes.io/name: migration
   name: migration-storagemapping-editor-role
 rules:
-- apiGroups:
-  - vjailbreak.k8s.pf9.io
-  resources:
-  - storagemappings
-  verbs:
-  - create
-  - delete
-  - get
-  - list
-  - patch
-  - update
-  - watch
-- apiGroups:
-  - vjailbreak.k8s.pf9.io
-  resources:
-  - storagemappings/status
-  verbs:
-  - get
+  - apiGroups:
+      - vjailbreak.k8s.pf9.io
+    resources:
+      - storagemappings
+    verbs:
+      - create
+      - delete
+      - get
+      - list
+      - patch
+      - update
+      - watch
+  - apiGroups:
+      - vjailbreak.k8s.pf9.io
+    resources:
+      - storagemappings/status
+    verbs:
+      - get
 ---
 apiVersion: rbac.authorization.k8s.io/v1
 kind: ClusterRole
@@ -2383,20 +2446,20 @@
     app.kubernetes.io/name: migration
   name: migration-storagemapping-viewer-role
 rules:
-- apiGroups:
-  - vjailbreak.k8s.pf9.io
-  resources:
-  - storagemappings
-  verbs:
-  - get
-  - list
-  - watch
-- apiGroups:
-  - vjailbreak.k8s.pf9.io
-  resources:
-  - storagemappings/status
-  verbs:
-  - get
+  - apiGroups:
+      - vjailbreak.k8s.pf9.io
+    resources:
+      - storagemappings
+    verbs:
+      - get
+      - list
+      - watch
+  - apiGroups:
+      - vjailbreak.k8s.pf9.io
+    resources:
+      - storagemappings/status
+    verbs:
+      - get
 ---
 apiVersion: rbac.authorization.k8s.io/v1
 kind: ClusterRole
@@ -2406,24 +2469,24 @@
     app.kubernetes.io/name: migration
   name: migration-vjailbreaknode-editor-role
 rules:
-- apiGroups:
-  - vjailbreak.k8s.pf9.io
-  resources:
-  - vjailbreaknodes
-  verbs:
-  - create
-  - delete
-  - get
-  - list
-  - patch
-  - update
-  - watch
-- apiGroups:
-  - vjailbreak.k8s.pf9.io
-  resources:
-  - vjailbreaknodes/status
-  verbs:
-  - get
+  - apiGroups:
+      - vjailbreak.k8s.pf9.io
+    resources:
+      - vjailbreaknodes
+    verbs:
+      - create
+      - delete
+      - get
+      - list
+      - patch
+      - update
+      - watch
+  - apiGroups:
+      - vjailbreak.k8s.pf9.io
+    resources:
+      - vjailbreaknodes/status
+    verbs:
+      - get
 ---
 apiVersion: rbac.authorization.k8s.io/v1
 kind: ClusterRole
@@ -2433,20 +2496,20 @@
     app.kubernetes.io/name: migration
   name: migration-vjailbreaknode-viewer-role
 rules:
-- apiGroups:
-  - vjailbreak.k8s.pf9.io
-  resources:
-  - vjailbreaknodes
-  verbs:
-  - get
-  - list
-  - watch
-- apiGroups:
-  - vjailbreak.k8s.pf9.io
-  resources:
-  - vjailbreaknodes/status
-  verbs:
-  - get
+  - apiGroups:
+      - vjailbreak.k8s.pf9.io
+    resources:
+      - vjailbreaknodes
+    verbs:
+      - get
+      - list
+      - watch
+  - apiGroups:
+      - vjailbreak.k8s.pf9.io
+    resources:
+      - vjailbreaknodes/status
+    verbs:
+      - get
 ---
 apiVersion: rbac.authorization.k8s.io/v1
 kind: ClusterRole
@@ -2456,24 +2519,24 @@
     app.kubernetes.io/name: migration
   name: migration-vmwarecluster-editor-role
 rules:
-- apiGroups:
-  - vjailbreak.k8s.pf9.io
-  resources:
-  - vmwareclusters
-  verbs:
-  - create
-  - delete
-  - get
-  - list
-  - patch
-  - update
-  - watch
-- apiGroups:
-  - vjailbreak.k8s.pf9.io
-  resources:
-  - vmwareclusters/status
-  verbs:
-  - get
+  - apiGroups:
+      - vjailbreak.k8s.pf9.io
+    resources:
+      - vmwareclusters
+    verbs:
+      - create
+      - delete
+      - get
+      - list
+      - patch
+      - update
+      - watch
+  - apiGroups:
+      - vjailbreak.k8s.pf9.io
+    resources:
+      - vmwareclusters/status
+    verbs:
+      - get
 ---
 apiVersion: rbac.authorization.k8s.io/v1
 kind: ClusterRole
@@ -2483,20 +2546,20 @@
     app.kubernetes.io/name: migration
   name: migration-vmwarecluster-viewer-role
 rules:
-- apiGroups:
-  - vjailbreak.k8s.pf9.io
-  resources:
-  - vmwareclusters
-  verbs:
-  - get
-  - list
-  - watch
-- apiGroups:
-  - vjailbreak.k8s.pf9.io
-  resources:
-  - vmwareclusters/status
-  verbs:
-  - get
+  - apiGroups:
+      - vjailbreak.k8s.pf9.io
+    resources:
+      - vmwareclusters
+    verbs:
+      - get
+      - list
+      - watch
+  - apiGroups:
+      - vjailbreak.k8s.pf9.io
+    resources:
+      - vmwareclusters/status
+    verbs:
+      - get
 ---
 apiVersion: rbac.authorization.k8s.io/v1
 kind: ClusterRole
@@ -2506,24 +2569,24 @@
     app.kubernetes.io/name: migration
   name: migration-vmwarecreds-editor-role
 rules:
-- apiGroups:
-  - vjailbreak.k8s.pf9.io
-  resources:
-  - vmwarecreds
-  verbs:
-  - create
-  - delete
-  - get
-  - list
-  - patch
-  - update
-  - watch
-- apiGroups:
-  - vjailbreak.k8s.pf9.io
-  resources:
-  - vmwarecreds/status
-  verbs:
-  - get
+  - apiGroups:
+      - vjailbreak.k8s.pf9.io
+    resources:
+      - vmwarecreds
+    verbs:
+      - create
+      - delete
+      - get
+      - list
+      - patch
+      - update
+      - watch
+  - apiGroups:
+      - vjailbreak.k8s.pf9.io
+    resources:
+      - vmwarecreds/status
+    verbs:
+      - get
 ---
 apiVersion: rbac.authorization.k8s.io/v1
 kind: ClusterRole
@@ -2533,20 +2596,20 @@
     app.kubernetes.io/name: migration
   name: migration-vmwarecreds-viewer-role
 rules:
-- apiGroups:
-  - vjailbreak.k8s.pf9.io
-  resources:
-  - vmwarecreds
-  verbs:
-  - get
-  - list
-  - watch
-- apiGroups:
-  - vjailbreak.k8s.pf9.io
-  resources:
-  - vmwarecreds/status
-  verbs:
-  - get
+  - apiGroups:
+      - vjailbreak.k8s.pf9.io
+    resources:
+      - vmwarecreds
+    verbs:
+      - get
+      - list
+      - watch
+  - apiGroups:
+      - vjailbreak.k8s.pf9.io
+    resources:
+      - vmwarecreds/status
+    verbs:
+      - get
 ---
 apiVersion: rbac.authorization.k8s.io/v1
 kind: ClusterRole
@@ -2556,24 +2619,24 @@
     app.kubernetes.io/name: migration
   name: migration-vmwarehost-editor-role
 rules:
-- apiGroups:
-  - vjailbreak.k8s.pf9.io
-  resources:
-  - vmwarehosts
-  verbs:
-  - create
-  - delete
-  - get
-  - list
-  - patch
-  - update
-  - watch
-- apiGroups:
-  - vjailbreak.k8s.pf9.io
-  resources:
-  - vmwarehosts/status
-  verbs:
-  - get
+  - apiGroups:
+      - vjailbreak.k8s.pf9.io
+    resources:
+      - vmwarehosts
+    verbs:
+      - create
+      - delete
+      - get
+      - list
+      - patch
+      - update
+      - watch
+  - apiGroups:
+      - vjailbreak.k8s.pf9.io
+    resources:
+      - vmwarehosts/status
+    verbs:
+      - get
 ---
 apiVersion: rbac.authorization.k8s.io/v1
 kind: ClusterRole
@@ -2583,20 +2646,20 @@
     app.kubernetes.io/name: migration
   name: migration-vmwarehost-viewer-role
 rules:
-- apiGroups:
-  - vjailbreak.k8s.pf9.io
-  resources:
-  - vmwarehosts
-  verbs:
-  - get
-  - list
-  - watch
-- apiGroups:
-  - vjailbreak.k8s.pf9.io
-  resources:
-  - vmwarehosts/status
-  verbs:
-  - get
+  - apiGroups:
+      - vjailbreak.k8s.pf9.io
+    resources:
+      - vmwarehosts
+    verbs:
+      - get
+      - list
+      - watch
+  - apiGroups:
+      - vjailbreak.k8s.pf9.io
+    resources:
+      - vmwarehosts/status
+    verbs:
+      - get
 ---
 apiVersion: rbac.authorization.k8s.io/v1
 kind: ClusterRole
@@ -2606,24 +2669,24 @@
     app.kubernetes.io/name: migration
   name: migration-vmwaremachine-editor-role
 rules:
-- apiGroups:
-  - vjailbreak.k8s.pf9.io
-  resources:
-  - vmwaremachines
-  verbs:
-  - create
-  - delete
-  - get
-  - list
-  - patch
-  - update
-  - watch
-- apiGroups:
-  - vjailbreak.k8s.pf9.io
-  resources:
-  - vmwaremachines/status
-  verbs:
-  - get
+  - apiGroups:
+      - vjailbreak.k8s.pf9.io
+    resources:
+      - vmwaremachines
+    verbs:
+      - create
+      - delete
+      - get
+      - list
+      - patch
+      - update
+      - watch
+  - apiGroups:
+      - vjailbreak.k8s.pf9.io
+    resources:
+      - vmwaremachines/status
+    verbs:
+      - get
 ---
 apiVersion: rbac.authorization.k8s.io/v1
 kind: ClusterRole
@@ -2633,20 +2696,20 @@
     app.kubernetes.io/name: migration
   name: migration-vmwaremachine-viewer-role
 rules:
-- apiGroups:
-  - vjailbreak.k8s.pf9.io
-  resources:
-  - vmwaremachines
-  verbs:
-  - get
-  - list
-  - watch
-- apiGroups:
-  - vjailbreak.k8s.pf9.io
-  resources:
-  - vmwaremachines/status
-  verbs:
-  - get
+  - apiGroups:
+      - vjailbreak.k8s.pf9.io
+    resources:
+      - vmwaremachines
+    verbs:
+      - get
+      - list
+      - watch
+  - apiGroups:
+      - vjailbreak.k8s.pf9.io
+    resources:
+      - vmwaremachines/status
+    verbs:
+      - get
 ---
 apiVersion: rbac.authorization.k8s.io/v1
 kind: RoleBinding
@@ -2661,9 +2724,9 @@
   kind: Role
   name: migration-leader-election-role
 subjects:
-- kind: ServiceAccount
-  name: migration-controller-manager
-  namespace: migration-system
+  - kind: ServiceAccount
+    name: migration-controller-manager
+    namespace: migration-system
 ---
 apiVersion: rbac.authorization.k8s.io/v1
 kind: ClusterRoleBinding
@@ -2677,9 +2740,9 @@
   kind: ClusterRole
   name: migration-manager-role
 subjects:
-- kind: ServiceAccount
-  name: migration-controller-manager
-  namespace: migration-system
+  - kind: ServiceAccount
+    name: migration-controller-manager
+    namespace: migration-system
 ---
 apiVersion: apps/v1
 kind: Deployment
@@ -2706,43 +2769,39 @@
         nodeAffinity:
           requiredDuringSchedulingIgnoredDuringExecution:
             nodeSelectorTerms:
-            - matchExpressions:
-              - key: node-role.kubernetes.io/control-plane
-                operator: Exists
+              - matchExpressions:
+                  - key: node-role.kubernetes.io/control-plane
+                    operator: Exists
       containers:
-      - args:
-        - --leader-elect=false
-        - --health-probe-bind-address=:8081
-        command:
-        - /manager
-<<<<<<< HEAD
-        image: quay.io/platform9/vjailbreak-controller:rm
-=======
-        image: quay.io/platform9/vjailbreak-controller:v0.1.12
->>>>>>> ba663a36
-        imagePullPolicy: IfNotPresent
-        livenessProbe:
-          httpGet:
-            path: /healthz
-            port: 8081
-          initialDelaySeconds: 15
-          periodSeconds: 20
-        name: manager
-        readinessProbe:
-          httpGet:
-            path: /readyz
-            port: 8081
-          initialDelaySeconds: 5
-          periodSeconds: 10
-        resources:
-          requests:
-            cpu: 200m
-            memory: 256Mi
-        volumeMounts:
-        - mountPath: /etc/pf9/k3s
-          name: master-token
-        - mountPath: /home/ubuntu
-          name: vddk
+        - args:
+            - --leader-elect=false
+            - --health-probe-bind-address=:8081
+          command:
+            - /manager
+          image: quay.io/platform9/vjailbreak-controller:v0.1.12
+          imagePullPolicy: IfNotPresent
+          livenessProbe:
+            httpGet:
+              path: /healthz
+              port: 8081
+            initialDelaySeconds: 15
+            periodSeconds: 20
+          name: manager
+          readinessProbe:
+            httpGet:
+              path: /readyz
+              port: 8081
+            initialDelaySeconds: 5
+            periodSeconds: 10
+          resources:
+            requests:
+              cpu: 200m
+              memory: 256Mi
+          volumeMounts:
+            - mountPath: /etc/pf9/k3s
+              name: master-token
+            - mountPath: /home/ubuntu
+              name: vddk
       hostNetwork: true
       securityContext:
         runAsGroup: 0
@@ -2750,11 +2809,11 @@
       serviceAccountName: migration-controller-manager
       terminationGracePeriodSeconds: 10
       volumes:
-      - hostPath:
-          path: /var/lib/rancher/k3s/server
-          type: Directory
-        name: master-token
-      - hostPath:
-          path: /home/ubuntu
-          type: Directory
-        name: vddk+        - hostPath:
+            path: /var/lib/rancher/k3s/server
+            type: Directory
+          name: master-token
+        - hostPath:
+            path: /home/ubuntu
+            type: Directory
+          name: vddk