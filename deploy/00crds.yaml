apiVersion: v1
kind: Namespace
metadata:
  labels:
    app.kubernetes.io/managed-by: kustomize
    app.kubernetes.io/name: migration
    control-plane: controller-manager
  name: migration-system
---
apiVersion: apiextensions.k8s.io/v1
kind: CustomResourceDefinition
metadata:
  annotations:
    controller-gen.kubebuilder.io/version: v0.17.1
  name: bmconfigs.vjailbreak.k8s.pf9.io
spec:
  group: vjailbreak.k8s.pf9.io
  names:
    kind: BMConfig
    listKind: BMConfigList
    plural: bmconfigs
    singular: bmconfig
  scope: Namespaced
  versions:
  - name: v1alpha1
    schema:
      openAPIV3Schema:
        description: |-
          BMConfig is the Schema for the bmconfigs API that defines authentication and configuration
          details for Bare Metal Controller (BMC) providers such as MAAS. It contains credentials,
          connection information, and boot source configurations needed to provision physical hosts
          for use during the ESXi to PCD migration process. BMConfig enables the automatic
          provisioning of PCD hosts as replacement infrastructure for migrated ESXi hosts.
        properties:
          apiVersion:
            description: |-
              APIVersion defines the versioned schema of this representation of an object.
              Servers should convert recognized schemas to the latest internal value, and
              may reject unrecognized values.
              More info: https://git.k8s.io/community/contributors/devel/sig-architecture/api-conventions.md#resources
            type: string
          kind:
            description: |-
              Kind is a string value representing the REST resource this object represents.
              Servers may infer this from the endpoint the client submits requests to.
              Cannot be updated.
              In CamelCase.
              More info: https://git.k8s.io/community/contributors/devel/sig-architecture/api-conventions.md#types-kinds
            type: string
          metadata:
            type: object
          spec:
            description: BMConfigSpec defines the desired state of BMConfig
            properties:
              apiKey:
                description: APIKey is the API key for the BM server
                type: string
              apiUrl:
                description: APIUrl is the API URL for the BM server
                type: string
              bootSource:
                description: BootSource is the boot source for the BMC
                properties:
                  release:
                    default: jammy
                    description: Release is the OS release version to be used (e.g.,
                      "jammy" for Ubuntu 22.04)
                    type: string
                required:
                - release
                type: object
              insecure:
                default: false
                description: Insecure is a boolean indicating whether to use insecure
                  connection
                type: boolean
              password:
                description: Password is the password for the BM server
                type: string
              providerType:
                default: MAAS
                description: ProviderType is the BMC provider type
                type: string
              userDataSecretRef:
                description: UserDataSecretRef is the reference to the secret containing
                  user data for the BMC
                properties:
                  name:
                    description: name is unique within a namespace to reference a
                      secret resource.
                    type: string
                  namespace:
                    description: namespace defines the space within which the secret
                      name must be unique.
                    type: string
                type: object
                x-kubernetes-map-type: atomic
              userName:
                description: UserName is the username for the BM server
                type: string
            required:
            - apiKey
            - apiUrl
            - providerType
            type: object
          status:
            description: BMConfigStatus defines the observed state of BMConfig
            properties:
              validationMessage:
                description: ValidationMessage is the message associated with the
                  validation
                type: string
              validationStatus:
                description: ValidationStatus is the status of the validation
                type: string
            type: object
        type: object
    served: true
    storage: true
    subresources:
      status: {}
---
apiVersion: apiextensions.k8s.io/v1
kind: CustomResourceDefinition
metadata:
  annotations:
    controller-gen.kubebuilder.io/version: v0.17.1
  name: clustermigrations.vjailbreak.k8s.pf9.io
spec:
  group: vjailbreak.k8s.pf9.io
  names:
    kind: ClusterMigration
    listKind: ClusterMigrationList
    plural: clustermigrations
    singular: clustermigration
  scope: Namespaced
  versions:
  - additionalPrinterColumns:
    - jsonPath: .status.phase
      name: Phase
      type: string
    - jsonPath: .status.currentESXI
      name: Current ESXI
      type: string
    - jsonPath: .metadata.creationTimestamp
      name: Age
      type: date
    name: v1alpha1
    schema:
      openAPIV3Schema:
        description: |-
          ClusterMigration is the Schema for the clustermigrations API that orchestrates the migration
          of an entire VMware vCenter cluster to Platform9 Distributed Cloud (PCD).
          It manages the ordered migration of ESXi hosts within a cluster, tracking progress
          and maintaining references to required credentials and migration plans.
          ClusterMigration resources coordinate with ESXIMigration resources to ensure
          hosts are migrated in the correct sequence with proper dependency management.
        properties:
          apiVersion:
            description: |-
              APIVersion defines the versioned schema of this representation of an object.
              Servers should convert recognized schemas to the latest internal value, and
              may reject unrecognized values.
              More info: https://git.k8s.io/community/contributors/devel/sig-architecture/api-conventions.md#resources
            type: string
          kind:
            description: |-
              Kind is a string value representing the REST resource this object represents.
              Servers may infer this from the endpoint the client submits requests to.
              Cannot be updated.
              In CamelCase.
              More info: https://git.k8s.io/community/contributors/devel/sig-architecture/api-conventions.md#types-kinds
            type: string
          metadata:
            type: object
          spec:
            description: ClusterMigrationSpec defines the desired state of ClusterMigration
            properties:
              clusterName:
                description: ClusterName is the name of the vCenter cluster to be
                  migrated
                type: string
              esxiMigrationSequence:
                description: ESXIMigrationSequence is the sequence of ESXi hosts to
                  be migrated
                items:
                  type: string
                type: array
              openstackCredsRef:
                description: OpenstackCredsRef is the reference to the OpenStack credentials
                properties:
                  name:
                    default: ""
                    description: |-
                      Name of the referent.
                      This field is effectively required, but due to backwards compatibility is
                      allowed to be empty. Instances of this type with an empty value here are
                      almost certainly wrong.
                      More info: https://kubernetes.io/docs/concepts/overview/working-with-objects/names/#names
                    type: string
                type: object
                x-kubernetes-map-type: atomic
              rollingMigrationPlanRef:
                description: RollingMigrationPlanRef is the reference to the RollingMigrationPlan
                properties:
                  name:
                    default: ""
                    description: |-
                      Name of the referent.
                      This field is effectively required, but due to backwards compatibility is
                      allowed to be empty. Instances of this type with an empty value here are
                      almost certainly wrong.
                      More info: https://kubernetes.io/docs/concepts/overview/working-with-objects/names/#names
                    type: string
                type: object
                x-kubernetes-map-type: atomic
              vmwareCredsRef:
                description: VMwareCredsRef is the reference to the VMware credentials
                properties:
                  name:
                    default: ""
                    description: |-
                      Name of the referent.
                      This field is effectively required, but due to backwards compatibility is
                      allowed to be empty. Instances of this type with an empty value here are
                      almost certainly wrong.
                      More info: https://kubernetes.io/docs/concepts/overview/working-with-objects/names/#names
                    type: string
                type: object
                x-kubernetes-map-type: atomic
            required:
            - clusterName
            - esxiMigrationSequence
            - openstackCredsRef
            - rollingMigrationPlanRef
            - vmwareCredsRef
            type: object
          status:
            description: ClusterMigrationStatus defines the observed state of ClusterMigration
            properties:
              currentESXi:
                description: CurrentESXi is the name of the current ESXi host being
                  migrated
                type: string
              message:
                description: Message is the message associated with the current state
                  of the migration
                type: string
              phase:
                description: Phase is the current phase of the migration
                enum:
                - Pending
                - Running
                - Succeeded
                - Failed
                - Paused
                type: string
            required:
            - currentESXi
            - message
            - phase
            type: object
        type: object
    served: true
    storage: true
    subresources:
      status: {}
---
apiVersion: apiextensions.k8s.io/v1
kind: CustomResourceDefinition
metadata:
  annotations:
    controller-gen.kubebuilder.io/version: v0.17.1
  name: esximigrations.vjailbreak.k8s.pf9.io
spec:
  group: vjailbreak.k8s.pf9.io
  names:
    kind: ESXIMigration
    listKind: ESXIMigrationList
    plural: esximigrations
    singular: esximigration
  scope: Namespaced
  versions:
  - name: v1alpha1
    schema:
      openAPIV3Schema:
        description: |-
          ESXIMigration is the Schema for the esximigrations API that defines
          the process of migrating an ESXi host to PCD, including putting it in maintenance mode,
          migrating all VMs, and finally removing it from vCenter inventory after completion
        properties:
          apiVersion:
            description: |-
              APIVersion defines the versioned schema of this representation of an object.
              Servers should convert recognized schemas to the latest internal value, and
              may reject unrecognized values.
              More info: https://git.k8s.io/community/contributors/devel/sig-architecture/api-conventions.md#resources
            type: string
          kind:
            description: |-
              Kind is a string value representing the REST resource this object represents.
              Servers may infer this from the endpoint the client submits requests to.
              Cannot be updated.
              In CamelCase.
              More info: https://git.k8s.io/community/contributors/devel/sig-architecture/api-conventions.md#types-kinds
            type: string
          metadata:
            type: object
          spec:
            description: |-
              ESXIMigrationSpec defines the desired state of ESXIMigration including
              the ESXi host to migrate and the references to credentials and migration plan
            properties:
              esxiName:
                description: ESXiName is the name of the ESXi host to be migrated
                type: string
              openstackCredsRef:
                description: OpenstackCredsRef is the reference to the OpenStack credentials
                properties:
                  name:
                    default: ""
                    description: |-
                      Name of the referent.
                      This field is effectively required, but due to backwards compatibility is
                      allowed to be empty. Instances of this type with an empty value here are
                      almost certainly wrong.
                      More info: https://kubernetes.io/docs/concepts/overview/working-with-objects/names/#names
                    type: string
                type: object
                x-kubernetes-map-type: atomic
              rollingMigrationPlanRef:
                description: RollingMigrationPlanRef is the reference to the RollingMigrationPlan
                properties:
                  name:
                    default: ""
                    description: |-
                      Name of the referent.
                      This field is effectively required, but due to backwards compatibility is
                      allowed to be empty. Instances of this type with an empty value here are
                      almost certainly wrong.
                      More info: https://kubernetes.io/docs/concepts/overview/working-with-objects/names/#names
                    type: string
                type: object
                x-kubernetes-map-type: atomic
              vmwareCredsRef:
                description: VMwareCredsRef is the reference to the VMware credentials
                properties:
                  name:
                    default: ""
                    description: |-
                      Name of the referent.
                      This field is effectively required, but due to backwards compatibility is
                      allowed to be empty. Instances of this type with an empty value here are
                      almost certainly wrong.
                      More info: https://kubernetes.io/docs/concepts/overview/working-with-objects/names/#names
                    type: string
                type: object
                x-kubernetes-map-type: atomic
            required:
            - esxiName
            - openstackCredsRef
            - rollingMigrationPlanRef
            - vmwareCredsRef
            type: object
          status:
            description: |-
              ESXIMigrationStatus defines the observed state of ESXIMigration including
              the list of VMs on the host, current phase, and status messages
            properties:
              message:
                description: Message is the message associated with the current state
                  of the migration
                type: string
              phase:
                description: |-
                  Phase is the current phase of the migration lifecycle
                  The final phases include 'Succeeded' when the ESXi host has been successfully
                  removed from vCenter inventory after migration is complete
                type: string
              vms:
                description: VMs is the list of VMs present on the ESXi host
                items:
                  type: string
                type: array
            type: object
        type: object
    served: true
    storage: true
    subresources:
      status: {}
---
apiVersion: apiextensions.k8s.io/v1
kind: CustomResourceDefinition
metadata:
  annotations:
    controller-gen.kubebuilder.io/version: v0.17.1
  name: migrationplans.vjailbreak.k8s.pf9.io
spec:
  group: vjailbreak.k8s.pf9.io
  names:
    kind: MigrationPlan
    listKind: MigrationPlanList
    plural: migrationplans
    singular: migrationplan
  scope: Namespaced
  versions:
  - additionalPrinterColumns:
    - jsonPath: .status.migrationStatus
      name: Status
      type: string
    name: v1alpha1
    schema:
      openAPIV3Schema:
        description: |-
          MigrationPlan is the Schema for the migrationplans API that defines
          how to migrate virtual machines from VMware to OpenStack including migration strategy and scheduling.
          It allows administrators to configure migration parameters such as timing, health checks,
          and VM-specific settings for bulk VM migration operations between environments.
        properties:
          apiVersion:
            description: |-
              APIVersion defines the versioned schema of this representation of an object.
              Servers should convert recognized schemas to the latest internal value, and
              may reject unrecognized values.
              More info: https://git.k8s.io/community/contributors/devel/sig-architecture/api-conventions.md#resources
            type: string
          kind:
            description: |-
              Kind is a string value representing the REST resource this object represents.
              Servers may infer this from the endpoint the client submits requests to.
              Cannot be updated.
              In CamelCase.
              More info: https://git.k8s.io/community/contributors/devel/sig-architecture/api-conventions.md#types-kinds
            type: string
          metadata:
            type: object
          spec:
            description: |-
              MigrationPlanSpec defines the desired state of MigrationPlan including
              the migration template, strategy, and the list of virtual machines to migrate
            properties:
              advancedOptions:
                description: AdvancedOptions is a list of advanced options for the
                  migration
                properties:
                  granularNetworks:
                    description: GranularNetworks is a list of networks to be migrated
                    items:
                      type: string
                    type: array
                  granularPorts:
                    description: GranularPorts is a list of ports to be migrated
                    items:
                      type: string
                    type: array
                  granularVolumeTypes:
                    description: GranularVolumeTypes is a list of volume types to
                      be migrated
                    items:
                      type: string
                    type: array
                type: object
              firstBootScript:
                default: echo "Add your startup script here!"
                type: string
              migrationStrategy:
                description: MigrationStrategy is the strategy to be used for the
                  migration
                properties:
                  adminInitiatedCutOver:
                    default: false
                    type: boolean
                  dataCopyStart:
                    format: date-time
                    type: string
                  healthCheckPort:
                    default: "443"
                    type: string
                  performHealthChecks:
                    default: false
                    type: boolean
                  type:
                    enum:
                    - hot
                    - cold
                    type: string
                  vmCutoverEnd:
                    format: date-time
                    type: string
                  vmCutoverStart:
                    format: date-time
                    type: string
                required:
                - type
                type: object
              migrationTemplate:
                description: MigrationTemplate is the template to be used for the
                  migration
                type: string
              postMigrationAction:
                description: PostMigrationAction defines the post migration action
                  for the virtual machine
                properties:
                  folderName:
                    type: string
                  moveToFolder:
                    type: boolean
                  renameVm:
                    type: boolean
                  suffix:
                    type: string
                type: object
              retry:
                description: Retry the migration if it fails
                type: boolean
              virtualMachines:
                description: VirtualMachines is a list of virtual machines to be migrated
                items:
                  items:
                    type: string
                  type: array
                type: array
            required:
            - migrationStrategy
            - migrationTemplate
            - virtualMachines
            type: object
          status:
            description: |-
              MigrationPlanStatus defines the observed state of MigrationPlan including
              the current status and progress of the migration
            properties:
              migrationMessage:
                description: MigrationMessage is the message associated with the migration
                type: string
              migrationStatus:
                description: |-
                  MigrationStatus is the status of the migration using Kubernetes PodPhase states
                  (Pending, Running, Succeeded, Failed, Unknown)
                type: string
            required:
            - migrationMessage
            - migrationStatus
            type: object
        type: object
    served: true
    storage: true
    subresources:
      status: {}
---
apiVersion: apiextensions.k8s.io/v1
kind: CustomResourceDefinition
metadata:
  annotations:
    controller-gen.kubebuilder.io/version: v0.17.1
  name: migrations.vjailbreak.k8s.pf9.io
spec:
  group: vjailbreak.k8s.pf9.io
  names:
    kind: Migration
    listKind: MigrationList
    plural: migrations
    singular: migration
  scope: Namespaced
  versions:
  - additionalPrinterColumns:
    - jsonPath: .status.phase
      name: Phase
      type: string
    - jsonPath: .status.agentName
      name: Agent Name
      type: string
    - jsonPath: .metadata.creationTimestamp
      name: Age
      type: date
    name: v1alpha1
    schema:
      openAPIV3Schema:
        description: |-
          Migration is the Schema for the migrations API that represents a single virtual machine
          migration job from VMware to OpenStack. It tracks the complete migration lifecycle
          including validation, data transfer, disk conversion, and cutover phases. Migration resources
          provide detailed status monitoring, error handling, and manual intervention points like
          cutover initiation. Each Migration is associated with a MigrationPlan and executes on a specific
          VjailbreakNode agent, tracking progress via status updates and condition changes.
        properties:
          apiVersion:
            description: |-
              APIVersion defines the versioned schema of this representation of an object.
              Servers should convert recognized schemas to the latest internal value, and
              may reject unrecognized values.
              More info: https://git.k8s.io/community/contributors/devel/sig-architecture/api-conventions.md#resources
            type: string
          kind:
            description: |-
              Kind is a string value representing the REST resource this object represents.
              Servers may infer this from the endpoint the client submits requests to.
              Cannot be updated.
              In CamelCase.
              More info: https://git.k8s.io/community/contributors/devel/sig-architecture/api-conventions.md#types-kinds
            type: string
          metadata:
            type: object
          spec:
            description: Spec defines the desired state of Migration
            properties:
              initiateCutover:
                description: InitiateCutover is the flag to initiate cutover
                type: boolean
              migrationPlan:
                description: MigrationPlan is the name of the migration plan
                type: string
              podRef:
                description: PodRef is the name of the pod
                type: string
              vmName:
                description: VMName is the name of the VM getting migrated from VMWare
                  to Openstack
                type: string
            required:
            - initiateCutover
            - migrationPlan
            - podRef
            - vmName
            type: object
          status:
            description: Status defines the observed state of Migration
            properties:
              agentName:
                description: AgentName is the name of the agent where migration is
                  running
                type: string
              conditions:
                description: Conditions is the list of conditions of the migration
                  object pod
                items:
                  description: PodCondition contains details for the current condition
                    of this pod.
                  properties:
                    lastProbeTime:
                      description: Last time we probed the condition.
                      format: date-time
                      type: string
                    lastTransitionTime:
                      description: Last time the condition transitioned from one status
                        to another.
                      format: date-time
                      type: string
                    message:
                      description: Human-readable message indicating details about
                        last transition.
                      type: string
                    observedGeneration:
                      description: |-
                        If set, this represents the .metadata.generation that the pod condition was set based upon.
                        This is an alpha field. Enable PodObservedGenerationTracking to be able to use this field.
                      format: int64
                      type: integer
                    reason:
                      description: Unique, one-word, CamelCase reason for the condition's
                        last transition.
                      type: string
                    status:
                      description: |-
                        Status is the status of the condition.
                        Can be True, False, Unknown.
                        More info: https://kubernetes.io/docs/concepts/workloads/pods/pod-lifecycle#pod-conditions
                      type: string
                    type:
                      description: |-
                        Type is the type of the condition.
                        More info: https://kubernetes.io/docs/concepts/workloads/pods/pod-lifecycle#pod-conditions
                      type: string
                  required:
                  - status
                  - type
                  type: object
                type: array
              phase:
                description: Phase is the current phase of the migration
                enum:
                - Pending
                - Validating
                - AwaitingDataCopyStart
                - CopyingBlocks
                - CopyingChangedBlocks
                - ConvertingDisk
                - AwaitingCutOverStartTime
                - AwaitingAdminCutOver
                - Succeeded
                - Failed
                - Unknown
                type: string
            required:
            - phase
            type: object
        type: object
    served: true
    storage: true
    subresources:
      status: {}
---
apiVersion: apiextensions.k8s.io/v1
kind: CustomResourceDefinition
metadata:
  annotations:
    controller-gen.kubebuilder.io/version: v0.17.1
  name: migrationtemplates.vjailbreak.k8s.pf9.io
spec:
  group: vjailbreak.k8s.pf9.io
  names:
    kind: MigrationTemplate
    listKind: MigrationTemplateList
    plural: migrationtemplates
    singular: migrationtemplate
  scope: Namespaced
  versions:
  - name: v1alpha1
    schema:
      openAPIV3Schema:
        description: |-
          MigrationTemplate is the Schema for the migrationtemplates API that defines how VMs should be migrated
          from VMware to OpenStack including network and storage mappings. It serves as a reusable template
          that can be referenced by multiple migration plans, providing configuration for source and destination
          environments, OS-specific settings, and network/storage mappings. Migration templates enable consistent
          configuration across multiple VM migrations and simplify the definition of migration plans.
        properties:
          apiVersion:
            description: |-
              APIVersion defines the versioned schema of this representation of an object.
              Servers should convert recognized schemas to the latest internal value, and
              may reject unrecognized values.
              More info: https://git.k8s.io/community/contributors/devel/sig-architecture/api-conventions.md#resources
            type: string
          kind:
            description: |-
              Kind is a string value representing the REST resource this object represents.
              Servers may infer this from the endpoint the client submits requests to.
              Cannot be updated.
              In CamelCase.
              More info: https://git.k8s.io/community/contributors/devel/sig-architecture/api-conventions.md#types-kinds
            type: string
          metadata:
            type: object
          spec:
            description: MigrationTemplateSpec defines the desired state of MigrationTemplate
              including source/destination environments and mappings
            properties:
              destination:
                description: Destination is the destination details for the virtual
                  machine
                properties:
                  openstackRef:
                    description: OpenstackRef is the reference to the OpenStack credentials
                      to be used as the destination environment
                    type: string
                required:
                - openstackRef
                type: object
              networkMapping:
                description: NetworkMapping is the reference to the NetworkMapping
                  resource that defines source to destination network mappings
                type: string
              osFamily:
                description: OSFamily is the OS type of the virtual machine
                enum:
                - windowsGuest
                - linuxGuest
                type: string
              source:
                description: Source is the source details for the virtual machine
                properties:
                  vmwareRef:
                    description: VMwareRef is the reference to the VMware credentials
                      to be used as the source environment
                    type: string
                required:
                - vmwareRef
                type: object
              storageMapping:
                description: StorageMapping is the reference to the StorageMapping
                  resource that defines source to destination storage mappings
                type: string
              targetPCDClusterName:
                description: TargetPCDClusterName is the name of the PCD cluster where
                  the virtual machine will be migrated
                type: string
              virtioWinDriver:
                description: VirtioWinDriver is the driver to be used for the virtual
                  machine
                type: string
            required:
            - destination
            - networkMapping
            - source
            - storageMapping
            type: object
        type: object
    served: true
    storage: true
    subresources:
      status: {}
---
apiVersion: apiextensions.k8s.io/v1
kind: CustomResourceDefinition
metadata:
  annotations:
    controller-gen.kubebuilder.io/version: v0.17.1
  name: networkmappings.vjailbreak.k8s.pf9.io
spec:
  group: vjailbreak.k8s.pf9.io
  names:
    kind: NetworkMapping
    listKind: NetworkMappingList
    plural: networkmappings
    singular: networkmapping
  scope: Namespaced
  versions:
  - additionalPrinterColumns:
    - jsonPath: .status.networkMappingValidationStatus
      name: Status
      type: string
    - jsonPath: .metadata.creationTimestamp
      name: Age
      type: date
    name: v1alpha1
    schema:
      openAPIV3Schema:
        description: |-
          NetworkMapping is the Schema for the networkmappings API that defines
          mappings between VMware and OpenStack networks to be used during migration
        properties:
          apiVersion:
            description: |-
              APIVersion defines the versioned schema of this representation of an object.
              Servers should convert recognized schemas to the latest internal value, and
              may reject unrecognized values.
              More info: https://git.k8s.io/community/contributors/devel/sig-architecture/api-conventions.md#resources
            type: string
          kind:
            description: |-
              Kind is a string value representing the REST resource this object represents.
              Servers may infer this from the endpoint the client submits requests to.
              Cannot be updated.
              In CamelCase.
              More info: https://git.k8s.io/community/contributors/devel/sig-architecture/api-conventions.md#types-kinds
            type: string
          metadata:
            type: object
          spec:
            description: |-
              NetworkMappingSpec defines the desired state of NetworkMapping including
              mappings between VMware and OpenStack networks
            properties:
              networks:
                description: Networks is the list of network mappings between source
                  (VMware) and target (OpenStack) environments
                items:
                  description: Network represents a mapping between source and target
                    networks
                  properties:
                    source:
                      description: Source is the name of the source network in VMware
                      type: string
                    target:
                      description: Target is the name of the target network in OpenStack
                      type: string
                  required:
                  - source
                  - target
                  type: object
                type: array
            required:
            - networks
            type: object
          status:
            description: NetworkMappingStatus defines the observed state of NetworkMapping
            properties:
              networkMappingValidationMessage:
                description: |-
                  NetworkmappingValidationMessage provides detailed validation information including
                  information about available networks and any validation errors
                type: string
              networkMappingValidationStatus:
                description: |-
                  NetworkmappingValidationStatus indicates the validation status of the network mapping
                  Valid states include: "Valid", "Invalid", "Pending", "ValidationFailed"
                type: string
            type: object
        type: object
    served: true
    storage: true
    subresources:
      status: {}
---
apiVersion: apiextensions.k8s.io/v1
kind: CustomResourceDefinition
metadata:
  annotations:
    controller-gen.kubebuilder.io/version: v0.17.1
  name: openstackcreds.vjailbreak.k8s.pf9.io
spec:
  group: vjailbreak.k8s.pf9.io
  names:
    kind: OpenstackCreds
    listKind: OpenstackCredsList
    plural: openstackcreds
    singular: openstackcreds
  scope: Namespaced
  versions:
  - additionalPrinterColumns:
    - jsonPath: .status.openstackValidationStatus
      name: Status
      type: string
    name: v1alpha1
    schema:
      openAPIV3Schema:
        description: |-
          OpenstackCreds is the Schema for the OpenStack credentials API that defines authentication
          and connection details for OpenStack environments. It provides a secure way to store and validate
          OpenStack credentials for use in migration operations, including authentication information,
          available compute flavors, volume types, networks, and Platform9 Distributed Cloud host configurations.
        properties:
          apiVersion:
            description: |-
              APIVersion defines the versioned schema of this representation of an object.
              Servers should convert recognized schemas to the latest internal value, and
              may reject unrecognized values.
              More info: https://git.k8s.io/community/contributors/devel/sig-architecture/api-conventions.md#resources
            type: string
          kind:
            description: |-
              Kind is a string value representing the REST resource this object represents.
              Servers may infer this from the endpoint the client submits requests to.
              Cannot be updated.
              In CamelCase.
              More info: https://git.k8s.io/community/contributors/devel/sig-architecture/api-conventions.md#types-kinds
            type: string
          metadata:
            type: object
          spec:
            description: OpenstackCredsSpec defines the desired state of OpenstackCreds
            properties:
              flavors:
                description: Flavors is the list of available flavors in openstack
                items:
                  description: |-
                    Flavor represent (virtual) hardware configurations for server resources
                    in a region.
                  properties:
                    OS-FLV-EXT-DATA:ephemeral:
                      description: Ephemeral is the amount of ephemeral disk space,
                        measured in GB.
                      type: integer
                    description:
                      description: |-
                        Description is a free form description of the flavor. Limited to
                        65535 characters in length. Only printable characters are allowed.
                        New in version 2.55
                      type: string
                    disk:
                      description: Disk is the amount of root disk, measured in GB.
                      type: integer
                    id:
                      description: ID is the flavor's unique ID.
                      type: string
                    name:
                      description: Name is the name of the flavor.
                      type: string
                    os-flavor-access:is_public:
                      description: IsPublic indicates whether the flavor is public.
                      type: boolean
                    ram:
                      description: RAM is the amount of memory, measured in MB.
                      type: integer
                    rxtx_factor:
                      description: RxTxFactor describes bandwidth alterations of the
                        flavor.
                      type: number
                    vcpus:
                      description: VCPUs indicates how many (virtual) CPUs are available
                        for this flavor.
                      type: integer
                  required:
                  - OS-FLV-EXT-DATA:ephemeral
                  - description
                  - disk
                  - id
                  - name
                  - os-flavor-access:is_public
                  - ram
                  - rxtx_factor
                  - vcpus
                  type: object
                type: array
              pcdHostConfig:
                description: PCDHostConfig is the list of available clusters in openstack
                items:
                  description: HostConfig defines the configuration for a Platform9
                    Distributed Cloud host
                  properties:
                    clusterName:
                      type: string
                    hostLivenessInterface:
                      type: string
                    id:
                      type: string
                    imagelibInterface:
                      type: string
                    mgmtInterface:
                      type: string
                    name:
                      type: string
                    networkLabels:
                      additionalProperties:
                        type: string
                      type: object
                    tunnelingInterface:
                      type: string
                    vmConsoleInterface:
                      type: string
                  type: object
                type: array
              secretRef:
                description: SecretRef is the reference to the Kubernetes secret holding
                  OpenStack credentials
                properties:
                  apiVersion:
                    description: API version of the referent.
                    type: string
                  fieldPath:
                    description: |-
                      If referring to a piece of an object instead of an entire object, this string
                      should contain a valid JSON/Go field access statement, such as desiredState.manifest.containers[2].
                      For example, if the object reference is to a container within a pod, this would take on a value like:
                      "spec.containers{name}" (where "name" refers to the name of the container that triggered
                      the event) or if no container name is specified "spec.containers[2]" (container with
                      index 2 in this pod). This syntax is chosen only to have some well-defined way of
                      referencing a part of an object.
                    type: string
                  kind:
                    description: |-
                      Kind of the referent.
                      More info: https://git.k8s.io/community/contributors/devel/sig-architecture/api-conventions.md#types-kinds
                    type: string
                  name:
                    description: |-
                      Name of the referent.
                      More info: https://kubernetes.io/docs/concepts/overview/working-with-objects/names/#names
                    type: string
                  namespace:
                    description: |-
                      Namespace of the referent.
                      More info: https://kubernetes.io/docs/concepts/overview/working-with-objects/namespaces/
                    type: string
                  resourceVersion:
                    description: |-
                      Specific resourceVersion to which this reference is made, if any.
                      More info: https://git.k8s.io/community/contributors/devel/sig-architecture/api-conventions.md#concurrency-control-and-consistency
                    type: string
                  uid:
                    description: |-
                      UID of the referent.
                      More info: https://kubernetes.io/docs/concepts/overview/working-with-objects/names/#uids
                    type: string
                type: object
                x-kubernetes-map-type: atomic
            type: object
          status:
            description: OpenstackCredsStatus defines the observed state of OpenstackCreds
            properties:
              openstack:
                description: Openstack is the OpenStack configuration for the openstackcreds
                properties:
                  networks:
                    items:
                      type: string
                    type: array
                  volumeTypes:
                    items:
                      type: string
                    type: array
                type: object
              openstackValidationMessage:
                description: OpenStackValidationMessage is the message associated
                  with the OpenStack validation
                type: string
              openstackValidationStatus:
                description: OpenStackValidationStatus is the status of the OpenStack
                  validation
                type: string
            type: object
        type: object
    served: true
    storage: true
    subresources:
      status: {}
---
apiVersion: apiextensions.k8s.io/v1
kind: CustomResourceDefinition
metadata:
  annotations:
    controller-gen.kubebuilder.io/version: v0.17.1
  name: pcdclusters.vjailbreak.k8s.pf9.io
spec:
  group: vjailbreak.k8s.pf9.io
  names:
    kind: PCDCluster
    listKind: PCDClusterList
    plural: pcdclusters
    singular: pcdcluster
  scope: Namespaced
  versions:
  - name: v1alpha1
    schema:
      openAPIV3Schema:
        description: |-
          PCDCluster is the Schema for the pcdclusters API that represents a Platform9 Distributed Cloud
          cluster in the migration system. It defines cluster configuration including host membership,
          high availability settings, and resource rebalancing policies. PCDCluster resources track both
          the desired state of clusters as part of migration planning and the observed state of actual
          PCD clusters in the target environment. They serve as destination targets for VM migrations
          from VMware ESXi environments.
        properties:
          apiVersion:
            description: |-
              APIVersion defines the versioned schema of this representation of an object.
              Servers should convert recognized schemas to the latest internal value, and
              may reject unrecognized values.
              More info: https://git.k8s.io/community/contributors/devel/sig-architecture/api-conventions.md#resources
            type: string
          kind:
            description: |-
              Kind is a string value representing the REST resource this object represents.
              Servers may infer this from the endpoint the client submits requests to.
              Cannot be updated.
              In CamelCase.
              More info: https://git.k8s.io/community/contributors/devel/sig-architecture/api-conventions.md#types-kinds
            type: string
          metadata:
            type: object
          spec:
            description: PCDClusterSpec defines the desired state of PCDCluster
            properties:
              clusterName:
                description: ClusterName is the name of the PCD cluster
                type: string
              description:
                description: Description is the description of the PCD cluster
                type: string
              enableAutoResourceRebalancing:
                description: EnableAutoResourceRebalancing indicates if auto resource
                  rebalancing is enabled
                type: boolean
              hosts:
                description: Hosts is the list of hosts in the PCD cluster
                items:
                  type: string
                type: array
              rebalancingFrequencyMins:
                description: RebalancingFrequencyMins defines how often rebalancing
                  occurs in minutes
                type: integer
              vmHighAvailability:
                description: VMHighAvailability indicates if VM high availability
                  is enabled
                type: boolean
            type: object
          status:
            description: PCDClusterStatus defines the observed state of PCDCluster
            properties:
              aggregateID:
                description: AggregateID is the aggregate ID in the PCD cluster
                type: integer
              clusterID:
                description: ClusterID is the ID of the PCD cluster
                type: string
              createdAt:
                description: CreatedAt indicates when the cluster was created
                type: string
              updatedAt:
                description: UpdatedAt indicates when the cluster was last updated
                type: string
            type: object
        type: object
    served: true
    storage: true
    subresources:
      status: {}
---
apiVersion: apiextensions.k8s.io/v1
kind: CustomResourceDefinition
metadata:
  annotations:
    controller-gen.kubebuilder.io/version: v0.17.1
  name: pcdhosts.vjailbreak.k8s.pf9.io
spec:
  group: vjailbreak.k8s.pf9.io
  names:
    kind: PCDHost
    listKind: PCDHostList
    plural: pcdhosts
    singular: pcdhost
  scope: Namespaced
  versions:
  - name: v1alpha1
    schema:
      openAPIV3Schema:
        description: |-
          PCDHost is the Schema for the pcdhosts API that represents a physical or virtual host
          in a Platform9 Distributed Cloud environment. It tracks the host's configuration,
          network interfaces, assigned roles, and operational status. PCDHost resources are created
          as part of the migration process when converting ESXi hosts to PCD hosts or when provisioning
          new infrastructure to replace migrated VMware hosts.
        properties:
          apiVersion:
            description: |-
              APIVersion defines the versioned schema of this representation of an object.
              Servers should convert recognized schemas to the latest internal value, and
              may reject unrecognized values.
              More info: https://git.k8s.io/community/contributors/devel/sig-architecture/api-conventions.md#resources
            type: string
          kind:
            description: |-
              Kind is a string value representing the REST resource this object represents.
              Servers may infer this from the endpoint the client submits requests to.
              Cannot be updated.
              In CamelCase.
              More info: https://git.k8s.io/community/contributors/devel/sig-architecture/api-conventions.md#types-kinds
            type: string
          metadata:
            type: object
          spec:
            description: PCDHostSpec defines the desired state of PCDHost
            properties:
              arch:
                type: string
              hostID:
                description: HostID is the ID of the host
                type: string
              hostName:
                description: HostName is the name of the host
                type: string
              hostState:
                description: HostState is the state of the host
                type: string
              interfaces:
                items:
                  description: |-
                    PCDHostInterface defines the network interface configuration for a Platform9 Distributed Cloud host,
                    including IP addresses, MAC address, and interface name. It's used to configure proper network
                    connectivity for PCD hosts created during the migration process.
                  properties:
                    ipAddresses:
                      items:
                        type: string
                      type: array
                    macAddress:
                      type: string
                    name:
                      type: string
                  type: object
                type: array
              osFamily:
                type: string
              osInfo:
                type: string
              rolesAssigned:
                description: RolesAssigned is the list of roles assigned to the host
                items:
                  type: string
                type: array
            type: object
          status:
            description: PCDHostStatus defines the observed state of PCDHost
            properties:
              responding:
                type: boolean
              roleStatus:
                type: string
            type: object
        type: object
    served: true
    storage: true
    subresources:
      status: {}
---
apiVersion: apiextensions.k8s.io/v1
kind: CustomResourceDefinition
metadata:
  annotations:
    controller-gen.kubebuilder.io/version: v0.17.1
  name: rollingmigrationplans.vjailbreak.k8s.pf9.io
spec:
  group: vjailbreak.k8s.pf9.io
  names:
    kind: RollingMigrationPlan
    listKind: RollingMigrationPlanList
    plural: rollingmigrationplans
    singular: rollingmigrationplan
  scope: Namespaced
  versions:
  - name: v1alpha1
    schema:
      openAPIV3Schema:
        description: |-
          RollingMigrationPlan is the Schema for the rollingmigrationplans API that defines a coordinated
          migration of multiple VMware clusters and ESXi hosts to Platform9 Distributed Cloud (PCD).
          It supports sequenced migration of VMs across clusters with configurable batch sizes,
          cluster-to-cluster mapping, and tracking of migration progress across the entire datacenter migration.
        properties:
          apiVersion:
            description: |-
              APIVersion defines the versioned schema of this representation of an object.
              Servers should convert recognized schemas to the latest internal value, and
              may reject unrecognized values.
              More info: https://git.k8s.io/community/contributors/devel/sig-architecture/api-conventions.md#resources
            type: string
          kind:
            description: |-
              Kind is a string value representing the REST resource this object represents.
              Servers may infer this from the endpoint the client submits requests to.
              Cannot be updated.
              In CamelCase.
              More info: https://git.k8s.io/community/contributors/devel/sig-architecture/api-conventions.md#types-kinds
            type: string
          metadata:
            type: object
          spec:
            description: RollingMigrationPlanSpec defines the desired state of RollingMigrationPlan
            properties:
              advancedOptions:
                description: AdvancedOptions is a list of advanced options for the
                  migration
                properties:
                  granularNetworks:
                    description: GranularNetworks is a list of networks to be migrated
                    items:
                      type: string
                    type: array
                  granularPorts:
                    description: GranularPorts is a list of ports to be migrated
                    items:
                      type: string
                    type: array
                  granularVolumeTypes:
                    description: GranularVolumeTypes is a list of volume types to
                      be migrated
                    items:
                      type: string
                    type: array
                type: object
              bmConfigRef:
                description: BMConfigRef is the reference to the BMC credentials
                properties:
                  name:
                    default: ""
                    description: |-
                      Name of the referent.
                      This field is effectively required, but due to backwards compatibility is
                      allowed to be empty. Instances of this type with an empty value here are
                      almost certainly wrong.
                      More info: https://kubernetes.io/docs/concepts/overview/working-with-objects/names/#names
                    type: string
                type: object
                x-kubernetes-map-type: atomic
              cloudInitConfigRef:
                description: CloudInitConfigRef is the reference to the cloud-init
                  configuration
                properties:
                  name:
                    description: name is unique within a namespace to reference a
                      secret resource.
                    type: string
                  namespace:
                    description: namespace defines the space within which the secret
                      name must be unique.
                    type: string
                type: object
                x-kubernetes-map-type: atomic
              clusterMapping:
                description: ClusterMapping is the mapping of vCenter clusters to
                  PCD clusters
                items:
                  description: |-
                    ClusterMapping defines the relationship between a VMware vCenter cluster and its corresponding
                    Platform9 Distributed Cloud (PCD) cluster for migration operations. This mapping ensures that
                    virtual machines are properly migrated to the appropriate target infrastructure.
                  properties:
                    pcdClusterName:
                      description: PCDClusterName is the name of the PCD cluster
                      type: string
                    vmwareClusterName:
                      description: VMwareClusterName is the name of the vCenter cluster
                      type: string
                  required:
                  - pcdClusterName
                  - vmwareClusterName
                  type: object
                type: array
              clusterSequence:
                description: ClusterSequence is the sequence of vCenter clusters to
                  be migrated
                items:
                  description: |-
                    ClusterMigrationInfo defines information about a VMware vCenter cluster migration,
                    including the cluster name and the sequence of virtual machines to be migrated.
                    This structure allows for coordinated migration of multiple related VMs within a cluster.
                  properties:
                    clusterName:
                      description: ClusterName is the name of the vCenter cluster
                        to be migrated
                      type: string
                    vmMigrationBatchSize:
                      default: 10
                      description: |-
                        VMMigrationBatchSize is the number of VMs in one batch for migration
                        batches will be processed sequentially, but all VMs in a batch
                        will be migrated in parallel. Default is 10
                      minimum: 1
                      type: integer
                    vmSequence:
                      description: VMSequence is the sequence of virtual machines
                        to be migrated
                      items:
                        description: |-
                          VMSequenceInfo defines information about a virtual machine in the migration sequence,
                          including its name and the ESXi host where it is located. This information is used to
                          establish the proper order and grouping of VMs during the migration process.
                        properties:
                          esxiName:
                            description: ESXiName is the name of the ESXi host where
                              the virtual machine is located
                            type: string
                          vmName:
                            description: VMName is the name of the virtual machine
                              to be migrated
                            type: string
                        required:
                        - vmName
                        type: object
                      type: array
                  required:
                  - clusterName
                  - vmSequence
                  type: object
                type: array
              firstBootScript:
                default: echo "Add your startup script here!"
                type: string
              migrationStrategy:
                description: MigrationStrategy is the strategy to be used for the
                  migration
                properties:
                  adminInitiatedCutOver:
                    default: false
                    type: boolean
                  dataCopyStart:
                    format: date-time
                    type: string
                  healthCheckPort:
                    default: "443"
                    type: string
                  performHealthChecks:
                    default: false
                    type: boolean
                  type:
                    enum:
                    - hot
                    - cold
                    type: string
                  vmCutoverEnd:
                    format: date-time
                    type: string
                  vmCutoverStart:
                    format: date-time
                    type: string
                required:
                - type
                type: object
              migrationTemplate:
                description: MigrationTemplate is the template to be used for the
                  migration
                type: string
              postMigrationAction:
                description: PostMigrationAction defines the post migration action
                  for the virtual machine
                properties:
                  folderName:
                    type: string
                  moveToFolder:
                    type: boolean
                  renameVm:
                    type: boolean
                  suffix:
                    type: string
                type: object
              retry:
                description: Retry the migration if it fails
                type: boolean
              vmMigrationPlans:
                description: VMMigrationPlans is the reference to the VM migration
                  plan
                items:
                  type: string
                type: array
            required:
            - bmConfigRef
            - clusterSequence
            - migrationStrategy
            - migrationTemplate
            type: object
          status:
            description: RollingMigrationPlanStatus defines the observed state of
              RollingMigrationPlan
            properties:
              currentCluster:
                description: CurrentCluster is the name of the current vCenter cluster
                  being migrated
                type: string
              currentESXi:
                description: CurrentESXi is the name of the current ESXi host being
                  migrated
                type: string
              currentVM:
                description: CurrentVM is the name of the current virtual machine
                  being migrated
                type: string
              failedClusters:
                description: FailedClusters is the list of vCenter clusters that have
                  failed to migrate
                items:
                  type: string
                type: array
              failedESXi:
                description: FailedESXi is the list of ESXi hosts that have failed
                  to migrate
                items:
                  type: string
                type: array
              failedVMs:
                description: FailedVMs is the list of virtual machines that have failed
                  to migrate
                items:
                  type: string
                type: array
              message:
                description: Message is the message associated with the current state
                  of the migration
                type: string
              migratedClusters:
                description: MigratedClusters is the list of vCenter clusters that
                  have been migrated
                items:
                  type: string
                type: array
              migratedESXi:
                description: MigratedESXi is the list of ESXi hosts that have been
                  migrated
                items:
                  type: string
                type: array
              migratedVMs:
                description: MigratedVMs is the list of virtual machines that have
                  been migrated
                items:
                  type: string
                type: array
              phase:
                description: Phase is the current phase of the migration
                type: string
              vmMigrationPhase:
                description: VMMigrationsPhase is the list of VM migration plans
                type: string
            type: object
        type: object
    served: true
    storage: true
    subresources:
      status: {}
---
apiVersion: apiextensions.k8s.io/v1
kind: CustomResourceDefinition
metadata:
  annotations:
    controller-gen.kubebuilder.io/version: v0.17.1
  name: storagemappings.vjailbreak.k8s.pf9.io
spec:
  group: vjailbreak.k8s.pf9.io
  names:
    kind: StorageMapping
    listKind: StorageMappingList
    plural: storagemappings
    singular: storagemapping
  scope: Namespaced
  versions:
  - additionalPrinterColumns:
    - jsonPath: .status.storageMappingValidationStatus
      name: Status
      type: string
    - jsonPath: .metadata.creationTimestamp
      name: Age
      type: date
    name: v1alpha1
    schema:
      openAPIV3Schema:
        description: |-
          StorageMapping is the Schema for the storagemappings API that defines
          mappings between VMware and OpenStack storage types to be used during migration
        properties:
          apiVersion:
            description: |-
              APIVersion defines the versioned schema of this representation of an object.
              Servers should convert recognized schemas to the latest internal value, and
              may reject unrecognized values.
              More info: https://git.k8s.io/community/contributors/devel/sig-architecture/api-conventions.md#resources
            type: string
          kind:
            description: |-
              Kind is a string value representing the REST resource this object represents.
              Servers may infer this from the endpoint the client submits requests to.
              Cannot be updated.
              In CamelCase.
              More info: https://git.k8s.io/community/contributors/devel/sig-architecture/api-conventions.md#types-kinds
            type: string
          metadata:
            type: object
          spec:
            description: |-
              StorageMappingSpec defines the desired state of StorageMapping including
              mappings between VMware and OpenStack storage types
            properties:
              storages:
                description: Storages is a list of storage mappings between source
                  (VMware) and target (OpenStack) environments
                items:
                  description: Storage represents a mapping between source and target
                    storage types
                  properties:
                    source:
                      description: Source is the name of the source storage type in
                        VMware
                      type: string
                    target:
                      description: Target is the name of the target storage type in
                        OpenStack
                      type: string
                  required:
                  - source
                  - target
                  type: object
                type: array
            required:
            - storages
            type: object
          status:
            description: StorageMappingStatus defines the observed state of StorageMapping
            properties:
              storageMappingValidationMessage:
                description: |-
                  StoragemappingValidationMessage provides detailed validation information including
                  information about available storage types and any validation errors
                type: string
              storageMappingValidationStatus:
                description: |-
                  StoragemappingValidationStatus indicates the validation status of the storage mapping
                  Valid states include: "Valid", "Invalid", "Pending", "ValidationFailed"
                type: string
            type: object
        type: object
    served: true
    storage: true
    subresources:
      status: {}
---
apiVersion: apiextensions.k8s.io/v1
kind: CustomResourceDefinition
metadata:
  annotations:
    controller-gen.kubebuilder.io/version: v0.17.1
  name: vjailbreaknodes.vjailbreak.k8s.pf9.io
spec:
  group: vjailbreak.k8s.pf9.io
  names:
    kind: VjailbreakNode
    listKind: VjailbreakNodeList
    plural: vjailbreaknodes
    singular: vjailbreaknode
  scope: Namespaced
  versions:
  - additionalPrinterColumns:
    - jsonPath: .status.phase
      name: Phase
      type: string
    - jsonPath: .status.vmIP
      name: VMIP
      type: string
    name: v1alpha1
    schema:
      openAPIV3Schema:
        description: |-
          VjailbreakNode is the Schema for the vjailbreaknodes API that represents
          a node in the migration infrastructure with configuration, resource limits,
          and statistics for monitoring migration progress
        properties:
          apiVersion:
            description: |-
              APIVersion defines the versioned schema of this representation of an object.
              Servers should convert recognized schemas to the latest internal value, and
              may reject unrecognized values.
              More info: https://git.k8s.io/community/contributors/devel/sig-architecture/api-conventions.md#resources
            type: string
          kind:
            description: |-
              Kind is a string value representing the REST resource this object represents.
              Servers may infer this from the endpoint the client submits requests to.
              Cannot be updated.
              In CamelCase.
              More info: https://git.k8s.io/community/contributors/devel/sig-architecture/api-conventions.md#types-kinds
            type: string
          metadata:
            type: object
          spec:
            description: Spec defines the desired state of VjailbreakNode
            properties:
              nodeRole:
                description: NodeRole is the role assigned to the node (e.g., "migration-worker",
                  "controller")
                type: string
              openstackCreds:
                description: |-
                  OpenstackCreds is the reference to the credentials for the OpenStack environment
                  where the node will be provisioned
                properties:
                  apiVersion:
                    description: API version of the referent.
                    type: string
                  fieldPath:
                    description: |-
                      If referring to a piece of an object instead of an entire object, this string
                      should contain a valid JSON/Go field access statement, such as desiredState.manifest.containers[2].
                      For example, if the object reference is to a container within a pod, this would take on a value like:
                      "spec.containers{name}" (where "name" refers to the name of the container that triggered
                      the event) or if no container name is specified "spec.containers[2]" (container with
                      index 2 in this pod). This syntax is chosen only to have some well-defined way of
                      referencing a part of an object.
                    type: string
                  kind:
                    description: |-
                      Kind of the referent.
                      More info: https://git.k8s.io/community/contributors/devel/sig-architecture/api-conventions.md#types-kinds
                    type: string
                  name:
                    description: |-
                      Name of the referent.
                      More info: https://kubernetes.io/docs/concepts/overview/working-with-objects/names/#names
                    type: string
                  namespace:
                    description: |-
                      Namespace of the referent.
                      More info: https://kubernetes.io/docs/concepts/overview/working-with-objects/namespaces/
                    type: string
                  resourceVersion:
                    description: |-
                      Specific resourceVersion to which this reference is made, if any.
                      More info: https://git.k8s.io/community/contributors/devel/sig-architecture/api-conventions.md#concurrency-control-and-consistency
                    type: string
                  uid:
                    description: |-
                      UID of the referent.
                      More info: https://kubernetes.io/docs/concepts/overview/working-with-objects/names/#uids
                    type: string
                type: object
                x-kubernetes-map-type: atomic
              openstackFlavorID:
                description: OpenstackFlavorID is the flavor of the VM
                type: string
              openstackImageID:
                description: OpenstackImageID is the image of the VM
                type: string
            required:
            - nodeRole
            - openstackCreds
            - openstackFlavorID
            - openstackImageID
            type: object
          status:
            description: Status defines the observed state of VjailbreakNode
            properties:
              activeMigrations:
                description: |-
                  ActiveMigrations is the list of active migrations currently being processed on this node,
                  containing references to MigrationPlan resources
                items:
                  type: string
                type: array
              openstackUUID:
                description: OpenstackUUID is the UUID of the VM in OpenStack
                type: string
              phase:
                description: |-
                  Phase is the current lifecycle phase of the node
                  (e.g., Provisioning, Ready, Error, Decommissioning)
                type: string
              vmIP:
                description: VMIP is the IP address of the VM
                type: string
            required:
            - vmIP
            type: object
        type: object
    served: true
    storage: true
    subresources:
      status: {}
---
apiVersion: apiextensions.k8s.io/v1
kind: CustomResourceDefinition
metadata:
  annotations:
    controller-gen.kubebuilder.io/version: v0.17.1
  name: vmwareclusters.vjailbreak.k8s.pf9.io
spec:
  group: vjailbreak.k8s.pf9.io
  names:
    kind: VMwareCluster
    listKind: VMwareClusterList
    plural: vmwareclusters
    singular: vmwarecluster
  scope: Namespaced
  versions:
  - name: v1alpha1
    schema:
      openAPIV3Schema:
        description: |-
          VMwareCluster is the Schema for the vmwareclusters API that represents a VMware vSphere cluster
          in the source environment. It tracks cluster configuration, member hosts, and migration status
          as part of the VMware to Platform9 Distributed Cloud migration process. VMwareCluster resources
          serve as source components that are migrated to corresponding PCDCluster resources in the target environment.
        properties:
          apiVersion:
            description: |-
              APIVersion defines the versioned schema of this representation of an object.
              Servers should convert recognized schemas to the latest internal value, and
              may reject unrecognized values.
              More info: https://git.k8s.io/community/contributors/devel/sig-architecture/api-conventions.md#resources
            type: string
          kind:
            description: |-
              Kind is a string value representing the REST resource this object represents.
              Servers may infer this from the endpoint the client submits requests to.
              Cannot be updated.
              In CamelCase.
              More info: https://git.k8s.io/community/contributors/devel/sig-architecture/api-conventions.md#types-kinds
            type: string
          metadata:
            type: object
          spec:
            description: VMwareClusterSpec defines the desired state of VMwareCluster
            properties:
              hosts:
                description: Hosts is the list of hosts in the VMware cluster
                items:
                  type: string
                type: array
              name:
                description: Name is the name of the VMware cluster
                type: string
            type: object
          status:
            description: VMwareClusterStatus defines the observed state of VMwareCluster
            properties:
              phase:
                description: Phase is the current phase of the VMwareCluster
                type: string
            type: object
        type: object
    served: true
    storage: true
    subresources:
      status: {}
---
apiVersion: apiextensions.k8s.io/v1
kind: CustomResourceDefinition
metadata:
  annotations:
    controller-gen.kubebuilder.io/version: v0.17.1
  name: vmwarecreds.vjailbreak.k8s.pf9.io
spec:
  group: vjailbreak.k8s.pf9.io
  names:
    kind: VMwareCreds
    listKind: VMwareCredsList
    plural: vmwarecreds
    singular: vmwarecreds
  scope: Namespaced
  versions:
  - additionalPrinterColumns:
    - jsonPath: .status.vmwareValidationStatus
      name: Status
      type: string
    name: v1alpha1
    schema:
      openAPIV3Schema:
        description: |-
          VMwareCreds is the Schema for the vmwarecreds API that defines authentication
          and connection details for VMware vSphere environments. It provides a secure way to
          store and validate vCenter credentials for use in migration operations, including
          connection parameters, authentication information, and datacenter configuration.
        properties:
          apiVersion:
            description: |-
              APIVersion defines the versioned schema of this representation of an object.
              Servers should convert recognized schemas to the latest internal value, and
              may reject unrecognized values.
              More info: https://git.k8s.io/community/contributors/devel/sig-architecture/api-conventions.md#resources
            type: string
          kind:
            description: |-
              Kind is a string value representing the REST resource this object represents.
              Servers may infer this from the endpoint the client submits requests to.
              Cannot be updated.
              In CamelCase.
              More info: https://git.k8s.io/community/contributors/devel/sig-architecture/api-conventions.md#types-kinds
            type: string
          metadata:
            type: object
          spec:
            description: VMwareCredsSpec defines the desired state of VMwareCreds
            properties:
              datacenter:
                description: DataCenter is the datacenter for the virtual machine
                type: string
              secretRef:
                description: SecretRef is the reference to the Kubernetes secret holding
                  VMware credentials
                properties:
                  apiVersion:
                    description: API version of the referent.
                    type: string
                  fieldPath:
                    description: |-
                      If referring to a piece of an object instead of an entire object, this string
                      should contain a valid JSON/Go field access statement, such as desiredState.manifest.containers[2].
                      For example, if the object reference is to a container within a pod, this would take on a value like:
                      "spec.containers{name}" (where "name" refers to the name of the container that triggered
                      the event) or if no container name is specified "spec.containers[2]" (container with
                      index 2 in this pod). This syntax is chosen only to have some well-defined way of
                      referencing a part of an object.
                    type: string
                  kind:
                    description: |-
                      Kind of the referent.
                      More info: https://git.k8s.io/community/contributors/devel/sig-architecture/api-conventions.md#types-kinds
                    type: string
                  name:
                    description: |-
                      Name of the referent.
                      More info: https://kubernetes.io/docs/concepts/overview/working-with-objects/names/#names
                    type: string
                  namespace:
                    description: |-
                      Namespace of the referent.
                      More info: https://kubernetes.io/docs/concepts/overview/working-with-objects/namespaces/
                    type: string
                  resourceVersion:
                    description: |-
                      Specific resourceVersion to which this reference is made, if any.
                      More info: https://git.k8s.io/community/contributors/devel/sig-architecture/api-conventions.md#concurrency-control-and-consistency
                    type: string
                  uid:
                    description: |-
                      UID of the referent.
                      More info: https://kubernetes.io/docs/concepts/overview/working-with-objects/names/#uids
                    type: string
                type: object
                x-kubernetes-map-type: atomic
            required:
            - datacenter
            type: object
          status:
            description: VMwareCredsStatus defines the observed state of VMwareCreds
            properties:
              vmwareValidationMessage:
                description: VMwareValidationMessage is the message associated with
                  the VMware validation
                type: string
              vmwareValidationStatus:
                description: VMwareValidationStatus is the status of the VMware validation
                type: string
            type: object
        type: object
    served: true
    storage: true
    subresources:
      status: {}
---
apiVersion: apiextensions.k8s.io/v1
kind: CustomResourceDefinition
metadata:
  annotations:
    controller-gen.kubebuilder.io/version: v0.17.1
  name: vmwarehosts.vjailbreak.k8s.pf9.io
spec:
  group: vjailbreak.k8s.pf9.io
  names:
    kind: VMwareHost
    listKind: VMwareHostList
    plural: vmwarehosts
    singular: vmwarehost
  scope: Namespaced
  versions:
  - name: v1alpha1
    schema:
      openAPIV3Schema:
        description: |-
          VMwareHost is the Schema for the vmwarehosts API that represents a VMware ESXi host
          in the source environment. It tracks host configuration, hardware identification, and cluster membership
          as part of the VMware to Platform9 Distributed Cloud migration process. VMwareHost resources are
          source components that are migrated to PCDHost resources in the target environment and are automatically
          removed from vCenter inventory after all VMs have been migrated off and the host is in maintenance mode.
        properties:
          apiVersion:
            description: |-
              APIVersion defines the versioned schema of this representation of an object.
              Servers should convert recognized schemas to the latest internal value, and
              may reject unrecognized values.
              More info: https://git.k8s.io/community/contributors/devel/sig-architecture/api-conventions.md#resources
            type: string
          kind:
            description: |-
              Kind is a string value representing the REST resource this object represents.
              Servers may infer this from the endpoint the client submits requests to.
              Cannot be updated.
              In CamelCase.
              More info: https://git.k8s.io/community/contributors/devel/sig-architecture/api-conventions.md#types-kinds
            type: string
          metadata:
            type: object
          spec:
            description: VMwareHostSpec defines the desired state of VMwareHost
            properties:
              clusterName:
                description: Cluster name of the host
                type: string
              hardwareUuid:
                description: Hardware UUID of the host
                type: string
              hostConfigId:
                description: Host config ID of the host
                type: string
              name:
                description: Name of the host
                type: string
            type: object
          status:
            description: VMwareHostStatus defines the observed state of VMwareHost
            type: object
        type: object
    served: true
    storage: true
    subresources:
      status: {}
---
apiVersion: apiextensions.k8s.io/v1
kind: CustomResourceDefinition
metadata:
  annotations:
    controller-gen.kubebuilder.io/version: v0.17.1
  name: vmwaremachines.vjailbreak.k8s.pf9.io
spec:
  group: vjailbreak.k8s.pf9.io
  names:
    kind: VMwareMachine
    listKind: VMwareMachineList
    plural: vmwaremachines
    singular: vmwaremachine
  scope: Namespaced
  versions:
  - name: v1alpha1
    schema:
      openAPIV3Schema:
        description: |-
          VMwareMachine is the Schema for the vmwaremachines API that represents a virtual machine
          in the VMware source environment targeted for migration. It tracks VM configuration,
          resource allocation, migration status, and target environment specifications.
          VMwareMachine resources are the primary workloads migrated from VMware to OpenStack
          as part of the migration process and contain all necessary information to recreate
          equivalent virtual machines in the target environment.
        properties:
          apiVersion:
            description: |-
              APIVersion defines the versioned schema of this representation of an object.
              Servers should convert recognized schemas to the latest internal value, and
              may reject unrecognized values.
              More info: https://git.k8s.io/community/contributors/devel/sig-architecture/api-conventions.md#resources
            type: string
          kind:
            description: |-
              Kind is a string value representing the REST resource this object represents.
              Servers may infer this from the endpoint the client submits requests to.
              Cannot be updated.
              In CamelCase.
              More info: https://git.k8s.io/community/contributors/devel/sig-architecture/api-conventions.md#types-kinds
            type: string
          metadata:
            type: object
          spec:
            description: VMwareMachineSpec defines the desired state of VMwareMachine
            properties:
              targetFlavorId:
                description: TargetFlavorId is the flavor to be used to create the
                  target VM on openstack
                type: string
              vms:
                description: VMInfo is the info of the VMs in the VMwareMachine
                properties:
                  assignedIp:
                    description: AssignedIp is the IP address assigned to the VM
                    type: string
                  clusterName:
                    description: ClusterName is the name of the cluster
                    type: string
                  cpu:
                    description: CPU is the number of CPUs in the virtual machine
                    type: integer
                  datastores:
                    description: Datastores is the list of datastores for the virtual
                      machine
                    items:
                      type: string
                    type: array
                  disks:
                    description: Disks is the list of disks for the virtual machine
                    items:
                      type: string
                    type: array
                  esxiName:
                    description: ESXiName is the name of the ESXi host
                    type: string
                  ipAddress:
                    description: IPAddress is the IP address of the virtual machine
                    type: string
                  macAddresses:
                    description: MacAddresses is the list of MAC addresses assigned
                      to the VM's network interfaces
                    items:
                      type: string
                    type: array
                  memory:
                    description: Memory is the amount of memory in the virtual machine
                    type: integer
                  name:
                    description: Name is the name of the virtual machine
                    type: string
                  networks:
                    description: Networks is the list of networks for the virtual
                      machine
                    items:
                      type: string
                    type: array
                  osFamily:
                    description: OSFamily is the OS family of the virtual machine
                    type: string
                  vmState:
                    description: VMState is the state of the virtual machine
                    type: string
                required:
                - name
                type: object
            type: object
          status:
            description: VMwareMachineStatus defines the observed state of VMwareMachine
            properties:
              migrated:
                default: false
                description: Migrated flag to indicate if the VMs have been migrated
                type: boolean
              powerState:
                description: PowerState is the state of the VMs in the VMware
                type: string
            required:
            - migrated
            type: object
        type: object
    served: true
    storage: true
    subresources:
      status: {}
---
apiVersion: v1
kind: ServiceAccount
metadata:
  labels:
    app.kubernetes.io/managed-by: kustomize
    app.kubernetes.io/name: migration
  name: migration-controller-manager
  namespace: migration-system
---
apiVersion: rbac.authorization.k8s.io/v1
kind: Role
metadata:
  labels:
    app.kubernetes.io/managed-by: kustomize
    app.kubernetes.io/name: migration
  name: migration-leader-election-role
  namespace: migration-system
rules:
- apiGroups:
  - ""
  resources:
  - configmaps
  verbs:
  - get
  - list
  - watch
  - create
  - update
  - patch
  - delete
- apiGroups:
  - coordination.k8s.io
  resources:
  - leases
  verbs:
  - get
  - list
  - watch
  - create
  - update
  - patch
  - delete
- apiGroups:
  - ""
  resources:
  - events
  verbs:
  - create
  - patch
---
apiVersion: rbac.authorization.k8s.io/v1
kind: ClusterRole
metadata:
  labels:
    app.kubernetes.io/managed-by: kustomize
    app.kubernetes.io/name: migration
  name: migration-bmconfig-editor-role
rules:
- apiGroups:
  - vjailbreak.k8s.pf9.io
  resources:
  - bmconfigs
  verbs:
  - create
  - delete
  - get
  - list
  - patch
  - update
  - watch
- apiGroups:
  - vjailbreak.k8s.pf9.io
  resources:
  - bmconfigs/status
  verbs:
  - get
---
apiVersion: rbac.authorization.k8s.io/v1
kind: ClusterRole
metadata:
  labels:
    app.kubernetes.io/managed-by: kustomize
    app.kubernetes.io/name: migration
  name: migration-bmconfig-viewer-role
rules:
- apiGroups:
  - vjailbreak.k8s.pf9.io
  resources:
  - bmconfigs
  verbs:
  - get
  - list
  - watch
- apiGroups:
  - vjailbreak.k8s.pf9.io
  resources:
  - bmconfigs/status
  verbs:
  - get
---
apiVersion: rbac.authorization.k8s.io/v1
kind: ClusterRole
metadata:
  labels:
    app.kubernetes.io/managed-by: kustomize
    app.kubernetes.io/name: migration
  name: migration-clustermigration-editor-role
rules:
- apiGroups:
  - vjailbreak.k8s.pf9.io
  resources:
  - clustermigrations
  verbs:
  - create
  - delete
  - get
  - list
  - patch
  - update
  - watch
- apiGroups:
  - vjailbreak.k8s.pf9.io
  resources:
  - clustermigrations/status
  verbs:
  - get
---
apiVersion: rbac.authorization.k8s.io/v1
kind: ClusterRole
metadata:
  labels:
    app.kubernetes.io/managed-by: kustomize
    app.kubernetes.io/name: migration
  name: migration-clustermigration-viewer-role
rules:
- apiGroups:
  - vjailbreak.k8s.pf9.io
  resources:
  - clustermigrations
  verbs:
  - get
  - list
  - watch
- apiGroups:
  - vjailbreak.k8s.pf9.io
  resources:
  - clustermigrations/status
  verbs:
  - get
---
apiVersion: rbac.authorization.k8s.io/v1
kind: ClusterRole
metadata:
  labels:
    app.kubernetes.io/managed-by: kustomize
    app.kubernetes.io/name: migration
  name: migration-esximigration-editor-role
rules:
- apiGroups:
  - vjailbreak.k8s.pf9.io
  resources:
  - esximigrations
  verbs:
  - create
  - delete
  - get
  - list
  - patch
  - update
  - watch
- apiGroups:
  - vjailbreak.k8s.pf9.io
  resources:
  - esximigrations/status
  verbs:
  - get
---
apiVersion: rbac.authorization.k8s.io/v1
kind: ClusterRole
metadata:
  labels:
    app.kubernetes.io/managed-by: kustomize
    app.kubernetes.io/name: migration
  name: migration-esximigration-viewer-role
rules:
- apiGroups:
  - vjailbreak.k8s.pf9.io
  resources:
  - esximigrations
  verbs:
  - get
  - list
  - watch
- apiGroups:
  - vjailbreak.k8s.pf9.io
  resources:
  - esximigrations/status
  verbs:
  - get
---
apiVersion: rbac.authorization.k8s.io/v1
kind: ClusterRole
metadata:
  name: migration-manager-role
rules:
- apiGroups:
  - ""
  resources:
  - configmaps
  - pods
  - secrets
  verbs:
  - create
  - delete
  - get
  - list
  - patch
  - update
  - watch
- apiGroups:
  - ""
  resources:
  - events
  verbs:
  - get
  - list
  - watch
- apiGroups:
  - ""
  resources:
  - nodes
  verbs:
  - delete
  - get
  - list
  - watch
- apiGroups:
  - ""
  resources:
  - pods/status
  verbs:
  - get
  - patch
  - update
- apiGroups:
  - batch
  resources:
  - jobs
  verbs:
  - create
  - delete
  - get
  - list
  - patch
  - update
  - watch
- apiGroups:
  - vjailbreak.k8s.pf9.io
  resources:
  - bmconfigs
  - clustermigrations
  - esximigrations
  - migrationplans
  - migrations
  - migrationtemplates
  - networkmappings
  - openstackcreds
  - pcdclusters
  - pcdhosts
  - rollingmigrationplans
  - storagemappings
  - vjailbreaknodes
  - vmwareclusters
  - vmwarecreds
  - vmwarehosts
  - vmwaremachines
  verbs:
  - create
  - delete
  - get
  - list
  - patch
  - update
  - watch
- apiGroups:
  - vjailbreak.k8s.pf9.io
  resources:
  - bmconfigs/finalizers
  - clustermigrations/finalizers
  - esximigrations/finalizers
  - migrationplans/finalizers
  - migrationtemplates/finalizers
  - networkmappings/finalizers
  - openstackcreds/finalizers
  - pcdclusters/finalizers
  - pcdhosts/finalizers
  - rollingmigrationplans/finalizers
  - storagemappings/finalizers
  - vjailbreaknodes/finalizers
  - vmwarecreds/finalizers
  verbs:
  - update
- apiGroups:
  - vjailbreak.k8s.pf9.io
  resources:
  - bmconfigs/status
  - clustermigrations/status
  - esximigrations/status
  - migrationplans/status
  - migrations/status
  - migrationtemplates/status
  - networkmappings/status
  - openstackcreds/status
  - pcdclusters/status
  - pcdhosts/status
  - rollingmigrationplans/status
  - storagemappings/status
  - vjailbreaknodes/status
  - vmwarecreds/status
  - vmwaremachines/status
  verbs:
  - get
  - patch
  - update
---
apiVersion: rbac.authorization.k8s.io/v1
kind: ClusterRole
metadata:
  labels:
    app.kubernetes.io/managed-by: kustomize
    app.kubernetes.io/name: migration
  name: migration-migration-editor-role
rules:
- apiGroups:
  - vjailbreak.k8s.pf9.io
  resources:
  - migrations
  verbs:
  - create
  - delete
  - get
  - list
  - patch
  - update
  - watch
- apiGroups:
  - vjailbreak.k8s.pf9.io
  resources:
  - migrations/status
  verbs:
  - get
---
apiVersion: rbac.authorization.k8s.io/v1
kind: ClusterRole
metadata:
  labels:
    app.kubernetes.io/managed-by: kustomize
    app.kubernetes.io/name: migration
  name: migration-migration-viewer-role
rules:
- apiGroups:
  - vjailbreak.k8s.pf9.io
  resources:
  - migrations
  verbs:
  - get
  - list
  - watch
- apiGroups:
  - vjailbreak.k8s.pf9.io
  resources:
  - migrations/status
  verbs:
  - get
---
apiVersion: rbac.authorization.k8s.io/v1
kind: ClusterRole
metadata:
  labels:
    app.kubernetes.io/managed-by: kustomize
    app.kubernetes.io/name: migration
  name: migration-migrationplan-editor-role
rules:
- apiGroups:
  - vjailbreak.k8s.pf9.io
  resources:
  - migrationplans
  verbs:
  - create
  - delete
  - get
  - list
  - patch
  - update
  - watch
- apiGroups:
  - vjailbreak.k8s.pf9.io
  resources:
  - migrationplans/status
  verbs:
  - get
---
apiVersion: rbac.authorization.k8s.io/v1
kind: ClusterRole
metadata:
  labels:
    app.kubernetes.io/managed-by: kustomize
    app.kubernetes.io/name: migration
  name: migration-migrationplan-viewer-role
rules:
- apiGroups:
  - vjailbreak.k8s.pf9.io
  resources:
  - migrationplans
  verbs:
  - get
  - list
  - watch
- apiGroups:
  - vjailbreak.k8s.pf9.io
  resources:
  - migrationplans/status
  verbs:
  - get
---
apiVersion: rbac.authorization.k8s.io/v1
kind: ClusterRole
metadata:
  labels:
    app.kubernetes.io/managed-by: kustomize
    app.kubernetes.io/name: migration
  name: migration-migrationtemplate-editor-role
rules:
- apiGroups:
  - vjailbreak.k8s.pf9.io
  resources:
  - migrationtemplates
  verbs:
  - create
  - delete
  - get
  - list
  - patch
  - update
  - watch
- apiGroups:
  - vjailbreak.k8s.pf9.io
  resources:
  - migrationtemplates/status
  verbs:
  - get
---
apiVersion: rbac.authorization.k8s.io/v1
kind: ClusterRole
metadata:
  labels:
    app.kubernetes.io/managed-by: kustomize
    app.kubernetes.io/name: migration
  name: migration-migrationtemplate-viewer-role
rules:
- apiGroups:
  - vjailbreak.k8s.pf9.io
  resources:
  - migrationtemplates
  verbs:
  - get
  - list
  - watch
- apiGroups:
  - vjailbreak.k8s.pf9.io
  resources:
  - migrationtemplates/status
  verbs:
  - get
---
apiVersion: rbac.authorization.k8s.io/v1
kind: ClusterRole
metadata:
  labels:
    app.kubernetes.io/managed-by: kustomize
    app.kubernetes.io/name: migration
  name: migration-networkmapping-editor-role
rules:
- apiGroups:
  - vjailbreak.k8s.pf9.io
  resources:
  - networkmappings
  verbs:
  - create
  - delete
  - get
  - list
  - patch
  - update
  - watch
- apiGroups:
  - vjailbreak.k8s.pf9.io
  resources:
  - networkmappings/status
  verbs:
  - get
---
apiVersion: rbac.authorization.k8s.io/v1
kind: ClusterRole
metadata:
  labels:
    app.kubernetes.io/managed-by: kustomize
    app.kubernetes.io/name: migration
  name: migration-networkmapping-viewer-role
rules:
- apiGroups:
  - vjailbreak.k8s.pf9.io
  resources:
  - networkmappings
  verbs:
  - get
  - list
  - watch
- apiGroups:
  - vjailbreak.k8s.pf9.io
  resources:
  - networkmappings/status
  verbs:
  - get
---
apiVersion: rbac.authorization.k8s.io/v1
kind: ClusterRole
metadata:
  labels:
    app.kubernetes.io/managed-by: kustomize
    app.kubernetes.io/name: migration
  name: migration-openstackcreds-editor-role
rules:
- apiGroups:
  - vjailbreak.k8s.pf9.io
  resources:
  - openstackcreds
  verbs:
  - create
  - delete
  - get
  - list
  - patch
  - update
  - watch
- apiGroups:
  - vjailbreak.k8s.pf9.io
  resources:
  - openstackcreds/status
  verbs:
  - get
---
apiVersion: rbac.authorization.k8s.io/v1
kind: ClusterRole
metadata:
  labels:
    app.kubernetes.io/managed-by: kustomize
    app.kubernetes.io/name: migration
  name: migration-openstackcreds-viewer-role
rules:
- apiGroups:
  - vjailbreak.k8s.pf9.io
  resources:
  - openstackcreds
  verbs:
  - get
  - list
  - watch
- apiGroups:
  - vjailbreak.k8s.pf9.io
  resources:
  - openstackcreds/status
  verbs:
  - get
---
apiVersion: rbac.authorization.k8s.io/v1
kind: ClusterRole
metadata:
  labels:
    app.kubernetes.io/managed-by: kustomize
    app.kubernetes.io/name: migration
  name: migration-pcdcluster-editor-role
rules:
- apiGroups:
  - vjailbreak.k8s.pf9.io
  resources:
  - pcdclusters
  verbs:
  - create
  - delete
  - get
  - list
  - patch
  - update
  - watch
- apiGroups:
  - vjailbreak.k8s.pf9.io
  resources:
  - pcdclusters/status
  verbs:
  - get
---
apiVersion: rbac.authorization.k8s.io/v1
kind: ClusterRole
metadata:
  labels:
    app.kubernetes.io/managed-by: kustomize
    app.kubernetes.io/name: migration
  name: migration-pcdcluster-viewer-role
rules:
- apiGroups:
  - vjailbreak.k8s.pf9.io
  resources:
  - pcdclusters
  verbs:
  - get
  - list
  - watch
- apiGroups:
  - vjailbreak.k8s.pf9.io
  resources:
  - pcdclusters/status
  verbs:
  - get
---
apiVersion: rbac.authorization.k8s.io/v1
kind: ClusterRole
metadata:
  labels:
    app.kubernetes.io/managed-by: kustomize
    app.kubernetes.io/name: migration
  name: migration-pcdhost-editor-role
rules:
- apiGroups:
  - vjailbreak.k8s.pf9.io
  resources:
  - pcdhosts
  verbs:
  - create
  - delete
  - get
  - list
  - patch
  - update
  - watch
- apiGroups:
  - vjailbreak.k8s.pf9.io
  resources:
  - pcdhosts/status
  verbs:
  - get
---
apiVersion: rbac.authorization.k8s.io/v1
kind: ClusterRole
metadata:
  labels:
    app.kubernetes.io/managed-by: kustomize
    app.kubernetes.io/name: migration
  name: migration-pcdhost-viewer-role
rules:
- apiGroups:
  - vjailbreak.k8s.pf9.io
  resources:
  - pcdhosts
  verbs:
  - get
  - list
  - watch
- apiGroups:
  - vjailbreak.k8s.pf9.io
  resources:
  - pcdhosts/status
  verbs:
  - get
---
apiVersion: rbac.authorization.k8s.io/v1
kind: ClusterRole
metadata:
  labels:
    app.kubernetes.io/managed-by: kustomize
    app.kubernetes.io/name: migration
  name: migration-rollingmigrationplan-editor-role
rules:
- apiGroups:
  - vjailbreak.k8s.pf9.io
  resources:
  - rollingmigrationplans
  verbs:
  - create
  - delete
  - get
  - list
  - patch
  - update
  - watch
- apiGroups:
  - vjailbreak.k8s.pf9.io
  resources:
  - rollingmigrationplans/status
  verbs:
  - get
---
apiVersion: rbac.authorization.k8s.io/v1
kind: ClusterRole
metadata:
  labels:
    app.kubernetes.io/managed-by: kustomize
    app.kubernetes.io/name: migration
  name: migration-rollingmigrationplan-viewer-role
rules:
- apiGroups:
  - vjailbreak.k8s.pf9.io
  resources:
  - rollingmigrationplans
  verbs:
  - get
  - list
  - watch
- apiGroups:
  - vjailbreak.k8s.pf9.io
  resources:
  - rollingmigrationplans/status
  verbs:
  - get
---
apiVersion: rbac.authorization.k8s.io/v1
kind: ClusterRole
metadata:
  labels:
    app.kubernetes.io/managed-by: kustomize
    app.kubernetes.io/name: migration
  name: migration-storagemapping-editor-role
rules:
- apiGroups:
  - vjailbreak.k8s.pf9.io
  resources:
  - storagemappings
  verbs:
  - create
  - delete
  - get
  - list
  - patch
  - update
  - watch
- apiGroups:
  - vjailbreak.k8s.pf9.io
  resources:
  - storagemappings/status
  verbs:
  - get
---
apiVersion: rbac.authorization.k8s.io/v1
kind: ClusterRole
metadata:
  labels:
    app.kubernetes.io/managed-by: kustomize
    app.kubernetes.io/name: migration
  name: migration-storagemapping-viewer-role
rules:
- apiGroups:
  - vjailbreak.k8s.pf9.io
  resources:
  - storagemappings
  verbs:
  - get
  - list
  - watch
- apiGroups:
  - vjailbreak.k8s.pf9.io
  resources:
  - storagemappings/status
  verbs:
  - get
---
apiVersion: rbac.authorization.k8s.io/v1
kind: ClusterRole
metadata:
  labels:
    app.kubernetes.io/managed-by: kustomize
    app.kubernetes.io/name: migration
  name: migration-vjailbreaknode-editor-role
rules:
- apiGroups:
  - vjailbreak.k8s.pf9.io
  resources:
  - vjailbreaknodes
  verbs:
  - create
  - delete
  - get
  - list
  - patch
  - update
  - watch
- apiGroups:
  - vjailbreak.k8s.pf9.io
  resources:
  - vjailbreaknodes/status
  verbs:
  - get
---
apiVersion: rbac.authorization.k8s.io/v1
kind: ClusterRole
metadata:
  labels:
    app.kubernetes.io/managed-by: kustomize
    app.kubernetes.io/name: migration
  name: migration-vjailbreaknode-viewer-role
rules:
- apiGroups:
  - vjailbreak.k8s.pf9.io
  resources:
  - vjailbreaknodes
  verbs:
  - get
  - list
  - watch
- apiGroups:
  - vjailbreak.k8s.pf9.io
  resources:
  - vjailbreaknodes/status
  verbs:
  - get
---
apiVersion: rbac.authorization.k8s.io/v1
kind: ClusterRole
metadata:
  labels:
    app.kubernetes.io/managed-by: kustomize
    app.kubernetes.io/name: migration
  name: migration-vmwarecluster-editor-role
rules:
- apiGroups:
  - vjailbreak.k8s.pf9.io
  resources:
  - vmwareclusters
  verbs:
  - create
  - delete
  - get
  - list
  - patch
  - update
  - watch
- apiGroups:
  - vjailbreak.k8s.pf9.io
  resources:
  - vmwareclusters/status
  verbs:
  - get
---
apiVersion: rbac.authorization.k8s.io/v1
kind: ClusterRole
metadata:
  labels:
    app.kubernetes.io/managed-by: kustomize
    app.kubernetes.io/name: migration
  name: migration-vmwarecluster-viewer-role
rules:
- apiGroups:
  - vjailbreak.k8s.pf9.io
  resources:
  - vmwareclusters
  verbs:
  - get
  - list
  - watch
- apiGroups:
  - vjailbreak.k8s.pf9.io
  resources:
  - vmwareclusters/status
  verbs:
  - get
---
apiVersion: rbac.authorization.k8s.io/v1
kind: ClusterRole
metadata:
  labels:
    app.kubernetes.io/managed-by: kustomize
    app.kubernetes.io/name: migration
  name: migration-vmwarecreds-editor-role
rules:
- apiGroups:
  - vjailbreak.k8s.pf9.io
  resources:
  - vmwarecreds
  verbs:
  - create
  - delete
  - get
  - list
  - patch
  - update
  - watch
- apiGroups:
  - vjailbreak.k8s.pf9.io
  resources:
  - vmwarecreds/status
  verbs:
  - get
---
apiVersion: rbac.authorization.k8s.io/v1
kind: ClusterRole
metadata:
  labels:
    app.kubernetes.io/managed-by: kustomize
    app.kubernetes.io/name: migration
  name: migration-vmwarecreds-viewer-role
rules:
- apiGroups:
  - vjailbreak.k8s.pf9.io
  resources:
  - vmwarecreds
  verbs:
  - get
  - list
  - watch
- apiGroups:
  - vjailbreak.k8s.pf9.io
  resources:
  - vmwarecreds/status
  verbs:
  - get
---
apiVersion: rbac.authorization.k8s.io/v1
kind: ClusterRole
metadata:
  labels:
    app.kubernetes.io/managed-by: kustomize
    app.kubernetes.io/name: migration
  name: migration-vmwarehost-editor-role
rules:
- apiGroups:
  - vjailbreak.k8s.pf9.io
  resources:
  - vmwarehosts
  verbs:
  - create
  - delete
  - get
  - list
  - patch
  - update
  - watch
- apiGroups:
  - vjailbreak.k8s.pf9.io
  resources:
  - vmwarehosts/status
  verbs:
  - get
---
apiVersion: rbac.authorization.k8s.io/v1
kind: ClusterRole
metadata:
  labels:
    app.kubernetes.io/managed-by: kustomize
    app.kubernetes.io/name: migration
  name: migration-vmwarehost-viewer-role
rules:
- apiGroups:
  - vjailbreak.k8s.pf9.io
  resources:
  - vmwarehosts
  verbs:
  - get
  - list
  - watch
- apiGroups:
  - vjailbreak.k8s.pf9.io
  resources:
  - vmwarehosts/status
  verbs:
  - get
---
apiVersion: rbac.authorization.k8s.io/v1
kind: ClusterRole
metadata:
  labels:
    app.kubernetes.io/managed-by: kustomize
    app.kubernetes.io/name: migration
  name: migration-vmwaremachine-editor-role
rules:
- apiGroups:
  - vjailbreak.k8s.pf9.io
  resources:
  - vmwaremachines
  verbs:
  - create
  - delete
  - get
  - list
  - patch
  - update
  - watch
- apiGroups:
  - vjailbreak.k8s.pf9.io
  resources:
  - vmwaremachines/status
  verbs:
  - get
---
apiVersion: rbac.authorization.k8s.io/v1
kind: ClusterRole
metadata:
  labels:
    app.kubernetes.io/managed-by: kustomize
    app.kubernetes.io/name: migration
  name: migration-vmwaremachine-viewer-role
rules:
- apiGroups:
  - vjailbreak.k8s.pf9.io
  resources:
  - vmwaremachines
  verbs:
  - get
  - list
  - watch
- apiGroups:
  - vjailbreak.k8s.pf9.io
  resources:
  - vmwaremachines/status
  verbs:
  - get
---
apiVersion: rbac.authorization.k8s.io/v1
kind: RoleBinding
metadata:
  labels:
    app.kubernetes.io/managed-by: kustomize
    app.kubernetes.io/name: migration
  name: migration-leader-election-rolebinding
  namespace: migration-system
roleRef:
  apiGroup: rbac.authorization.k8s.io
  kind: Role
  name: migration-leader-election-role
subjects:
- kind: ServiceAccount
  name: migration-controller-manager
  namespace: migration-system
---
apiVersion: rbac.authorization.k8s.io/v1
kind: ClusterRoleBinding
metadata:
  labels:
    app.kubernetes.io/managed-by: kustomize
    app.kubernetes.io/name: migration
  name: migration-manager-rolebinding
roleRef:
  apiGroup: rbac.authorization.k8s.io
  kind: ClusterRole
  name: migration-manager-role
subjects:
- kind: ServiceAccount
  name: migration-controller-manager
  namespace: migration-system
---
apiVersion: v1
kind: Service
metadata:
  name: migration-vpwned-service
  namespace: migration-system
spec:
  ports:
  - port: 80
    protocol: TCP
    targetPort: 3001
  selector:
    app: vpwned-sdk
  type: ClusterIP
---
apiVersion: apps/v1
kind: Deployment
metadata:
  labels:
    app.kubernetes.io/managed-by: kustomize
    app.kubernetes.io/name: migration
    control-plane: controller-manager
  name: migration-controller-manager
  namespace: migration-system
spec:
  replicas: 1
  selector:
    matchLabels:
      control-plane: controller-manager
  template:
    metadata:
      annotations:
        kubectl.kubernetes.io/default-container: manager
      labels:
        control-plane: controller-manager
    spec:
      affinity:
        nodeAffinity:
          requiredDuringSchedulingIgnoredDuringExecution:
            nodeSelectorTerms:
            - matchExpressions:
              - key: node-role.kubernetes.io/control-plane
                operator: Exists
      containers:
      - args:
        - --leader-elect=false
        - --health-probe-bind-address=:8081
        command:
        - /manager
<<<<<<< HEAD
        image: quay.io/platform9/vjailbreak-controller:v0.1.13
=======
        image: quay.io/platform9/vjailbreak-controller:v0.1.15
>>>>>>> a9acfd24
        imagePullPolicy: IfNotPresent
        lifecycle:
          preStop:
            exec:
              command:
              - /bin/sh
              - -c
              - sleep 5
        livenessProbe:
          httpGet:
            path: /healthz
            port: 8081
          initialDelaySeconds: 15
          periodSeconds: 20
        name: manager
        readinessProbe:
          httpGet:
            path: /readyz
            port: 8081
          initialDelaySeconds: 5
          periodSeconds: 10
        resources:
          requests:
            cpu: 200m
            memory: 256Mi
        volumeMounts:
        - mountPath: /etc/pf9/k3s
          name: master-token
        - mountPath: /home/ubuntu
          name: vddk
      hostNetwork: true
      securityContext:
        runAsGroup: 0
        runAsUser: 0
      serviceAccountName: migration-controller-manager
      terminationGracePeriodSeconds: 30
      volumes:
      - hostPath:
          path: /var/lib/rancher/k3s/server
          type: Directory
        name: master-token
      - hostPath:
          path: /home/ubuntu
          type: Directory
        name: vddk
---
apiVersion: apps/v1
kind: Deployment
metadata:
  labels:
    app: vpwned-sdk
  name: migration-vpwned-sdk
  namespace: migration-system
spec:
  progressDeadlineSeconds: 600
  replicas: 1
  revisionHistoryLimit: 10
  selector:
    matchLabels:
      app: vpwned-sdk
  strategy:
    rollingUpdate:
      maxSurge: 25%
      maxUnavailable: 25%
    type: RollingUpdate
  template:
    metadata:
      labels:
        app: vpwned-sdk
    spec:
      containers:
<<<<<<< HEAD
      - image: quay.io/platform9/vjailbreak-vpwned:v0.1.13
=======
      - image: quay.io/platform9/vjailbreak-vpwned:v0.1.15
>>>>>>> a9acfd24
        imagePullPolicy: IfNotPresent
        name: vpwned
        ports:
        - containerPort: 3001
          protocol: TCP
        resources: {}
        terminationMessagePath: /dev/termination-log
        terminationMessagePolicy: File
      dnsPolicy: ClusterFirst
      restartPolicy: Always
      schedulerName: default-scheduler
      securityContext: {}
      terminationGracePeriodSeconds: 30
---
apiVersion: networking.k8s.io/v1
kind: Ingress
metadata:
  annotations:
    nginx.ingress.kubernetes.io/backend-protocol: HTTP
    nginx.ingress.kubernetes.io/rewrite-target: /$1
    nginx.ingress.kubernetes.io/use-regex: "true"
  name: migration-vpwned-ingress
  namespace: migration-system
spec:
  ingressClassName: nginx
  rules:
  - http:
      paths:
      - backend:
          service:
            name: migration-vpwned-service
            port:
              number: 80
        path: /dev-api/sdk/(.*)
        pathType: ImplementationSpecific<|MERGE_RESOLUTION|>--- conflicted
+++ resolved
@@ -3294,11 +3294,7 @@
         - --health-probe-bind-address=:8081
         command:
         - /manager
-<<<<<<< HEAD
-        image: quay.io/platform9/vjailbreak-controller:v0.1.13
-=======
         image: quay.io/platform9/vjailbreak-controller:v0.1.15
->>>>>>> a9acfd24
         imagePullPolicy: IfNotPresent
         lifecycle:
           preStop:
@@ -3370,11 +3366,7 @@
         app: vpwned-sdk
     spec:
       containers:
-<<<<<<< HEAD
-      - image: quay.io/platform9/vjailbreak-vpwned:v0.1.13
-=======
       - image: quay.io/platform9/vjailbreak-vpwned:v0.1.15
->>>>>>> a9acfd24
         imagePullPolicy: IfNotPresent
         name: vpwned
         ports:
