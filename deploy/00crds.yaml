apiVersion: v1
kind: Namespace
metadata:
  labels:
    app.kubernetes.io/managed-by: kustomize
    app.kubernetes.io/name: migration
    control-plane: controller-manager
  name: migration-system
---
apiVersion: apiextensions.k8s.io/v1
kind: CustomResourceDefinition
metadata:
  annotations:
    controller-gen.kubebuilder.io/version: v0.17.1
  name: bmconfigs.vjailbreak.k8s.pf9.io
spec:
  group: vjailbreak.k8s.pf9.io
  names:
    kind: BMConfig
    listKind: BMConfigList
    plural: bmconfigs
    singular: bmconfig
  scope: Namespaced
  versions:
  - name: v1alpha1
    schema:
      openAPIV3Schema:
        description: |-
          BMConfig is the Schema for the bmconfigs API that defines authentication and configuration
          details for Bare Metal Controller (BMC) providers such as MAAS. It contains credentials,
          connection information, and boot source configurations needed to provision physical hosts
          for use during the ESXi to PCD migration process. BMConfig enables the automatic
          provisioning of PCD hosts as replacement infrastructure for migrated ESXi hosts.
        properties:
          apiVersion:
            description: |-
              APIVersion defines the versioned schema of this representation of an object.
              Servers should convert recognized schemas to the latest internal value, and
              may reject unrecognized values.
              More info: https://git.k8s.io/community/contributors/devel/sig-architecture/api-conventions.md#resources
            type: string
          kind:
            description: |-
              Kind is a string value representing the REST resource this object represents.
              Servers may infer this from the endpoint the client submits requests to.
              Cannot be updated.
              In CamelCase.
              More info: https://git.k8s.io/community/contributors/devel/sig-architecture/api-conventions.md#types-kinds
            type: string
          metadata:
            type: object
          spec:
            description: BMConfigSpec defines the desired state of BMConfig
            properties:
              apiKey:
                description: APIKey is the API key for the BM server
                type: string
              apiUrl:
                description: APIUrl is the API URL for the BM server
                type: string
              bootSource:
                description: BootSource is the boot source for the BMC
                properties:
                  release:
                    default: jammy
                    description: Release is the OS release version to be used (e.g.,
                      "jammy" for Ubuntu 22.04)
                    type: string
                required:
                - release
                type: object
              insecure:
                default: false
                description: Insecure is a boolean indicating whether to use insecure
                  connection
                type: boolean
              password:
                description: Password is the password for the BM server
                type: string
              providerType:
                default: MAAS
                description: ProviderType is the BMC provider type
                type: string
              userDataSecretRef:
                description: UserDataSecretRef is the reference to the secret containing
                  user data for the BMC
                properties:
                  name:
                    description: name is unique within a namespace to reference a
                      secret resource.
                    type: string
                  namespace:
                    description: namespace defines the space within which the secret
                      name must be unique.
                    type: string
                type: object
                x-kubernetes-map-type: atomic
              userName:
                description: UserName is the username for the BM server
                type: string
            required:
            - apiKey
            - apiUrl
            - providerType
            type: object
          status:
            description: BMConfigStatus defines the observed state of BMConfig
            properties:
              validationMessage:
                description: ValidationMessage is the message associated with the
                  validation
                type: string
              validationStatus:
                description: ValidationStatus is the status of the validation
                type: string
            type: object
        type: object
    served: true
    storage: true
    subresources:
      status: {}
---
apiVersion: apiextensions.k8s.io/v1
kind: CustomResourceDefinition
metadata:
  annotations:
    controller-gen.kubebuilder.io/version: v0.17.1
  name: clustermigrations.vjailbreak.k8s.pf9.io
spec:
  group: vjailbreak.k8s.pf9.io
  names:
    kind: ClusterMigration
    listKind: ClusterMigrationList
    plural: clustermigrations
    singular: clustermigration
  scope: Namespaced
  versions:
  - additionalPrinterColumns:
    - jsonPath: .status.phase
      name: Phase
      type: string
    - jsonPath: .status.currentESXI
      name: Current ESXI
      type: string
    - jsonPath: .metadata.creationTimestamp
      name: Age
      type: date
    name: v1alpha1
    schema:
      openAPIV3Schema:
        description: |-
          ClusterMigration is the Schema for the clustermigrations API that orchestrates the migration
          of an entire VMware vCenter cluster to Platform9 Distributed Cloud (PCD).
          It manages the ordered migration of ESXi hosts within a cluster, tracking progress
          and maintaining references to required credentials and migration plans.
          ClusterMigration resources coordinate with ESXIMigration resources to ensure
          hosts are migrated in the correct sequence with proper dependency management.
        properties:
          apiVersion:
            description: |-
              APIVersion defines the versioned schema of this representation of an object.
              Servers should convert recognized schemas to the latest internal value, and
              may reject unrecognized values.
              More info: https://git.k8s.io/community/contributors/devel/sig-architecture/api-conventions.md#resources
            type: string
          kind:
            description: |-
              Kind is a string value representing the REST resource this object represents.
              Servers may infer this from the endpoint the client submits requests to.
              Cannot be updated.
              In CamelCase.
              More info: https://git.k8s.io/community/contributors/devel/sig-architecture/api-conventions.md#types-kinds
            type: string
          metadata:
            type: object
          spec:
            description: ClusterMigrationSpec defines the desired state of ClusterMigration
            properties:
              clusterName:
                description: ClusterName is the name of the vCenter cluster to be
                  migrated
                type: string
              esxiMigrationSequence:
                description: ESXIMigrationSequence is the sequence of ESXi hosts to
                  be migrated
                items:
                  type: string
                type: array
              openstackCredsRef:
                description: OpenstackCredsRef is the reference to the OpenStack credentials
                properties:
                  name:
                    default: ""
                    description: |-
                      Name of the referent.
                      This field is effectively required, but due to backwards compatibility is
                      allowed to be empty. Instances of this type with an empty value here are
                      almost certainly wrong.
                      More info: https://kubernetes.io/docs/concepts/overview/working-with-objects/names/#names
                    type: string
                type: object
                x-kubernetes-map-type: atomic
              rollingMigrationPlanRef:
                description: RollingMigrationPlanRef is the reference to the RollingMigrationPlan
                properties:
                  name:
                    default: ""
                    description: |-
                      Name of the referent.
                      This field is effectively required, but due to backwards compatibility is
                      allowed to be empty. Instances of this type with an empty value here are
                      almost certainly wrong.
                      More info: https://kubernetes.io/docs/concepts/overview/working-with-objects/names/#names
                    type: string
                type: object
                x-kubernetes-map-type: atomic
              vmwareCredsRef:
                description: VMwareCredsRef is the reference to the VMware credentials
                properties:
                  name:
                    default: ""
                    description: |-
                      Name of the referent.
                      This field is effectively required, but due to backwards compatibility is
                      allowed to be empty. Instances of this type with an empty value here are
                      almost certainly wrong.
                      More info: https://kubernetes.io/docs/concepts/overview/working-with-objects/names/#names
                    type: string
                type: object
                x-kubernetes-map-type: atomic
            required:
            - clusterName
            - esxiMigrationSequence
            - openstackCredsRef
            - rollingMigrationPlanRef
            - vmwareCredsRef
            type: object
          status:
            description: ClusterMigrationStatus defines the observed state of ClusterMigration
            properties:
              currentESXi:
                description: CurrentESXi is the name of the current ESXi host being
                  migrated
                type: string
              message:
                description: Message is the message associated with the current state
                  of the migration
                type: string
              phase:
                description: Phase is the current phase of the migration
                enum:
                - Pending
                - Running
                - Succeeded
                - Failed
                - Paused
                type: string
            required:
            - currentESXi
            - message
            - phase
            type: object
        type: object
    served: true
    storage: true
    subresources:
      status: {}
---
apiVersion: apiextensions.k8s.io/v1
kind: CustomResourceDefinition
metadata:
  annotations:
    controller-gen.kubebuilder.io/version: v0.17.1
  name: esximigrations.vjailbreak.k8s.pf9.io
spec:
  group: vjailbreak.k8s.pf9.io
  names:
    kind: ESXIMigration
    listKind: ESXIMigrationList
    plural: esximigrations
    singular: esximigration
  scope: Namespaced
  versions:
  - name: v1alpha1
    schema:
      openAPIV3Schema:
        description: |-
          ESXIMigration is the Schema for the esximigrations API that defines
          the process of migrating an ESXi host to PCD, including putting it in maintenance mode,
          migrating all VMs, and finally removing it from vCenter inventory after completion
        properties:
          apiVersion:
            description: |-
              APIVersion defines the versioned schema of this representation of an object.
              Servers should convert recognized schemas to the latest internal value, and
              may reject unrecognized values.
              More info: https://git.k8s.io/community/contributors/devel/sig-architecture/api-conventions.md#resources
            type: string
          kind:
            description: |-
              Kind is a string value representing the REST resource this object represents.
              Servers may infer this from the endpoint the client submits requests to.
              Cannot be updated.
              In CamelCase.
              More info: https://git.k8s.io/community/contributors/devel/sig-architecture/api-conventions.md#types-kinds
            type: string
          metadata:
            type: object
          spec:
            description: |-
              ESXIMigrationSpec defines the desired state of ESXIMigration including
              the ESXi host to migrate and the references to credentials and migration plan
            properties:
              esxiName:
                description: ESXiName is the name of the ESXi host to be migrated
                type: string
              openstackCredsRef:
                description: OpenstackCredsRef is the reference to the OpenStack credentials
                properties:
                  name:
                    default: ""
                    description: |-
                      Name of the referent.
                      This field is effectively required, but due to backwards compatibility is
                      allowed to be empty. Instances of this type with an empty value here are
                      almost certainly wrong.
                      More info: https://kubernetes.io/docs/concepts/overview/working-with-objects/names/#names
                    type: string
                type: object
                x-kubernetes-map-type: atomic
              rollingMigrationPlanRef:
                description: RollingMigrationPlanRef is the reference to the RollingMigrationPlan
                properties:
                  name:
                    default: ""
                    description: |-
                      Name of the referent.
                      This field is effectively required, but due to backwards compatibility is
                      allowed to be empty. Instances of this type with an empty value here are
                      almost certainly wrong.
                      More info: https://kubernetes.io/docs/concepts/overview/working-with-objects/names/#names
                    type: string
                type: object
                x-kubernetes-map-type: atomic
              vmwareCredsRef:
                description: VMwareCredsRef is the reference to the VMware credentials
                properties:
                  name:
                    default: ""
                    description: |-
                      Name of the referent.
                      This field is effectively required, but due to backwards compatibility is
                      allowed to be empty. Instances of this type with an empty value here are
                      almost certainly wrong.
                      More info: https://kubernetes.io/docs/concepts/overview/working-with-objects/names/#names
                    type: string
                type: object
                x-kubernetes-map-type: atomic
            required:
            - esxiName
            - openstackCredsRef
            - rollingMigrationPlanRef
            - vmwareCredsRef
            type: object
          status:
            description: |-
              ESXIMigrationStatus defines the observed state of ESXIMigration including
              the list of VMs on the host, current phase, and status messages
            properties:
              message:
                description: Message is the message associated with the current state
                  of the migration
                type: string
              phase:
                description: |-
                  Phase is the current phase of the migration lifecycle
                  The final phases include 'Succeeded' when the ESXi host has been successfully
                  removed from vCenter inventory after migration is complete
                type: string
              vms:
                description: VMs is the list of VMs present on the ESXi host
                items:
                  type: string
                type: array
            type: object
        type: object
    served: true
    storage: true
    subresources:
      status: {}
---
apiVersion: apiextensions.k8s.io/v1
kind: CustomResourceDefinition
metadata:
  annotations:
    controller-gen.kubebuilder.io/version: v0.17.1
  name: migrationplans.vjailbreak.k8s.pf9.io
spec:
  group: vjailbreak.k8s.pf9.io
  names:
    kind: MigrationPlan
    listKind: MigrationPlanList
    plural: migrationplans
    singular: migrationplan
  scope: Namespaced
  versions:
  - additionalPrinterColumns:
    - jsonPath: .status.migrationStatus
      name: Status
      type: string
    name: v1alpha1
    schema:
      openAPIV3Schema:
        description: |-
          MigrationPlan is the Schema for the migrationplans API that defines
          how to migrate virtual machines from VMware to OpenStack including migration strategy and scheduling.
          It allows administrators to configure migration parameters such as timing, health checks,
          and VM-specific settings for bulk VM migration operations between environments.
        properties:
          apiVersion:
            description: |-
              APIVersion defines the versioned schema of this representation of an object.
              Servers should convert recognized schemas to the latest internal value, and
              may reject unrecognized values.
              More info: https://git.k8s.io/community/contributors/devel/sig-architecture/api-conventions.md#resources
            type: string
          kind:
            description: |-
              Kind is a string value representing the REST resource this object represents.
              Servers may infer this from the endpoint the client submits requests to.
              Cannot be updated.
              In CamelCase.
              More info: https://git.k8s.io/community/contributors/devel/sig-architecture/api-conventions.md#types-kinds
            type: string
          metadata:
            type: object
          spec:
            description: |-
              MigrationPlanSpec defines the desired state of MigrationPlan including
              the migration template, strategy, and the list of virtual machines to migrate
            properties:
              advancedOptions:
                description: AdvancedOptions is a list of advanced options for the
                  migration
                properties:
                  granularNetworks:
                    description: GranularNetworks is a list of networks to be migrated
                    items:
                      type: string
                    type: array
                  granularPorts:
                    description: GranularPorts is a list of ports to be migrated
                    items:
                      type: string
                    type: array
                  granularVolumeTypes:
                    description: GranularVolumeTypes is a list of volume types to
                      be migrated
                    items:
                      type: string
                    type: array
                type: object
              firstBootScript:
                default: echo "Add your startup script here!"
                type: string
              migrationStrategy:
                description: MigrationStrategy is the strategy to be used for the
                  migration
                properties:
                  adminInitiatedCutOver:
                    default: false
                    type: boolean
                  dataCopyStart:
                    format: date-time
                    type: string
                  disconnectSourceNetwork:
                    default: false
                    type: boolean
                  healthCheckPort:
                    default: "443"
                    type: string
                  performHealthChecks:
                    default: false
                    type: boolean
                  type:
                    enum:
                    - hot
                    - cold
                    type: string
                  vmCutoverEnd:
                    format: date-time
                    type: string
                  vmCutoverStart:
                    format: date-time
                    type: string
                required:
                - type
                type: object
              migrationTemplate:
                description: MigrationTemplate is the template to be used for the
                  migration
                type: string
              postMigrationAction:
                description: PostMigrationAction defines the post migration action
                  for the virtual machine
                properties:
                  folderName:
                    type: string
                  moveToFolder:
                    type: boolean
                  renameVm:
                    type: boolean
                  suffix:
                    type: string
                type: object
              retry:
                description: Retry the migration if it fails
                type: boolean
              securityGroups:
                items:
                  type: string
                type: array
              useFlavorless:
                description: |-
                  UseFlavorless indicates if the migration should use flavorless VM creation for PCD.
                  When true, TargetFlavorId for the VM should be set to a base flavor (e.g., a 0-0-x flavor).
                type: boolean
              virtualMachines:
                description: VirtualMachines is a list of virtual machines to be migrated
                items:
                  items:
                    type: string
                  type: array
                type: array
            required:
            - migrationStrategy
            - migrationTemplate
            - virtualMachines
            type: object
          status:
            description: |-
              MigrationPlanStatus defines the observed state of MigrationPlan including
              the current status and progress of the migration
            properties:
              migrationMessage:
                description: MigrationMessage is the message associated with the migration
                type: string
              migrationStatus:
                description: |-
                  MigrationStatus is the status of the migration using Kubernetes PodPhase states
                  (Pending, Running, Succeeded, Failed, Unknown)
                type: string
            required:
            - migrationMessage
            - migrationStatus
            type: object
        type: object
    served: true
    storage: true
    subresources:
      status: {}
---
apiVersion: apiextensions.k8s.io/v1
kind: CustomResourceDefinition
metadata:
  annotations:
    controller-gen.kubebuilder.io/version: v0.17.1
  name: migrations.vjailbreak.k8s.pf9.io
spec:
  group: vjailbreak.k8s.pf9.io
  names:
    kind: Migration
    listKind: MigrationList
    plural: migrations
    singular: migration
  scope: Namespaced
  versions:
  - additionalPrinterColumns:
    - jsonPath: .status.phase
      name: Phase
      type: string
    - jsonPath: .status.agentName
      name: Agent Name
      type: string
    - jsonPath: .metadata.creationTimestamp
      name: Age
      type: date
    name: v1alpha1
    schema:
      openAPIV3Schema:
        description: |-
          Migration is the Schema for the migrations API that represents a single virtual machine
          migration job from VMware to OpenStack. It tracks the complete migration lifecycle
          including validation, data transfer, disk conversion, and cutover phases. Migration resources
          provide detailed status monitoring, error handling, and manual intervention points like
          cutover initiation. Each Migration is associated with a MigrationPlan and executes on a specific
          VjailbreakNode agent, tracking progress via status updates and condition changes.
        properties:
          apiVersion:
            description: |-
              APIVersion defines the versioned schema of this representation of an object.
              Servers should convert recognized schemas to the latest internal value, and
              may reject unrecognized values.
              More info: https://git.k8s.io/community/contributors/devel/sig-architecture/api-conventions.md#resources
            type: string
          kind:
            description: |-
              Kind is a string value representing the REST resource this object represents.
              Servers may infer this from the endpoint the client submits requests to.
              Cannot be updated.
              In CamelCase.
              More info: https://git.k8s.io/community/contributors/devel/sig-architecture/api-conventions.md#types-kinds
            type: string
          metadata:
            type: object
          spec:
            description: Spec defines the desired state of Migration
            properties:
              disconnectSourceNetwork:
                description: |-
                  DisconnectSourceNetwork specifies whether to disconnect the source VM's network interfaces
                  after a successful migration to prevent network conflicts. Defaults to false.
                type: boolean
              initiateCutover:
                description: InitiateCutover is the flag to initiate cutover
                type: boolean
              migrationPlan:
                description: MigrationPlan is the name of the migration plan
                type: string
              podRef:
                description: PodRef is the name of the pod
                type: string
              useFlavorless:
                description: |-
                  UseFlavorless indicates if the migration should use flavorless VM creation for PCD.
                  When true, TargetFlavorId in the Migrate object should be set to the base flavor.
                type: boolean
              vmName:
                description: VMName is the name of the VM getting migrated from VMWare
                  to Openstack
                type: string
            required:
            - initiateCutover
            - migrationPlan
            - podRef
            - vmName
            type: object
          status:
            description: Status defines the observed state of Migration
            properties:
              agentName:
                description: AgentName is the name of the agent where migration is
                  running
                type: string
              conditions:
                description: Conditions is the list of conditions of the migration
                  object pod
                items:
                  description: PodCondition contains details for the current condition
                    of this pod.
                  properties:
                    lastProbeTime:
                      description: Last time we probed the condition.
                      format: date-time
                      type: string
                    lastTransitionTime:
                      description: Last time the condition transitioned from one status
                        to another.
                      format: date-time
                      type: string
                    message:
                      description: Human-readable message indicating details about
                        last transition.
                      type: string
                    observedGeneration:
                      description: |-
                        If set, this represents the .metadata.generation that the pod condition was set based upon.
                        This is an alpha field. Enable PodObservedGenerationTracking to be able to use this field.
                      format: int64
                      type: integer
                    reason:
                      description: Unique, one-word, CamelCase reason for the condition's
                        last transition.
                      type: string
                    status:
                      description: |-
                        Status is the status of the condition.
                        Can be True, False, Unknown.
                        More info: https://kubernetes.io/docs/concepts/workloads/pods/pod-lifecycle#pod-conditions
                      type: string
                    type:
                      description: |-
                        Type is the type of the condition.
                        More info: https://kubernetes.io/docs/concepts/workloads/pods/pod-lifecycle#pod-conditions
                      type: string
                  required:
                  - status
                  - type
                  type: object
                type: array
              phase:
                description: Phase is the current phase of the migration
                enum:
                - Pending
                - Validating
                - AwaitingDataCopyStart
                - CopyingBlocks
                - CopyingChangedBlocks
                - ConvertingDisk
                - AwaitingCutOverStartTime
                - AwaitingAdminCutOver
                - Succeeded
                - Failed
                - Unknown
                type: string
            required:
            - phase
            type: object
        type: object
    served: true
    storage: true
    subresources:
      status: {}
---
apiVersion: apiextensions.k8s.io/v1
kind: CustomResourceDefinition
metadata:
  annotations:
    controller-gen.kubebuilder.io/version: v0.17.1
  name: migrationtemplates.vjailbreak.k8s.pf9.io
spec:
  group: vjailbreak.k8s.pf9.io
  names:
    kind: MigrationTemplate
    listKind: MigrationTemplateList
    plural: migrationtemplates
    singular: migrationtemplate
  scope: Namespaced
  versions:
  - name: v1alpha1
    schema:
      openAPIV3Schema:
        description: |-
          MigrationTemplate is the Schema for the migrationtemplates API that defines how VMs should be migrated
          from VMware to OpenStack including network and storage mappings. It serves as a reusable template
          that can be referenced by multiple migration plans, providing configuration for source and destination
          environments, OS-specific settings, and network/storage mappings. Migration templates enable consistent
          configuration across multiple VM migrations and simplify the definition of migration plans.
        properties:
          apiVersion:
            description: |-
              APIVersion defines the versioned schema of this representation of an object.
              Servers should convert recognized schemas to the latest internal value, and
              may reject unrecognized values.
              More info: https://git.k8s.io/community/contributors/devel/sig-architecture/api-conventions.md#resources
            type: string
          kind:
            description: |-
              Kind is a string value representing the REST resource this object represents.
              Servers may infer this from the endpoint the client submits requests to.
              Cannot be updated.
              In CamelCase.
              More info: https://git.k8s.io/community/contributors/devel/sig-architecture/api-conventions.md#types-kinds
            type: string
          metadata:
            type: object
          spec:
            description: MigrationTemplateSpec defines the desired state of MigrationTemplate
              including source/destination environments and mappings
            properties:
              destination:
                description: Destination is the destination details for the virtual
                  machine
                properties:
                  openstackRef:
                    description: OpenstackRef is the reference to the OpenStack credentials
                      to be used as the destination environment
                    type: string
                required:
                - openstackRef
                type: object
              networkMapping:
                description: NetworkMapping is the reference to the NetworkMapping
                  resource that defines source to destination network mappings
                type: string
              osFamily:
                description: OSFamily is the OS type of the virtual machine
                enum:
                - windowsGuest
                - linuxGuest
                type: string
              source:
                description: Source is the source details for the virtual machine
                properties:
                  vmwareRef:
                    description: VMwareRef is the reference to the VMware credentials
                      to be used as the source environment
                    type: string
                required:
                - vmwareRef
                type: object
              storageMapping:
                description: StorageMapping is the reference to the StorageMapping
                  resource that defines source to destination storage mappings
                type: string
              targetPCDClusterName:
                description: TargetPCDClusterName is the name of the PCD cluster where
                  the virtual machine will be migrated
                type: string
              virtioWinDriver:
                description: VirtioWinDriver is the driver to be used for the virtual
                  machine
                type: string
            required:
            - destination
            - networkMapping
            - source
            - storageMapping
            type: object
        type: object
    served: true
    storage: true
    subresources:
      status: {}
---
apiVersion: apiextensions.k8s.io/v1
kind: CustomResourceDefinition
metadata:
  annotations:
    controller-gen.kubebuilder.io/version: v0.17.1
  name: networkmappings.vjailbreak.k8s.pf9.io
spec:
  group: vjailbreak.k8s.pf9.io
  names:
    kind: NetworkMapping
    listKind: NetworkMappingList
    plural: networkmappings
    singular: networkmapping
  scope: Namespaced
  versions:
  - additionalPrinterColumns:
    - jsonPath: .status.networkMappingValidationStatus
      name: Status
      type: string
    - jsonPath: .metadata.creationTimestamp
      name: Age
      type: date
    name: v1alpha1
    schema:
      openAPIV3Schema:
        description: |-
          NetworkMapping is the Schema for the networkmappings API that defines
          mappings between VMware and OpenStack networks to be used during migration
        properties:
          apiVersion:
            description: |-
              APIVersion defines the versioned schema of this representation of an object.
              Servers should convert recognized schemas to the latest internal value, and
              may reject unrecognized values.
              More info: https://git.k8s.io/community/contributors/devel/sig-architecture/api-conventions.md#resources
            type: string
          kind:
            description: |-
              Kind is a string value representing the REST resource this object represents.
              Servers may infer this from the endpoint the client submits requests to.
              Cannot be updated.
              In CamelCase.
              More info: https://git.k8s.io/community/contributors/devel/sig-architecture/api-conventions.md#types-kinds
            type: string
          metadata:
            type: object
          spec:
            description: |-
              NetworkMappingSpec defines the desired state of NetworkMapping including
              mappings between VMware and OpenStack networks
            properties:
              networks:
                description: Networks is the list of network mappings between source
                  (VMware) and target (OpenStack) environments
                items:
                  description: Network represents a mapping between source and target
                    networks
                  properties:
                    source:
                      description: Source is the name of the source network in VMware
                      type: string
                    target:
                      description: Target is the name of the target network in OpenStack
                      type: string
                  required:
                  - source
                  - target
                  type: object
                type: array
            required:
            - networks
            type: object
          status:
            description: NetworkMappingStatus defines the observed state of NetworkMapping
            properties:
              networkMappingValidationMessage:
                description: |-
                  NetworkmappingValidationMessage provides detailed validation information including
                  information about available networks and any validation errors
                type: string
              networkMappingValidationStatus:
                description: |-
                  NetworkmappingValidationStatus indicates the validation status of the network mapping
                  Valid states include: "Valid", "Invalid", "Pending", "ValidationFailed"
                type: string
            type: object
        type: object
    served: true
    storage: true
    subresources:
      status: {}
---
apiVersion: apiextensions.k8s.io/v1
kind: CustomResourceDefinition
metadata:
  annotations:
    controller-gen.kubebuilder.io/version: v0.17.1
  name: openstackcreds.vjailbreak.k8s.pf9.io
spec:
  group: vjailbreak.k8s.pf9.io
  names:
    kind: OpenstackCreds
    listKind: OpenstackCredsList
    plural: openstackcreds
    singular: openstackcreds
  scope: Namespaced
  versions:
  - additionalPrinterColumns:
    - jsonPath: .status.openstackValidationStatus
      name: Status
      type: string
    name: v1alpha1
    schema:
      openAPIV3Schema:
        description: |-
          OpenstackCreds is the Schema for the OpenStack credentials API that defines authentication
          and connection details for OpenStack environments. It provides a secure way to store and validate
          OpenStack credentials for use in migration operations, including authentication information,
          available compute flavors, volume types, networks, and Platform9 Distributed Cloud host configurations.
        properties:
          apiVersion:
            description: |-
              APIVersion defines the versioned schema of this representation of an object.
              Servers should convert recognized schemas to the latest internal value, and
              may reject unrecognized values.
              More info: https://git.k8s.io/community/contributors/devel/sig-architecture/api-conventions.md#resources
            type: string
          kind:
            description: |-
              Kind is a string value representing the REST resource this object represents.
              Servers may infer this from the endpoint the client submits requests to.
              Cannot be updated.
              In CamelCase.
              More info: https://git.k8s.io/community/contributors/devel/sig-architecture/api-conventions.md#types-kinds
            type: string
          metadata:
            type: object
          spec:
            description: OpenstackCredsSpec defines the desired state of OpenstackCreds
            properties:
              flavors:
                description: Flavors is the list of available flavors in openstack
                items:
                  description: |-
                    Flavor represent (virtual) hardware configurations for server resources
                    in a region.
                  properties:
                    OS-FLV-EXT-DATA:ephemeral:
                      description: Ephemeral is the amount of ephemeral disk space,
                        measured in GB.
                      type: integer
                    description:
                      description: |-
                        Description is a free form description of the flavor. Limited to
                        65535 characters in length. Only printable characters are allowed.
                        New in version 2.55
                      type: string
                    disk:
                      description: Disk is the amount of root disk, measured in GB.
                      type: integer
                    id:
                      description: ID is the flavor's unique ID.
                      type: string
                    name:
                      description: Name is the name of the flavor.
                      type: string
                    os-flavor-access:is_public:
                      description: IsPublic indicates whether the flavor is public.
                      type: boolean
                    ram:
                      description: RAM is the amount of memory, measured in MB.
                      type: integer
                    rxtx_factor:
                      description: RxTxFactor describes bandwidth alterations of the
                        flavor.
                      type: number
                    vcpus:
                      description: VCPUs indicates how many (virtual) CPUs are available
                        for this flavor.
                      type: integer
                  required:
                  - OS-FLV-EXT-DATA:ephemeral
                  - description
                  - disk
                  - id
                  - name
                  - os-flavor-access:is_public
                  - ram
                  - rxtx_factor
                  - vcpus
                  type: object
                type: array
              pcdHostConfig:
                description: PCDHostConfig is the list of available clusters in openstack
                items:
                  description: HostConfig defines the configuration for a Platform9
                    Distributed Cloud host
                  properties:
                    clusterName:
                      type: string
                    hostLivenessInterface:
                      type: string
                    id:
                      type: string
                    imagelibInterface:
                      type: string
                    mgmtInterface:
                      type: string
                    name:
                      type: string
                    networkLabels:
                      additionalProperties:
                        type: string
                      type: object
                    tunnelingInterface:
                      type: string
                    vmConsoleInterface:
                      type: string
                  type: object
                type: array
              secretRef:
                description: SecretRef is the reference to the Kubernetes secret holding
                  OpenStack credentials
                properties:
                  apiVersion:
                    description: API version of the referent.
                    type: string
                  fieldPath:
                    description: |-
                      If referring to a piece of an object instead of an entire object, this string
                      should contain a valid JSON/Go field access statement, such as desiredState.manifest.containers[2].
                      For example, if the object reference is to a container within a pod, this would take on a value like:
                      "spec.containers{name}" (where "name" refers to the name of the container that triggered
                      the event) or if no container name is specified "spec.containers[2]" (container with
                      index 2 in this pod). This syntax is chosen only to have some well-defined way of
                      referencing a part of an object.
                    type: string
                  kind:
                    description: |-
                      Kind of the referent.
                      More info: https://git.k8s.io/community/contributors/devel/sig-architecture/api-conventions.md#types-kinds
                    type: string
                  name:
                    description: |-
                      Name of the referent.
                      More info: https://kubernetes.io/docs/concepts/overview/working-with-objects/names/#names
                    type: string
                  namespace:
                    description: |-
                      Namespace of the referent.
                      More info: https://kubernetes.io/docs/concepts/overview/working-with-objects/namespaces/
                    type: string
                  resourceVersion:
                    description: |-
                      Specific resourceVersion to which this reference is made, if any.
                      More info: https://git.k8s.io/community/contributors/devel/sig-architecture/api-conventions.md#concurrency-control-and-consistency
                    type: string
                  uid:
                    description: |-
                      UID of the referent.
                      More info: https://kubernetes.io/docs/concepts/overview/working-with-objects/names/#uids
                    type: string
                type: object
                x-kubernetes-map-type: atomic
            type: object
          status:
            description: OpenstackCredsStatus defines the observed state of OpenstackCreds
            properties:
              openstack:
                description: Openstack is the OpenStack configuration for the openstackcreds
                properties:
                  networks:
                    items:
                      type: string
                    type: array
                  securityGroups:
                    items:
                      description: SecurityGroupInfo holds the security group name
                        and ID
                      properties:
                        id:
                          type: string
                        name:
                          type: string
                        requiresIdDisplay:
                          type: boolean
                      required:
                      - id
                      - name
                      - requiresIdDisplay
                      type: object
                    type: array
                  volumeBackends:
                    items:
                      type: string
                    type: array
                  volumeTypes:
                    items:
                      type: string
                    type: array
                type: object
              openstackValidationMessage:
                description: OpenStackValidationMessage is the message associated
                  with the OpenStack validation
                type: string
              openstackValidationStatus:
                description: OpenStackValidationStatus is the status of the OpenStack
                  validation
                type: string
            type: object
        type: object
    served: true
    storage: true
    subresources:
      status: {}
---
apiVersion: apiextensions.k8s.io/v1
kind: CustomResourceDefinition
metadata:
  annotations:
    controller-gen.kubebuilder.io/version: v0.17.1
  name: pcdclusters.vjailbreak.k8s.pf9.io
spec:
  group: vjailbreak.k8s.pf9.io
  names:
    kind: PCDCluster
    listKind: PCDClusterList
    plural: pcdclusters
    singular: pcdcluster
  scope: Namespaced
  versions:
  - name: v1alpha1
    schema:
      openAPIV3Schema:
        description: |-
          PCDCluster is the Schema for the pcdclusters API that represents a Platform9 Distributed Cloud
          cluster in the migration system. It defines cluster configuration including host membership,
          high availability settings, and resource rebalancing policies. PCDCluster resources track both
          the desired state of clusters as part of migration planning and the observed state of actual
          PCD clusters in the target environment. They serve as destination targets for VM migrations
          from VMware ESXi environments.
        properties:
          apiVersion:
            description: |-
              APIVersion defines the versioned schema of this representation of an object.
              Servers should convert recognized schemas to the latest internal value, and
              may reject unrecognized values.
              More info: https://git.k8s.io/community/contributors/devel/sig-architecture/api-conventions.md#resources
            type: string
          kind:
            description: |-
              Kind is a string value representing the REST resource this object represents.
              Servers may infer this from the endpoint the client submits requests to.
              Cannot be updated.
              In CamelCase.
              More info: https://git.k8s.io/community/contributors/devel/sig-architecture/api-conventions.md#types-kinds
            type: string
          metadata:
            type: object
          spec:
            description: PCDClusterSpec defines the desired state of PCDCluster
            properties:
              clusterName:
                description: ClusterName is the name of the PCD cluster
                type: string
              description:
                description: Description is the description of the PCD cluster
                type: string
              enableAutoResourceRebalancing:
                description: EnableAutoResourceRebalancing indicates if auto resource
                  rebalancing is enabled
                type: boolean
              hosts:
                description: Hosts is the list of hosts in the PCD cluster
                items:
                  type: string
                type: array
              rebalancingFrequencyMins:
                description: RebalancingFrequencyMins defines how often rebalancing
                  occurs in minutes
                type: integer
              vmHighAvailability:
                description: VMHighAvailability indicates if VM high availability
                  is enabled
                type: boolean
            type: object
          status:
            description: PCDClusterStatus defines the observed state of PCDCluster
            properties:
              aggregateID:
                description: AggregateID is the aggregate ID in the PCD cluster
                type: integer
              clusterID:
                description: ClusterID is the ID of the PCD cluster
                type: string
              createdAt:
                description: CreatedAt indicates when the cluster was created
                type: string
              updatedAt:
                description: UpdatedAt indicates when the cluster was last updated
                type: string
            type: object
        type: object
    served: true
    storage: true
    subresources:
      status: {}
---
apiVersion: apiextensions.k8s.io/v1
kind: CustomResourceDefinition
metadata:
  annotations:
    controller-gen.kubebuilder.io/version: v0.17.1
  name: pcdhosts.vjailbreak.k8s.pf9.io
spec:
  group: vjailbreak.k8s.pf9.io
  names:
    kind: PCDHost
    listKind: PCDHostList
    plural: pcdhosts
    singular: pcdhost
  scope: Namespaced
  versions:
  - name: v1alpha1
    schema:
      openAPIV3Schema:
        description: |-
          PCDHost is the Schema for the pcdhosts API that represents a physical or virtual host
          in a Platform9 Distributed Cloud environment. It tracks the host's configuration,
          network interfaces, assigned roles, and operational status. PCDHost resources are created
          as part of the migration process when converting ESXi hosts to PCD hosts or when provisioning
          new infrastructure to replace migrated VMware hosts.
        properties:
          apiVersion:
            description: |-
              APIVersion defines the versioned schema of this representation of an object.
              Servers should convert recognized schemas to the latest internal value, and
              may reject unrecognized values.
              More info: https://git.k8s.io/community/contributors/devel/sig-architecture/api-conventions.md#resources
            type: string
          kind:
            description: |-
              Kind is a string value representing the REST resource this object represents.
              Servers may infer this from the endpoint the client submits requests to.
              Cannot be updated.
              In CamelCase.
              More info: https://git.k8s.io/community/contributors/devel/sig-architecture/api-conventions.md#types-kinds
            type: string
          metadata:
            type: object
          spec:
            description: PCDHostSpec defines the desired state of PCDHost
            properties:
              arch:
                type: string
              hostID:
                description: HostID is the ID of the host
                type: string
              hostName:
                description: HostName is the name of the host
                type: string
              hostState:
                description: HostState is the state of the host
                type: string
              interfaces:
                items:
                  description: |-
                    PCDHostInterface defines the network interface configuration for a Platform9 Distributed Cloud host,
                    including IP addresses, MAC address, and interface name. It's used to configure proper network
                    connectivity for PCD hosts created during the migration process.
                  properties:
                    ipAddresses:
                      items:
                        type: string
                      type: array
                    macAddress:
                      type: string
                    name:
                      type: string
                  type: object
                type: array
              osFamily:
                type: string
              osInfo:
                type: string
              rolesAssigned:
                description: RolesAssigned is the list of roles assigned to the host
                items:
                  type: string
                type: array
            type: object
          status:
            description: PCDHostStatus defines the observed state of PCDHost
            properties:
              responding:
                type: boolean
              roleStatus:
                type: string
            type: object
        type: object
    served: true
    storage: true
    subresources:
      status: {}
---
apiVersion: apiextensions.k8s.io/v1
kind: CustomResourceDefinition
metadata:
  annotations:
    controller-gen.kubebuilder.io/version: v0.17.1
  name: rdmdisks.vjailbreak.k8s.pf9.io
spec:
  group: vjailbreak.k8s.pf9.io
  names:
    kind: RDMDisk
    listKind: RDMDiskList
    plural: rdmdisks
    singular: rdmdisk
  scope: Namespaced
  versions:
  - name: v1alpha1
    schema:
      openAPIV3Schema:
        description: RDMDisk is the Schema for the rdmdisks API.
        properties:
          apiVersion:
            description: |-
              APIVersion defines the versioned schema of this representation of an object.
              Servers should convert recognized schemas to the latest internal value, and
              may reject unrecognized values.
              More info: https://git.k8s.io/community/contributors/devel/sig-architecture/api-conventions.md#resources
            type: string
          kind:
            description: |-
              Kind is a string value representing the REST resource this object represents.
              Servers may infer this from the endpoint the client submits requests to.
              Cannot be updated.
              In CamelCase.
              More info: https://git.k8s.io/community/contributors/devel/sig-architecture/api-conventions.md#types-kinds
            type: string
          metadata:
            type: object
          spec:
            description: Spec defines the desired state of RDMDisk
            properties:
              diskName:
                description: 'Important: Run "make" to regenerate code after modifying
                  this file'
                type: string
              diskSize:
                type: integer
              displayName:
                type: string
              importToCinder:
                type: boolean
              openstackVolumeRef:
                description: OpenstackVolumeRef ... contains information about the
                  OpenStack volume reference.
                properties:
                  cinderBackendPool:
                    type: string
                  openstackCreds:
                    type: string
                  source:
                    additionalProperties:
                      type: string
                    type: object
                  volumeType:
                    type: string
                required:
                - cinderBackendPool
                - source
                - volumeType
                type: object
              ownerVMs:
                items:
                  type: string
                type: array
              uuid:
                type: string
            required:
            - diskName
            - diskSize
            - displayName
            - openstackVolumeRef
            - ownerVMs
            - uuid
            type: object
          status:
            description: RDMDiskStatus defines the observed state of RDMDisk.
            properties:
              cinderVolumeID:
                type: string
              conditions:
                items:
                  description: Condition contains details for one aspect of the current
                    state of this API Resource.
                  properties:
                    lastTransitionTime:
                      description: |-
                        lastTransitionTime is the last time the condition transitioned from one status to another.
                        This should be when the underlying condition changed.  If that is not known, then using the time when the API field changed is acceptable.
                      format: date-time
                      type: string
                    message:
                      description: |-
                        message is a human readable message indicating details about the transition.
                        This may be an empty string.
                      maxLength: 32768
                      type: string
                    observedGeneration:
                      description: |-
                        observedGeneration represents the .metadata.generation that the condition was set based upon.
                        For instance, if .metadata.generation is currently 12, but the .status.conditions[x].observedGeneration is 9, the condition is out of date
                        with respect to the current state of the instance.
                      format: int64
                      minimum: 0
                      type: integer
                    reason:
                      description: |-
                        reason contains a programmatic identifier indicating the reason for the condition's last transition.
                        Producers of specific condition types may define expected values and meanings for this field,
                        and whether the values are considered a guaranteed API.
                        The value should be a CamelCase string.
                        This field may not be empty.
                      maxLength: 1024
                      minLength: 1
                      pattern: ^[A-Za-z]([A-Za-z0-9_,:]*[A-Za-z0-9_])?$
                      type: string
                    status:
                      description: status of the condition, one of True, False, Unknown.
                      enum:
                      - "True"
                      - "False"
                      - Unknown
                      type: string
                    type:
                      description: type of condition in CamelCase or in foo.example.com/CamelCase.
                      maxLength: 316
                      pattern: ^([a-z0-9]([-a-z0-9]*[a-z0-9])?(\.[a-z0-9]([-a-z0-9]*[a-z0-9])?)*/)?(([A-Za-z0-9][-A-Za-z0-9_.]*)?[A-Za-z0-9])$
                      type: string
                  required:
                  - lastTransitionTime
                  - message
                  - reason
                  - status
                  - type
                  type: object
                type: array
              phase:
                enum:
                - Available
                - Managing
                - Managed
                - Error
                type: string
            type: object
        type: object
    served: true
    storage: true
    subresources:
      status: {}
---
apiVersion: apiextensions.k8s.io/v1
kind: CustomResourceDefinition
metadata:
  annotations:
    controller-gen.kubebuilder.io/version: v0.17.1
  name: rollingmigrationplans.vjailbreak.k8s.pf9.io
spec:
  group: vjailbreak.k8s.pf9.io
  names:
    kind: RollingMigrationPlan
    listKind: RollingMigrationPlanList
    plural: rollingmigrationplans
    singular: rollingmigrationplan
  scope: Namespaced
  versions:
  - name: v1alpha1
    schema:
      openAPIV3Schema:
        description: |-
          RollingMigrationPlan is the Schema for the rollingmigrationplans API that defines a coordinated
          migration of multiple VMware clusters and ESXi hosts to Platform9 Distributed Cloud (PCD).
          It supports sequenced migration of VMs across clusters with configurable batch sizes,
          cluster-to-cluster mapping, and tracking of migration progress across the entire datacenter migration.
        properties:
          apiVersion:
            description: |-
              APIVersion defines the versioned schema of this representation of an object.
              Servers should convert recognized schemas to the latest internal value, and
              may reject unrecognized values.
              More info: https://git.k8s.io/community/contributors/devel/sig-architecture/api-conventions.md#resources
            type: string
          kind:
            description: |-
              Kind is a string value representing the REST resource this object represents.
              Servers may infer this from the endpoint the client submits requests to.
              Cannot be updated.
              In CamelCase.
              More info: https://git.k8s.io/community/contributors/devel/sig-architecture/api-conventions.md#types-kinds
            type: string
          metadata:
            type: object
          spec:
            description: RollingMigrationPlanSpec defines the desired state of RollingMigrationPlan
            properties:
              advancedOptions:
                description: AdvancedOptions is a list of advanced options for the
                  migration
                properties:
                  granularNetworks:
                    description: GranularNetworks is a list of networks to be migrated
                    items:
                      type: string
                    type: array
                  granularPorts:
                    description: GranularPorts is a list of ports to be migrated
                    items:
                      type: string
                    type: array
                  granularVolumeTypes:
                    description: GranularVolumeTypes is a list of volume types to
                      be migrated
                    items:
                      type: string
                    type: array
                type: object
              bmConfigRef:
                description: BMConfigRef is the reference to the BMC credentials
                properties:
                  name:
                    default: ""
                    description: |-
                      Name of the referent.
                      This field is effectively required, but due to backwards compatibility is
                      allowed to be empty. Instances of this type with an empty value here are
                      almost certainly wrong.
                      More info: https://kubernetes.io/docs/concepts/overview/working-with-objects/names/#names
                    type: string
                type: object
                x-kubernetes-map-type: atomic
              cloudInitConfigRef:
                description: CloudInitConfigRef is the reference to the cloud-init
                  configuration
                properties:
                  name:
                    description: name is unique within a namespace to reference a
                      secret resource.
                    type: string
                  namespace:
                    description: namespace defines the space within which the secret
                      name must be unique.
                    type: string
                type: object
                x-kubernetes-map-type: atomic
              clusterMapping:
                description: ClusterMapping is the mapping of vCenter clusters to
                  PCD clusters
                items:
                  description: |-
                    ClusterMapping defines the relationship between a VMware vCenter cluster and its corresponding
                    Platform9 Distributed Cloud (PCD) cluster for migration operations. This mapping ensures that
                    virtual machines are properly migrated to the appropriate target infrastructure.
                  properties:
                    pcdClusterName:
                      description: PCDClusterName is the name of the PCD cluster
                      type: string
                    vmwareClusterName:
                      description: VMwareClusterName is the name of the vCenter cluster
                      type: string
                  required:
                  - pcdClusterName
                  - vmwareClusterName
                  type: object
                type: array
              clusterSequence:
                description: ClusterSequence is the sequence of vCenter clusters to
                  be migrated
                items:
                  description: |-
                    ClusterMigrationInfo defines information about a VMware vCenter cluster migration,
                    including the cluster name and the sequence of virtual machines to be migrated.
                    This structure allows for coordinated migration of multiple related VMs within a cluster.
                  properties:
                    clusterName:
                      description: ClusterName is the name of the vCenter cluster
                        to be migrated
                      type: string
                    vmMigrationBatchSize:
                      default: 10
                      description: |-
                        VMMigrationBatchSize is the number of VMs in one batch for migration
                        batches will be processed sequentially, but all VMs in a batch
                        will be migrated in parallel. Default is 10
                      minimum: 1
                      type: integer
                    vmSequence:
                      description: VMSequence is the sequence of virtual machines
                        to be migrated
                      items:
                        description: |-
                          VMSequenceInfo defines information about a virtual machine in the migration sequence,
                          including its name and the ESXi host where it is located. This information is used to
                          establish the proper order and grouping of VMs during the migration process.
                        properties:
                          esxiName:
                            description: ESXiName is the name of the ESXi host where
                              the virtual machine is located
                            type: string
                          vmName:
                            description: VMName is the name of the virtual machine
                              to be migrated
                            type: string
                        required:
                        - vmName
                        type: object
                      type: array
                  required:
                  - clusterName
                  - vmSequence
                  type: object
                type: array
              firstBootScript:
                default: echo "Add your startup script here!"
                type: string
              migrationStrategy:
                description: MigrationStrategy is the strategy to be used for the
                  migration
                properties:
                  adminInitiatedCutOver:
                    default: false
                    type: boolean
                  dataCopyStart:
                    format: date-time
                    type: string
                  disconnectSourceNetwork:
                    default: false
                    type: boolean
                  healthCheckPort:
                    default: "443"
                    type: string
                  performHealthChecks:
                    default: false
                    type: boolean
                  type:
                    enum:
                    - hot
                    - cold
                    type: string
                  vmCutoverEnd:
                    format: date-time
                    type: string
                  vmCutoverStart:
                    format: date-time
                    type: string
                required:
                - type
                type: object
              migrationTemplate:
                description: MigrationTemplate is the template to be used for the
                  migration
                type: string
              postMigrationAction:
                description: PostMigrationAction defines the post migration action
                  for the virtual machine
                properties:
                  folderName:
                    type: string
                  moveToFolder:
                    type: boolean
                  renameVm:
                    type: boolean
                  suffix:
                    type: string
                type: object
              retry:
                description: Retry the migration if it fails
                type: boolean
              useFlavorless:
                description: |-
                  UseFlavorless indicates if the migration should use flavorless VM creation for PCD.
                  When true, TargetFlavorId for the VM should be set to a base flavor (e.g., a 0-0-x flavor).
                type: boolean
              vmMigrationPlans:
                description: VMMigrationPlans is the reference to the VM migration
                  plan
                items:
                  type: string
                type: array
            required:
            - bmConfigRef
            - clusterSequence
            - migrationStrategy
            - migrationTemplate
            type: object
          status:
            description: RollingMigrationPlanStatus defines the observed state of
              RollingMigrationPlan
            properties:
              currentCluster:
                description: CurrentCluster is the name of the current vCenter cluster
                  being migrated
                type: string
              currentESXi:
                description: CurrentESXi is the name of the current ESXi host being
                  migrated
                type: string
              currentVM:
                description: CurrentVM is the name of the current virtual machine
                  being migrated
                type: string
              failedClusters:
                description: FailedClusters is the list of vCenter clusters that have
                  failed to migrate
                items:
                  type: string
                type: array
              failedESXi:
                description: FailedESXi is the list of ESXi hosts that have failed
                  to migrate
                items:
                  type: string
                type: array
              failedVMs:
                description: FailedVMs is the list of virtual machines that have failed
                  to migrate
                items:
                  type: string
                type: array
              message:
                description: Message is the message associated with the current state
                  of the migration
                type: string
              migratedClusters:
                description: MigratedClusters is the list of vCenter clusters that
                  have been migrated
                items:
                  type: string
                type: array
              migratedESXi:
                description: MigratedESXi is the list of ESXi hosts that have been
                  migrated
                items:
                  type: string
                type: array
              migratedVMs:
                description: MigratedVMs is the list of virtual machines that have
                  been migrated
                items:
                  type: string
                type: array
              phase:
                description: Phase is the current phase of the migration
                type: string
              vmMigrationPhase:
                description: VMMigrationsPhase is the list of VM migration plans
                type: string
            type: object
        type: object
    served: true
    storage: true
    subresources:
      status: {}
---
apiVersion: apiextensions.k8s.io/v1
kind: CustomResourceDefinition
metadata:
  annotations:
    controller-gen.kubebuilder.io/version: v0.17.1
  name: storagemappings.vjailbreak.k8s.pf9.io
spec:
  group: vjailbreak.k8s.pf9.io
  names:
    kind: StorageMapping
    listKind: StorageMappingList
    plural: storagemappings
    singular: storagemapping
  scope: Namespaced
  versions:
  - additionalPrinterColumns:
    - jsonPath: .status.storageMappingValidationStatus
      name: Status
      type: string
    - jsonPath: .metadata.creationTimestamp
      name: Age
      type: date
    name: v1alpha1
    schema:
      openAPIV3Schema:
        description: |-
          StorageMapping is the Schema for the storagemappings API that defines
          mappings between VMware and OpenStack storage types to be used during migration
        properties:
          apiVersion:
            description: |-
              APIVersion defines the versioned schema of this representation of an object.
              Servers should convert recognized schemas to the latest internal value, and
              may reject unrecognized values.
              More info: https://git.k8s.io/community/contributors/devel/sig-architecture/api-conventions.md#resources
            type: string
          kind:
            description: |-
              Kind is a string value representing the REST resource this object represents.
              Servers may infer this from the endpoint the client submits requests to.
              Cannot be updated.
              In CamelCase.
              More info: https://git.k8s.io/community/contributors/devel/sig-architecture/api-conventions.md#types-kinds
            type: string
          metadata:
            type: object
          spec:
            description: |-
              StorageMappingSpec defines the desired state of StorageMapping including
              mappings between VMware and OpenStack storage types
            properties:
              storages:
                description: Storages is a list of storage mappings between source
                  (VMware) and target (OpenStack) environments
                items:
                  description: Storage represents a mapping between source and target
                    storage types
                  properties:
                    source:
                      description: Source is the name of the source storage type in
                        VMware
                      type: string
                    target:
                      description: Target is the name of the target storage type in
                        OpenStack
                      type: string
                  required:
                  - source
                  - target
                  type: object
                type: array
            required:
            - storages
            type: object
          status:
            description: StorageMappingStatus defines the observed state of StorageMapping
            properties:
              storageMappingValidationMessage:
                description: |-
                  StoragemappingValidationMessage provides detailed validation information including
                  information about available storage types and any validation errors
                type: string
              storageMappingValidationStatus:
                description: |-
                  StoragemappingValidationStatus indicates the validation status of the storage mapping
                  Valid states include: "Valid", "Invalid", "Pending", "ValidationFailed"
                type: string
            type: object
        type: object
    served: true
    storage: true
    subresources:
      status: {}
---
apiVersion: apiextensions.k8s.io/v1
kind: CustomResourceDefinition
metadata:
  annotations:
    controller-gen.kubebuilder.io/version: v0.17.1
  name: vjailbreaknodes.vjailbreak.k8s.pf9.io
spec:
  group: vjailbreak.k8s.pf9.io
  names:
    kind: VjailbreakNode
    listKind: VjailbreakNodeList
    plural: vjailbreaknodes
    singular: vjailbreaknode
  scope: Namespaced
  versions:
  - additionalPrinterColumns:
    - jsonPath: .status.phase
      name: Phase
      type: string
    - jsonPath: .status.vmIP
      name: VMIP
      type: string
    name: v1alpha1
    schema:
      openAPIV3Schema:
        description: |-
          VjailbreakNode is the Schema for the vjailbreaknodes API that represents
          a node in the migration infrastructure with configuration, resource limits,
          and statistics for monitoring migration progress
        properties:
          apiVersion:
            description: |-
              APIVersion defines the versioned schema of this representation of an object.
              Servers should convert recognized schemas to the latest internal value, and
              may reject unrecognized values.
              More info: https://git.k8s.io/community/contributors/devel/sig-architecture/api-conventions.md#resources
            type: string
          kind:
            description: |-
              Kind is a string value representing the REST resource this object represents.
              Servers may infer this from the endpoint the client submits requests to.
              Cannot be updated.
              In CamelCase.
              More info: https://git.k8s.io/community/contributors/devel/sig-architecture/api-conventions.md#types-kinds
            type: string
          metadata:
            type: object
          spec:
            description: Spec defines the desired state of VjailbreakNode
            properties:
              nodeRole:
                description: NodeRole is the role assigned to the node (e.g., "worker",
                  "controller")
                type: string
              openstackCreds:
                description: |-
                  OpenstackCreds is the reference to the credentials for the OpenStack environment
                  where the node will be provisioned
                properties:
                  apiVersion:
                    description: API version of the referent.
                    type: string
                  fieldPath:
                    description: |-
                      If referring to a piece of an object instead of an entire object, this string
                      should contain a valid JSON/Go field access statement, such as desiredState.manifest.containers[2].
                      For example, if the object reference is to a container within a pod, this would take on a value like:
                      "spec.containers{name}" (where "name" refers to the name of the container that triggered
                      the event) or if no container name is specified "spec.containers[2]" (container with
                      index 2 in this pod). This syntax is chosen only to have some well-defined way of
                      referencing a part of an object.
                    type: string
                  kind:
                    description: |-
                      Kind of the referent.
                      More info: https://git.k8s.io/community/contributors/devel/sig-architecture/api-conventions.md#types-kinds
                    type: string
                  name:
                    description: |-
                      Name of the referent.
                      More info: https://kubernetes.io/docs/concepts/overview/working-with-objects/names/#names
                    type: string
                  namespace:
                    description: |-
                      Namespace of the referent.
                      More info: https://kubernetes.io/docs/concepts/overview/working-with-objects/namespaces/
                    type: string
                  resourceVersion:
                    description: |-
                      Specific resourceVersion to which this reference is made, if any.
                      More info: https://git.k8s.io/community/contributors/devel/sig-architecture/api-conventions.md#concurrency-control-and-consistency
                    type: string
                  uid:
                    description: |-
                      UID of the referent.
                      More info: https://kubernetes.io/docs/concepts/overview/working-with-objects/names/#uids
                    type: string
                type: object
                x-kubernetes-map-type: atomic
              openstackFlavorID:
                description: OpenstackFlavorID is the flavor of the VM
                type: string
              openstackImageID:
                description: OpenstackImageID is the image of the VM
                type: string
            required:
            - nodeRole
            - openstackCreds
            - openstackFlavorID
            - openstackImageID
            type: object
          status:
            description: Status defines the observed state of VjailbreakNode
            properties:
              activeMigrations:
                description: |-
                  ActiveMigrations is the list of active migrations currently being processed on this node,
                  containing references to MigrationPlan resources
                items:
                  type: string
                type: array
              openstackUUID:
                description: OpenstackUUID is the UUID of the VM in OpenStack
                type: string
              phase:
                description: |-
                  Phase is the current lifecycle phase of the node
                  (e.g., Provisioning, Ready, Error, Decommissioning)
                type: string
              vmIP:
                description: VMIP is the IP address of the VM
                type: string
            required:
            - vmIP
            type: object
        type: object
    served: true
    storage: true
    subresources:
      status: {}
---
apiVersion: apiextensions.k8s.io/v1
kind: CustomResourceDefinition
metadata:
  annotations:
    controller-gen.kubebuilder.io/version: v0.17.1
  name: vmwareclusters.vjailbreak.k8s.pf9.io
spec:
  group: vjailbreak.k8s.pf9.io
  names:
    kind: VMwareCluster
    listKind: VMwareClusterList
    plural: vmwareclusters
    singular: vmwarecluster
  scope: Namespaced
  versions:
  - name: v1alpha1
    schema:
      openAPIV3Schema:
        description: |-
          VMwareCluster is the Schema for the vmwareclusters API that represents a VMware vSphere cluster
          in the source environment. It tracks cluster configuration, member hosts, and migration status
          as part of the VMware to Platform9 Distributed Cloud migration process. VMwareCluster resources
          serve as source components that are migrated to corresponding PCDCluster resources in the target environment.
        properties:
          apiVersion:
            description: |-
              APIVersion defines the versioned schema of this representation of an object.
              Servers should convert recognized schemas to the latest internal value, and
              may reject unrecognized values.
              More info: https://git.k8s.io/community/contributors/devel/sig-architecture/api-conventions.md#resources
            type: string
          kind:
            description: |-
              Kind is a string value representing the REST resource this object represents.
              Servers may infer this from the endpoint the client submits requests to.
              Cannot be updated.
              In CamelCase.
              More info: https://git.k8s.io/community/contributors/devel/sig-architecture/api-conventions.md#types-kinds
            type: string
          metadata:
            type: object
          spec:
            description: VMwareClusterSpec defines the desired state of VMwareCluster
            properties:
              hosts:
                description: Hosts is the list of hosts in the VMware cluster
                items:
                  type: string
                type: array
              name:
                description: Name is the name of the VMware cluster
                type: string
            type: object
          status:
            description: VMwareClusterStatus defines the observed state of VMwareCluster
            properties:
              phase:
                description: Phase is the current phase of the VMwareCluster
                type: string
            type: object
        type: object
    served: true
    storage: true
    subresources:
      status: {}
---
apiVersion: apiextensions.k8s.io/v1
kind: CustomResourceDefinition
metadata:
  annotations:
    controller-gen.kubebuilder.io/version: v0.17.1
  name: vmwarecreds.vjailbreak.k8s.pf9.io
spec:
  group: vjailbreak.k8s.pf9.io
  names:
    kind: VMwareCreds
    listKind: VMwareCredsList
    plural: vmwarecreds
    singular: vmwarecreds
  scope: Namespaced
  versions:
  - additionalPrinterColumns:
    - jsonPath: .status.vmwareValidationStatus
      name: Status
      type: string
    name: v1alpha1
    schema:
      openAPIV3Schema:
        description: |-
          VMwareCreds is the Schema for the vmwarecreds API that defines authentication
          and connection details for VMware vSphere environments. It provides a secure way to
          store and validate vCenter credentials for use in migration operations, including
          connection parameters, authentication information, and datacenter configuration.
        properties:
          apiVersion:
            description: |-
              APIVersion defines the versioned schema of this representation of an object.
              Servers should convert recognized schemas to the latest internal value, and
              may reject unrecognized values.
              More info: https://git.k8s.io/community/contributors/devel/sig-architecture/api-conventions.md#resources
            type: string
          kind:
            description: |-
              Kind is a string value representing the REST resource this object represents.
              Servers may infer this from the endpoint the client submits requests to.
              Cannot be updated.
              In CamelCase.
              More info: https://git.k8s.io/community/contributors/devel/sig-architecture/api-conventions.md#types-kinds
            type: string
          metadata:
            type: object
          spec:
            description: VMwareCredsSpec defines the desired state of VMwareCreds
            properties:
              datacenter:
                description: DataCenter is the datacenter for the virtual machine
                type: string
              secretRef:
                description: SecretRef is the reference to the Kubernetes secret holding
                  VMware credentials
                properties:
                  apiVersion:
                    description: API version of the referent.
                    type: string
                  fieldPath:
                    description: |-
                      If referring to a piece of an object instead of an entire object, this string
                      should contain a valid JSON/Go field access statement, such as desiredState.manifest.containers[2].
                      For example, if the object reference is to a container within a pod, this would take on a value like:
                      "spec.containers{name}" (where "name" refers to the name of the container that triggered
                      the event) or if no container name is specified "spec.containers[2]" (container with
                      index 2 in this pod). This syntax is chosen only to have some well-defined way of
                      referencing a part of an object.
                    type: string
                  kind:
                    description: |-
                      Kind of the referent.
                      More info: https://git.k8s.io/community/contributors/devel/sig-architecture/api-conventions.md#types-kinds
                    type: string
                  name:
                    description: |-
                      Name of the referent.
                      More info: https://kubernetes.io/docs/concepts/overview/working-with-objects/names/#names
                    type: string
                  namespace:
                    description: |-
                      Namespace of the referent.
                      More info: https://kubernetes.io/docs/concepts/overview/working-with-objects/namespaces/
                    type: string
                  resourceVersion:
                    description: |-
                      Specific resourceVersion to which this reference is made, if any.
                      More info: https://git.k8s.io/community/contributors/devel/sig-architecture/api-conventions.md#concurrency-control-and-consistency
                    type: string
                  uid:
                    description: |-
                      UID of the referent.
                      More info: https://kubernetes.io/docs/concepts/overview/working-with-objects/names/#uids
                    type: string
                type: object
                x-kubernetes-map-type: atomic
            required:
            - datacenter
            type: object
          status:
            description: VMwareCredsStatus defines the observed state of VMwareCreds
            properties:
              vmwareValidationMessage:
                description: VMwareValidationMessage is the message associated with
                  the VMware validation
                type: string
              vmwareValidationStatus:
                description: VMwareValidationStatus is the status of the VMware validation
                type: string
            type: object
        type: object
    served: true
    storage: true
    subresources:
      status: {}
---
apiVersion: apiextensions.k8s.io/v1
kind: CustomResourceDefinition
metadata:
  annotations:
    controller-gen.kubebuilder.io/version: v0.17.1
  name: vmwarehosts.vjailbreak.k8s.pf9.io
spec:
  group: vjailbreak.k8s.pf9.io
  names:
    kind: VMwareHost
    listKind: VMwareHostList
    plural: vmwarehosts
    singular: vmwarehost
  scope: Namespaced
  versions:
  - name: v1alpha1
    schema:
      openAPIV3Schema:
        description: |-
          VMwareHost is the Schema for the vmwarehosts API that represents a VMware ESXi host
          in the source environment. It tracks host configuration, hardware identification, and cluster membership
          as part of the VMware to Platform9 Distributed Cloud migration process. VMwareHost resources are
          source components that are migrated to PCDHost resources in the target environment and are automatically
          removed from vCenter inventory after all VMs have been migrated off and the host is in maintenance mode.
        properties:
          apiVersion:
            description: |-
              APIVersion defines the versioned schema of this representation of an object.
              Servers should convert recognized schemas to the latest internal value, and
              may reject unrecognized values.
              More info: https://git.k8s.io/community/contributors/devel/sig-architecture/api-conventions.md#resources
            type: string
          kind:
            description: |-
              Kind is a string value representing the REST resource this object represents.
              Servers may infer this from the endpoint the client submits requests to.
              Cannot be updated.
              In CamelCase.
              More info: https://git.k8s.io/community/contributors/devel/sig-architecture/api-conventions.md#types-kinds
            type: string
          metadata:
            type: object
          spec:
            description: VMwareHostSpec defines the desired state of VMwareHost
            properties:
              clusterName:
                description: Cluster name of the host
                type: string
              hardwareUuid:
                description: Hardware UUID of the host
                type: string
              hostConfigId:
                description: Host config ID of the host
                type: string
              name:
                description: Name of the host
                type: string
            type: object
          status:
            description: VMwareHostStatus defines the observed state of VMwareHost
            type: object
        type: object
    served: true
    storage: true
    subresources:
      status: {}
---
apiVersion: apiextensions.k8s.io/v1
kind: CustomResourceDefinition
metadata:
  annotations:
    controller-gen.kubebuilder.io/version: v0.17.1
  name: vmwaremachines.vjailbreak.k8s.pf9.io
spec:
  group: vjailbreak.k8s.pf9.io
  names:
    kind: VMwareMachine
    listKind: VMwareMachineList
    plural: vmwaremachines
    singular: vmwaremachine
  scope: Namespaced
  versions:
  - name: v1alpha1
    schema:
      openAPIV3Schema:
        description: |-
          VMwareMachine is the Schema for the vmwaremachines API that represents a virtual machine
          in the VMware source environment targeted for migration. It tracks VM configuration,
          resource allocation, migration status, and target environment specifications.
          VMwareMachine resources are the primary workloads migrated from VMware to OpenStack
          as part of the migration process and contain all necessary information to recreate
          equivalent virtual machines in the target environment.
        properties:
          apiVersion:
            description: |-
              APIVersion defines the versioned schema of this representation of an object.
              Servers should convert recognized schemas to the latest internal value, and
              may reject unrecognized values.
              More info: https://git.k8s.io/community/contributors/devel/sig-architecture/api-conventions.md#resources
            type: string
          kind:
            description: |-
              Kind is a string value representing the REST resource this object represents.
              Servers may infer this from the endpoint the client submits requests to.
              Cannot be updated.
              In CamelCase.
              More info: https://git.k8s.io/community/contributors/devel/sig-architecture/api-conventions.md#types-kinds
            type: string
          metadata:
            type: object
          spec:
            description: VMwareMachineSpec defines the desired state of VMwareMachine
            properties:
              targetFlavorId:
                description: TargetFlavorId is the flavor to be used to create the
                  target VM on openstack
                type: string
              vms:
                description: VMInfo is the info of the VMs in the VMwareMachine
                properties:
                  assignedIp:
                    description: AssignedIp is the IP address assigned to the VM
                    type: string
                  clusterName:
                    description: ClusterName is the name of the cluster
                    type: string
                  cpu:
                    description: CPU is the number of CPUs in the virtual machine
                    type: integer
                  datastores:
                    description: Datastores is the list of datastores for the virtual
                      machine
                    items:
                      type: string
                    type: array
                  disks:
                    description: Disks is the list of disks for the virtual machine
                    items:
                      type: string
                    type: array
                  esxiName:
                    description: ESXiName is the name of the ESXi host
                    type: string
                  guestNetworks:
                    description: GuestNetworks is the list of network interfaces for
                      the virtual machine as reported by the guest
                    items:
                      description: GuestNetwork represents a network interface as
                        reported by the guest.
                      properties:
                        device:
                          type: string
                        dns:
                          items:
                            type: string
                          type: array
                        ip:
                          type: string
                        mac:
                          type: string
                        origin:
                          type: string
                        prefixLength:
                          format: int32
                          type: integer
                      type: object
                    type: array
                  ipAddress:
                    description: IPAddress is the IP address of the virtual machine
                    type: string
                  memory:
                    description: Memory is the amount of memory in the virtual machine
                    type: integer
                  name:
                    description: Name is the name of the virtual machine
                    type: string
                  networkInterfaces:
                    description: NetworkInterfaces is the list of network interfaces
                      for the virtual machine expect the lo device
                    items:
                      description: NIC represents a Virtual ethernet card in the virtual
                        machine.
                      properties:
                        ipAddress:
                          type: string
                        mac:
                          type: string
                        network:
                          type: string
                        order:
                          type: integer
                      type: object
                    type: array
                  networks:
                    description: Networks is the list of networks for the virtual
                      machine
                    items:
                      type: string
                    type: array
                  osFamily:
                    description: OSFamily is the OS family of the virtual machine
                    type: string
                  rdmDisks:
                    description: RDMDisks is the list of RDM disks for the virtual
                      machine
                    items:
                      description: RDMDiskInfo contains information about a Raw Device
                        Mapping (RDM) disk
                      properties:
                        diskName:
                          description: DiskName is the name of the disk
                          type: string
                        diskSize:
                          description: DiskSize is the size of the disk in GB
                          format: int64
                          type: integer
                        displayName:
                          description: DisplayName is the display name of the disk
                          type: string
                        openstackVolumeRef:
                          description: OpenstackVolumeRef contains OpenStack volume
                            reference information
                          properties:
                            cinderBackendPool:
                              description: CinderBackendPool is the cinder backend
                                pool of the disk
                              type: string
                            volumeRef:
                              additionalProperties:
                                type: string
                              description: VolumeRef is the reference to the OpenStack
                                volume
                              type: object
                            volumeType:
                              description: VolumeType is the volume type of the disk
                              type: string
                          type: object
                        uuid:
                          description: UUID (VML id) is the unique identifier of the
                            disk
                          type: string
                      type: object
                    type: array
                  vmState:
                    description: VMState is the state of the virtual machine
                    type: string
                required:
                - name
                type: object
            type: object
          status:
            description: VMwareMachineStatus defines the observed state of VMwareMachine
            properties:
              migrated:
                default: false
                description: Migrated flag to indicate if the VMs have been migrated
                type: boolean
              powerState:
                description: PowerState is the state of the VMs in the VMware
                type: string
            required:
            - migrated
            type: object
        type: object
    served: true
    storage: true
    subresources:
      status: {}
---
apiVersion: v1
kind: ServiceAccount
metadata:
  labels:
    app.kubernetes.io/managed-by: kustomize
    app.kubernetes.io/name: migration
  name: migration-controller-manager
  namespace: migration-system
---
apiVersion: rbac.authorization.k8s.io/v1
kind: Role
metadata:
  labels:
    app.kubernetes.io/managed-by: kustomize
    app.kubernetes.io/name: migration
  name: migration-leader-election-role
  namespace: migration-system
rules:
- apiGroups:
  - ""
  resources:
  - configmaps
  verbs:
  - get
  - list
  - watch
  - create
  - update
  - patch
  - delete
- apiGroups:
  - coordination.k8s.io
  resources:
  - leases
  verbs:
  - get
  - list
  - watch
  - create
  - update
  - patch
  - delete
- apiGroups:
  - ""
  resources:
  - events
  verbs:
  - create
  - patch
---
apiVersion: rbac.authorization.k8s.io/v1
kind: ClusterRole
metadata:
  labels:
    app.kubernetes.io/managed-by: kustomize
    app.kubernetes.io/name: migration
  name: migration-bmconfig-editor-role
rules:
- apiGroups:
  - vjailbreak.k8s.pf9.io
  resources:
  - bmconfigs
  verbs:
  - create
  - delete
  - get
  - list
  - patch
  - update
  - watch
- apiGroups:
  - vjailbreak.k8s.pf9.io
  resources:
  - bmconfigs/status
  verbs:
  - get
---
apiVersion: rbac.authorization.k8s.io/v1
kind: ClusterRole
metadata:
  labels:
    app.kubernetes.io/managed-by: kustomize
    app.kubernetes.io/name: migration
  name: migration-bmconfig-viewer-role
rules:
- apiGroups:
  - vjailbreak.k8s.pf9.io
  resources:
  - bmconfigs
  verbs:
  - get
  - list
  - watch
- apiGroups:
  - vjailbreak.k8s.pf9.io
  resources:
  - bmconfigs/status
  verbs:
  - get
---
apiVersion: rbac.authorization.k8s.io/v1
kind: ClusterRole
metadata:
  labels:
    app.kubernetes.io/managed-by: kustomize
    app.kubernetes.io/name: migration
  name: migration-clustermigration-editor-role
rules:
- apiGroups:
  - vjailbreak.k8s.pf9.io
  resources:
  - clustermigrations
  verbs:
  - create
  - delete
  - get
  - list
  - patch
  - update
  - watch
- apiGroups:
  - vjailbreak.k8s.pf9.io
  resources:
  - clustermigrations/status
  verbs:
  - get
---
apiVersion: rbac.authorization.k8s.io/v1
kind: ClusterRole
metadata:
  labels:
    app.kubernetes.io/managed-by: kustomize
    app.kubernetes.io/name: migration
  name: migration-clustermigration-viewer-role
rules:
- apiGroups:
  - vjailbreak.k8s.pf9.io
  resources:
  - clustermigrations
  verbs:
  - get
  - list
  - watch
- apiGroups:
  - vjailbreak.k8s.pf9.io
  resources:
  - clustermigrations/status
  verbs:
  - get
---
apiVersion: rbac.authorization.k8s.io/v1
kind: ClusterRole
metadata:
  labels:
    app.kubernetes.io/managed-by: kustomize
    app.kubernetes.io/name: migration
  name: migration-esximigration-editor-role
rules:
- apiGroups:
  - vjailbreak.k8s.pf9.io
  resources:
  - esximigrations
  verbs:
  - create
  - delete
  - get
  - list
  - patch
  - update
  - watch
- apiGroups:
  - vjailbreak.k8s.pf9.io
  resources:
  - esximigrations/status
  verbs:
  - get
---
apiVersion: rbac.authorization.k8s.io/v1
kind: ClusterRole
metadata:
  labels:
    app.kubernetes.io/managed-by: kustomize
    app.kubernetes.io/name: migration
  name: migration-esximigration-viewer-role
rules:
- apiGroups:
  - vjailbreak.k8s.pf9.io
  resources:
  - esximigrations
  verbs:
  - get
  - list
  - watch
- apiGroups:
  - vjailbreak.k8s.pf9.io
  resources:
  - esximigrations/status
  verbs:
  - get
---
apiVersion: rbac.authorization.k8s.io/v1
kind: ClusterRole
metadata:
  name: migration-manager-role
rules:
- apiGroups:
  - ""
  resources:
  - configmaps
  - pods
  - secrets
  verbs:
  - create
  - delete
  - get
  - list
  - patch
  - update
  - watch
- apiGroups:
  - ""
  resources:
  - events
  verbs:
  - get
  - list
  - watch
- apiGroups:
  - ""
  resources:
  - nodes
  verbs:
  - delete
  - get
  - list
  - watch
- apiGroups:
  - ""
  resources:
  - pods/status
  verbs:
  - get
  - patch
  - update
- apiGroups:
  - apiextensions.k8s.io
  resources:
  - customresourcedefinitions
  verbs:
  - create
  - delete
  - get
  - list
  - patch
  - update
  - watch
- apiGroups:
  - apps
  resources:
  - deployments
  verbs:
  - create
  - delete
  - get
  - list
  - patch
  - update
  - watch
- apiGroups:
  - batch
  resources:
  - jobs
  verbs:
  - create
  - delete
  - get
  - list
  - patch
  - update
  - watch
- apiGroups:
  - vjailbreak.k8s.pf9.io
  resources:
  - bmconfigs
  - clustermigrations
  - esximigrations
  - migrationplans
  - migrations
  - migrationtemplates
  - networkmappings
  - openstackcreds
  - pcdclusters
  - pcdhosts
  - rdmdisks
  - rollingmigrationplans
  - storagemappings
  - vjailbreaknodes
  - vmwareclusters
  - vmwarecreds
  - vmwarehosts
  - vmwaremachines
  verbs:
  - create
  - delete
  - get
  - list
  - patch
  - update
  - watch
- apiGroups:
  - vjailbreak.k8s.pf9.io
  resources:
  - bmconfigs/finalizers
  - clustermigrations/finalizers
  - esximigrations/finalizers
  - migrationplans/finalizers
  - migrationtemplates/finalizers
  - networkmappings/finalizers
  - openstackcreds/finalizers
  - pcdclusters/finalizers
  - pcdhosts/finalizers
  - rdmdisks/finalizers
  - rollingmigrationplans/finalizers
  - storagemappings/finalizers
  - vjailbreaknodes/finalizers
  - vmwarecreds/finalizers
  verbs:
  - update
- apiGroups:
  - vjailbreak.k8s.pf9.io
  resources:
  - bmconfigs/status
  - clustermigrations/status
  - esximigrations/status
  - migrationplans/status
  - migrations/status
  - migrationtemplates/status
  - networkmappings/status
  - openstackcreds/status
  - pcdclusters/status
  - pcdhosts/status
  - rdmdisks/status
  - rollingmigrationplans/status
  - storagemappings/status
  - vjailbreaknodes/status
  - vmwarecreds/status
  - vmwaremachines/status
  verbs:
  - get
  - patch
  - update
---
apiVersion: rbac.authorization.k8s.io/v1
kind: ClusterRole
metadata:
  labels:
    app.kubernetes.io/managed-by: kustomize
    app.kubernetes.io/name: migration
  name: migration-migration-editor-role
rules:
- apiGroups:
  - vjailbreak.k8s.pf9.io
  resources:
  - migrations
  verbs:
  - create
  - delete
  - get
  - list
  - patch
  - update
  - watch
- apiGroups:
  - vjailbreak.k8s.pf9.io
  resources:
  - migrations/status
  verbs:
  - get
---
apiVersion: rbac.authorization.k8s.io/v1
kind: ClusterRole
metadata:
  labels:
    app.kubernetes.io/managed-by: kustomize
    app.kubernetes.io/name: migration
  name: migration-migration-viewer-role
rules:
- apiGroups:
  - vjailbreak.k8s.pf9.io
  resources:
  - migrations
  verbs:
  - get
  - list
  - watch
- apiGroups:
  - vjailbreak.k8s.pf9.io
  resources:
  - migrations/status
  verbs:
  - get
---
apiVersion: rbac.authorization.k8s.io/v1
kind: ClusterRole
metadata:
  labels:
    app.kubernetes.io/managed-by: kustomize
    app.kubernetes.io/name: migration
  name: migration-migrationplan-editor-role
rules:
- apiGroups:
  - vjailbreak.k8s.pf9.io
  resources:
  - migrationplans
  verbs:
  - create
  - delete
  - get
  - list
  - patch
  - update
  - watch
- apiGroups:
  - vjailbreak.k8s.pf9.io
  resources:
  - migrationplans/status
  verbs:
  - get
---
apiVersion: rbac.authorization.k8s.io/v1
kind: ClusterRole
metadata:
  labels:
    app.kubernetes.io/managed-by: kustomize
    app.kubernetes.io/name: migration
  name: migration-migrationplan-viewer-role
rules:
- apiGroups:
  - vjailbreak.k8s.pf9.io
  resources:
  - migrationplans
  verbs:
  - get
  - list
  - watch
- apiGroups:
  - vjailbreak.k8s.pf9.io
  resources:
  - migrationplans/status
  verbs:
  - get
---
apiVersion: rbac.authorization.k8s.io/v1
kind: ClusterRole
metadata:
  labels:
    app.kubernetes.io/managed-by: kustomize
    app.kubernetes.io/name: migration
  name: migration-migrationtemplate-editor-role
rules:
- apiGroups:
  - vjailbreak.k8s.pf9.io
  resources:
  - migrationtemplates
  verbs:
  - create
  - delete
  - get
  - list
  - patch
  - update
  - watch
- apiGroups:
  - vjailbreak.k8s.pf9.io
  resources:
  - migrationtemplates/status
  verbs:
  - get
---
apiVersion: rbac.authorization.k8s.io/v1
kind: ClusterRole
metadata:
  labels:
    app.kubernetes.io/managed-by: kustomize
    app.kubernetes.io/name: migration
  name: migration-migrationtemplate-viewer-role
rules:
- apiGroups:
  - vjailbreak.k8s.pf9.io
  resources:
  - migrationtemplates
  verbs:
  - get
  - list
  - watch
- apiGroups:
  - vjailbreak.k8s.pf9.io
  resources:
  - migrationtemplates/status
  verbs:
  - get
---
apiVersion: rbac.authorization.k8s.io/v1
kind: ClusterRole
metadata:
  labels:
    app.kubernetes.io/managed-by: kustomize
    app.kubernetes.io/name: migration
  name: migration-networkmapping-editor-role
rules:
- apiGroups:
  - vjailbreak.k8s.pf9.io
  resources:
  - networkmappings
  verbs:
  - create
  - delete
  - get
  - list
  - patch
  - update
  - watch
- apiGroups:
  - vjailbreak.k8s.pf9.io
  resources:
  - networkmappings/status
  verbs:
  - get
---
apiVersion: rbac.authorization.k8s.io/v1
kind: ClusterRole
metadata:
  labels:
    app.kubernetes.io/managed-by: kustomize
    app.kubernetes.io/name: migration
  name: migration-networkmapping-viewer-role
rules:
- apiGroups:
  - vjailbreak.k8s.pf9.io
  resources:
  - networkmappings
  verbs:
  - get
  - list
  - watch
- apiGroups:
  - vjailbreak.k8s.pf9.io
  resources:
  - networkmappings/status
  verbs:
  - get
---
apiVersion: rbac.authorization.k8s.io/v1
kind: ClusterRole
metadata:
  labels:
    app.kubernetes.io/managed-by: kustomize
    app.kubernetes.io/name: migration
  name: migration-openstackcreds-editor-role
rules:
- apiGroups:
  - vjailbreak.k8s.pf9.io
  resources:
  - openstackcreds
  verbs:
  - create
  - delete
  - get
  - list
  - patch
  - update
  - watch
- apiGroups:
  - vjailbreak.k8s.pf9.io
  resources:
  - openstackcreds/status
  verbs:
  - get
---
apiVersion: rbac.authorization.k8s.io/v1
kind: ClusterRole
metadata:
  labels:
    app.kubernetes.io/managed-by: kustomize
    app.kubernetes.io/name: migration
  name: migration-openstackcreds-viewer-role
rules:
- apiGroups:
  - vjailbreak.k8s.pf9.io
  resources:
  - openstackcreds
  verbs:
  - get
  - list
  - watch
- apiGroups:
  - vjailbreak.k8s.pf9.io
  resources:
  - openstackcreds/status
  verbs:
  - get
---
apiVersion: rbac.authorization.k8s.io/v1
kind: ClusterRole
metadata:
  labels:
    app.kubernetes.io/managed-by: kustomize
    app.kubernetes.io/name: migration
  name: migration-pcdcluster-editor-role
rules:
- apiGroups:
  - vjailbreak.k8s.pf9.io
  resources:
  - pcdclusters
  verbs:
  - create
  - delete
  - get
  - list
  - patch
  - update
  - watch
- apiGroups:
  - vjailbreak.k8s.pf9.io
  resources:
  - pcdclusters/status
  verbs:
  - get
---
apiVersion: rbac.authorization.k8s.io/v1
kind: ClusterRole
metadata:
  labels:
    app.kubernetes.io/managed-by: kustomize
    app.kubernetes.io/name: migration
  name: migration-pcdcluster-viewer-role
rules:
- apiGroups:
  - vjailbreak.k8s.pf9.io
  resources:
  - pcdclusters
  verbs:
  - get
  - list
  - watch
- apiGroups:
  - vjailbreak.k8s.pf9.io
  resources:
  - pcdclusters/status
  verbs:
  - get
---
apiVersion: rbac.authorization.k8s.io/v1
kind: ClusterRole
metadata:
  labels:
    app.kubernetes.io/managed-by: kustomize
    app.kubernetes.io/name: migration
  name: migration-pcdhost-editor-role
rules:
- apiGroups:
  - vjailbreak.k8s.pf9.io
  resources:
  - pcdhosts
  verbs:
  - create
  - delete
  - get
  - list
  - patch
  - update
  - watch
- apiGroups:
  - vjailbreak.k8s.pf9.io
  resources:
  - pcdhosts/status
  verbs:
  - get
---
apiVersion: rbac.authorization.k8s.io/v1
kind: ClusterRole
metadata:
  labels:
    app.kubernetes.io/managed-by: kustomize
    app.kubernetes.io/name: migration
  name: migration-pcdhost-viewer-role
rules:
- apiGroups:
  - vjailbreak.k8s.pf9.io
  resources:
  - pcdhosts
  verbs:
  - get
  - list
  - watch
- apiGroups:
  - vjailbreak.k8s.pf9.io
  resources:
  - pcdhosts/status
  verbs:
  - get
---
apiVersion: rbac.authorization.k8s.io/v1
kind: ClusterRole
metadata:
  labels:
    app.kubernetes.io/managed-by: kustomize
    app.kubernetes.io/name: migration
  name: migration-rdmdisk-admin-role
rules:
- apiGroups:
  - vjailbreak.k8s.pf9.io
  resources:
  - rdmdisks
  verbs:
  - '*'
- apiGroups:
  - vjailbreak.k8s.pf9.io
  resources:
  - rdmdisks/status
  verbs:
  - get
---
apiVersion: rbac.authorization.k8s.io/v1
kind: ClusterRole
metadata:
  labels:
    app.kubernetes.io/managed-by: kustomize
    app.kubernetes.io/name: migration
  name: migration-rdmdisk-editor-role
rules:
- apiGroups:
  - vjailbreak.k8s.pf9.io
  resources:
  - rdmdisks
  verbs:
  - create
  - delete
  - get
  - list
  - patch
  - update
  - watch
- apiGroups:
  - vjailbreak.k8s.pf9.io
  resources:
  - rdmdisks/status
  verbs:
  - get
---
apiVersion: rbac.authorization.k8s.io/v1
kind: ClusterRole
metadata:
  labels:
    app.kubernetes.io/managed-by: kustomize
    app.kubernetes.io/name: migration
  name: migration-rdmdisk-viewer-role
rules:
- apiGroups:
  - vjailbreak.k8s.pf9.io
  resources:
  - rdmdisks
  verbs:
  - get
  - list
  - watch
- apiGroups:
  - vjailbreak.k8s.pf9.io
  resources:
  - rdmdisks/status
  verbs:
  - get
---
apiVersion: rbac.authorization.k8s.io/v1
kind: ClusterRole
metadata:
  labels:
    app.kubernetes.io/managed-by: kustomize
    app.kubernetes.io/name: migration
  name: migration-rollingmigrationplan-editor-role
rules:
- apiGroups:
  - vjailbreak.k8s.pf9.io
  resources:
  - rollingmigrationplans
  verbs:
  - create
  - delete
  - get
  - list
  - patch
  - update
  - watch
- apiGroups:
  - vjailbreak.k8s.pf9.io
  resources:
  - rollingmigrationplans/status
  verbs:
  - get
---
apiVersion: rbac.authorization.k8s.io/v1
kind: ClusterRole
metadata:
  labels:
    app.kubernetes.io/managed-by: kustomize
    app.kubernetes.io/name: migration
  name: migration-rollingmigrationplan-viewer-role
rules:
- apiGroups:
  - vjailbreak.k8s.pf9.io
  resources:
  - rollingmigrationplans
  verbs:
  - get
  - list
  - watch
- apiGroups:
  - vjailbreak.k8s.pf9.io
  resources:
  - rollingmigrationplans/status
  verbs:
  - get
---
apiVersion: rbac.authorization.k8s.io/v1
kind: ClusterRole
metadata:
  labels:
    app.kubernetes.io/managed-by: kustomize
    app.kubernetes.io/name: migration
  name: migration-storagemapping-editor-role
rules:
- apiGroups:
  - vjailbreak.k8s.pf9.io
  resources:
  - storagemappings
  verbs:
  - create
  - delete
  - get
  - list
  - patch
  - update
  - watch
- apiGroups:
  - vjailbreak.k8s.pf9.io
  resources:
  - storagemappings/status
  verbs:
  - get
---
apiVersion: rbac.authorization.k8s.io/v1
kind: ClusterRole
metadata:
  labels:
    app.kubernetes.io/managed-by: kustomize
    app.kubernetes.io/name: migration
  name: migration-storagemapping-viewer-role
rules:
- apiGroups:
  - vjailbreak.k8s.pf9.io
  resources:
  - storagemappings
  verbs:
  - get
  - list
  - watch
- apiGroups:
  - vjailbreak.k8s.pf9.io
  resources:
  - storagemappings/status
  verbs:
  - get
---
apiVersion: rbac.authorization.k8s.io/v1
kind: ClusterRole
metadata:
  labels:
    app.kubernetes.io/managed-by: kustomize
    app.kubernetes.io/name: migration
  name: migration-vjailbreaknode-editor-role
rules:
- apiGroups:
  - vjailbreak.k8s.pf9.io
  resources:
  - vjailbreaknodes
  verbs:
  - create
  - delete
  - get
  - list
  - patch
  - update
  - watch
- apiGroups:
  - vjailbreak.k8s.pf9.io
  resources:
  - vjailbreaknodes/status
  verbs:
  - get
---
apiVersion: rbac.authorization.k8s.io/v1
kind: ClusterRole
metadata:
  labels:
    app.kubernetes.io/managed-by: kustomize
    app.kubernetes.io/name: migration
  name: migration-vjailbreaknode-viewer-role
rules:
- apiGroups:
  - vjailbreak.k8s.pf9.io
  resources:
  - vjailbreaknodes
  verbs:
  - get
  - list
  - watch
- apiGroups:
  - vjailbreak.k8s.pf9.io
  resources:
  - vjailbreaknodes/status
  verbs:
  - get
---
apiVersion: rbac.authorization.k8s.io/v1
kind: ClusterRole
metadata:
  labels:
    app.kubernetes.io/managed-by: kustomize
    app.kubernetes.io/name: migration
  name: migration-vmwarecluster-editor-role
rules:
- apiGroups:
  - vjailbreak.k8s.pf9.io
  resources:
  - vmwareclusters
  verbs:
  - create
  - delete
  - get
  - list
  - patch
  - update
  - watch
- apiGroups:
  - vjailbreak.k8s.pf9.io
  resources:
  - vmwareclusters/status
  verbs:
  - get
---
apiVersion: rbac.authorization.k8s.io/v1
kind: ClusterRole
metadata:
  labels:
    app.kubernetes.io/managed-by: kustomize
    app.kubernetes.io/name: migration
  name: migration-vmwarecluster-viewer-role
rules:
- apiGroups:
  - vjailbreak.k8s.pf9.io
  resources:
  - vmwareclusters
  verbs:
  - get
  - list
  - watch
- apiGroups:
  - vjailbreak.k8s.pf9.io
  resources:
  - vmwareclusters/status
  verbs:
  - get
---
apiVersion: rbac.authorization.k8s.io/v1
kind: ClusterRole
metadata:
  labels:
    app.kubernetes.io/managed-by: kustomize
    app.kubernetes.io/name: migration
  name: migration-vmwarecreds-editor-role
rules:
- apiGroups:
  - vjailbreak.k8s.pf9.io
  resources:
  - vmwarecreds
  verbs:
  - create
  - delete
  - get
  - list
  - patch
  - update
  - watch
- apiGroups:
  - vjailbreak.k8s.pf9.io
  resources:
  - vmwarecreds/status
  verbs:
  - get
---
apiVersion: rbac.authorization.k8s.io/v1
kind: ClusterRole
metadata:
  labels:
    app.kubernetes.io/managed-by: kustomize
    app.kubernetes.io/name: migration
  name: migration-vmwarecreds-viewer-role
rules:
- apiGroups:
  - vjailbreak.k8s.pf9.io
  resources:
  - vmwarecreds
  verbs:
  - get
  - list
  - watch
- apiGroups:
  - vjailbreak.k8s.pf9.io
  resources:
  - vmwarecreds/status
  verbs:
  - get
---
apiVersion: rbac.authorization.k8s.io/v1
kind: ClusterRole
metadata:
  labels:
    app.kubernetes.io/managed-by: kustomize
    app.kubernetes.io/name: migration
  name: migration-vmwarehost-editor-role
rules:
- apiGroups:
  - vjailbreak.k8s.pf9.io
  resources:
  - vmwarehosts
  verbs:
  - create
  - delete
  - get
  - list
  - patch
  - update
  - watch
- apiGroups:
  - vjailbreak.k8s.pf9.io
  resources:
  - vmwarehosts/status
  verbs:
  - get
---
apiVersion: rbac.authorization.k8s.io/v1
kind: ClusterRole
metadata:
  labels:
    app.kubernetes.io/managed-by: kustomize
    app.kubernetes.io/name: migration
  name: migration-vmwarehost-viewer-role
rules:
- apiGroups:
  - vjailbreak.k8s.pf9.io
  resources:
  - vmwarehosts
  verbs:
  - get
  - list
  - watch
- apiGroups:
  - vjailbreak.k8s.pf9.io
  resources:
  - vmwarehosts/status
  verbs:
  - get
---
apiVersion: rbac.authorization.k8s.io/v1
kind: ClusterRole
metadata:
  labels:
    app.kubernetes.io/managed-by: kustomize
    app.kubernetes.io/name: migration
  name: migration-vmwaremachine-editor-role
rules:
- apiGroups:
  - vjailbreak.k8s.pf9.io
  resources:
  - vmwaremachines
  verbs:
  - create
  - delete
  - get
  - list
  - patch
  - update
  - watch
- apiGroups:
  - vjailbreak.k8s.pf9.io
  resources:
  - vmwaremachines/status
  verbs:
  - get
---
apiVersion: rbac.authorization.k8s.io/v1
kind: ClusterRole
metadata:
  labels:
    app.kubernetes.io/managed-by: kustomize
    app.kubernetes.io/name: migration
  name: migration-vmwaremachine-viewer-role
rules:
- apiGroups:
  - vjailbreak.k8s.pf9.io
  resources:
  - vmwaremachines
  verbs:
  - get
  - list
  - watch
- apiGroups:
  - vjailbreak.k8s.pf9.io
  resources:
  - vmwaremachines/status
  verbs:
  - get
---
apiVersion: rbac.authorization.k8s.io/v1
kind: RoleBinding
metadata:
  labels:
    app.kubernetes.io/managed-by: kustomize
    app.kubernetes.io/name: migration
  name: migration-leader-election-rolebinding
  namespace: migration-system
roleRef:
  apiGroup: rbac.authorization.k8s.io
  kind: Role
  name: migration-leader-election-role
subjects:
- kind: ServiceAccount
  name: migration-controller-manager
  namespace: migration-system
---
apiVersion: rbac.authorization.k8s.io/v1
kind: ClusterRoleBinding
metadata:
  labels:
    app.kubernetes.io/managed-by: kustomize
    app.kubernetes.io/name: migration
  name: migration-manager-rolebinding
roleRef:
  apiGroup: rbac.authorization.k8s.io
  kind: ClusterRole
  name: migration-manager-role
subjects:
- kind: ServiceAccount
  name: migration-controller-manager
  namespace: migration-system
---
apiVersion: v1
kind: Service
metadata:
  name: migration-vpwned-service
  namespace: migration-system
spec:
  ports:
  - port: 80
    protocol: TCP
    targetPort: 3001
  selector:
    app: vpwned-sdk
  type: ClusterIP
---
apiVersion: apps/v1
kind: Deployment
metadata:
  labels:
    app.kubernetes.io/managed-by: kustomize
    app.kubernetes.io/name: migration
    control-plane: controller-manager
  name: migration-controller-manager
  namespace: migration-system
spec:
  replicas: 1
  selector:
    matchLabels:
      control-plane: controller-manager
  template:
    metadata:
      annotations:
        kubectl.kubernetes.io/default-container: manager
      labels:
        control-plane: controller-manager
    spec:
      affinity:
        nodeAffinity:
          requiredDuringSchedulingIgnoredDuringExecution:
            nodeSelectorTerms:
            - matchExpressions:
              - key: node-role.kubernetes.io/control-plane
                operator: Exists
      containers:
      - args:
        - --leader-elect=false
        - --health-probe-bind-address=:8081
        command:
        - /manager
<<<<<<< HEAD
        image: quay.io/platform9/vjailbreak-controller:0.1.13
=======
        image: quay.io/platform9/vjailbreak-controller:v0.3.2
>>>>>>> cbcfd8d3
        imagePullPolicy: IfNotPresent
        lifecycle:
          preStop:
            exec:
              command:
              - /bin/sh
              - -c
              - sleep 5
        livenessProbe:
          httpGet:
            path: /healthz
            port: 8081
          initialDelaySeconds: 15
          periodSeconds: 20
        name: manager
        readinessProbe:
          httpGet:
            path: /readyz
            port: 8081
          initialDelaySeconds: 5
          periodSeconds: 10
        resources:
          requests:
            cpu: 200m
            memory: 256Mi
        volumeMounts:
        - mountPath: /etc/pf9/k3s
          name: master-token
        - mountPath: /home/ubuntu
          name: vddk
        - mountPath: /etc/hosts
          name: hosts-file
          readOnly: true
      dnsPolicy: ClusterFirstWithHostNet
      hostNetwork: true
      securityContext:
        runAsGroup: 0
        runAsUser: 0
      serviceAccountName: migration-controller-manager
      terminationGracePeriodSeconds: 30
      volumes:
      - hostPath:
          path: /var/lib/rancher/k3s/server
          type: Directory
        name: master-token
      - hostPath:
          path: /home/ubuntu
          type: Directory
        name: vddk
      - hostPath:
          path: /etc/hosts
          type: File
        name: hosts-file
---
apiVersion: apps/v1
kind: Deployment
metadata:
  labels:
    app: vpwned-sdk
  name: migration-vpwned-sdk
  namespace: migration-system
spec:
  progressDeadlineSeconds: 600
  replicas: 1
  revisionHistoryLimit: 10
  selector:
    matchLabels:
      app: vpwned-sdk
  strategy:
    rollingUpdate:
      maxSurge: 25%
      maxUnavailable: 25%
    type: RollingUpdate
  template:
    metadata:
      labels:
        app: vpwned-sdk
    spec:
      containers:
<<<<<<< HEAD
      - image: quay.io/platform9/vjailbreak-vpwned:0.1.13
=======
      - image: quay.io/platform9/vjailbreak-vpwned:v0.3.2
>>>>>>> cbcfd8d3
        imagePullPolicy: IfNotPresent
        name: vpwned
        ports:
        - containerPort: 3001
          protocol: TCP
        resources: {}
        terminationMessagePath: /dev/termination-log
        terminationMessagePolicy: File
        volumeMounts:
        - mountPath: /etc/hosts
          name: hosts-file
          readOnly: true
      dnsPolicy: ClusterFirst
      restartPolicy: Always
      schedulerName: default-scheduler
      securityContext: {}
      serviceAccountName: migration-controller-manager
      terminationGracePeriodSeconds: 30
      volumes:
      - hostPath:
          path: /etc/hosts
          type: File
        name: hosts-file
---
apiVersion: networking.k8s.io/v1
kind: Ingress
metadata:
  annotations:
    nginx.ingress.kubernetes.io/backend-protocol: HTTP
    nginx.ingress.kubernetes.io/rewrite-target: /$1
    nginx.ingress.kubernetes.io/use-regex: "true"
  name: migration-vpwned-ingress
  namespace: migration-system
spec:
  ingressClassName: nginx
  rules:
  - http:
      paths:
      - backend:
          service:
            name: migration-vpwned-service
            port:
              number: 80
        path: /dev-api/sdk/(.*)
        pathType: ImplementationSpecific<|MERGE_RESOLUTION|>--- conflicted
+++ resolved
@@ -3677,11 +3677,7 @@
         - --health-probe-bind-address=:8081
         command:
         - /manager
-<<<<<<< HEAD
-        image: quay.io/platform9/vjailbreak-controller:0.1.13
-=======
         image: quay.io/platform9/vjailbreak-controller:v0.3.2
->>>>>>> cbcfd8d3
         imagePullPolicy: IfNotPresent
         lifecycle:
           preStop:
@@ -3761,11 +3757,7 @@
         app: vpwned-sdk
     spec:
       containers:
-<<<<<<< HEAD
-      - image: quay.io/platform9/vjailbreak-vpwned:0.1.13
-=======
       - image: quay.io/platform9/vjailbreak-vpwned:v0.3.2
->>>>>>> cbcfd8d3
         imagePullPolicy: IfNotPresent
         name: vpwned
         ports:
