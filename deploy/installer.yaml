--- conflicted
+++ resolved
@@ -4052,12 +4052,9 @@
         env:
         - name: MAX_CONCURRENT_RECONCILES
           value: "5"
-<<<<<<< HEAD
-=======
         envFrom:
         - configMapRef:
             name: pf9-env
->>>>>>> 7a2a7487
         image: quay.io/platform9/vjailbreak-controller:v0.3.6
         imagePullPolicy: IfNotPresent
         lifecycle:
@@ -4138,14 +4135,11 @@
         app: vpwned-sdk
     spec:
       containers:
-<<<<<<< HEAD
       - image: quay.io/platform9/vjailbreak-vpwned:v0.3.6
-=======
       - envFrom:
         - configMapRef:
             name: pf9-env
         image: quay.io/platform9/vjailbreak-vpwned:v0.3.6
->>>>>>> 7a2a7487
         imagePullPolicy: IfNotPresent
         name: vpwned
         ports:
