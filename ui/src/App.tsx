<<<<<<< HEAD
import { styled } from "@mui/material"
import { useState } from "react"
import { Route, Routes, useLocation, Navigate } from "react-router-dom"
import "./assets/reset.css"
import AppBar from "./components/AppBar"
import RouteCompatibility from "./components/RouteCompatibility"
import MigrationFormDrawer from "./features/migration/MigrationForm"
import RollingMigrationFormDrawer from "./features/migration/RollingMigrationForm"
import DashboardLayout from "./pages/dashboard/DashboardLayout"
import MigrationsPage from "./pages/dashboard/MigrationsPage"
import AgentsPage from "./pages/dashboard/AgentsPage"
import CredentialsPage from "./pages/dashboard/CredentialsPage"
import StorageManagementPage from "./pages/dashboard/StorageManagementPage"
import ClusterConversionsPage from "./pages/dashboard/ClusterConversionsPage"
import MaasConfigPage from "./pages/dashboard/MaasConfigPage"
import Onboarding from "./pages/onboarding/Onboarding"
=======
import { styled, Snackbar, Alert } from '@mui/material'
import { useState } from 'react'
import { Route, Routes, useLocation, Navigate } from 'react-router-dom'
import './assets/reset.css'
import AppBar from './components/AppBar'
import RouteCompatibility from './components/RouteCompatibility'
import MigrationFormDrawer from './features/migration/MigrationForm'
import RollingMigrationFormDrawer from './features/migration/RollingMigrationForm'
import DashboardLayout from './pages/dashboard/DashboardLayout'
import MigrationsPage from './pages/dashboard/MigrationsPage'
import AgentsPage from './pages/dashboard/AgentsPage'
import CredentialsPage from './pages/dashboard/CredentialsPage'
import ClusterConversionsPage from './pages/dashboard/ClusterConversionsPage'
import MaasConfigPage from './pages/dashboard/MaasConfigPage'
import Onboarding from './pages/onboarding/Onboarding'
import GlobalSettingsPage from './pages/dashboard/GlobalSettingsPage'
import StorageManagementPage from './pages/dashboard/StorageManagementPage'
>>>>>>> 11e85c86

const AppFrame = styled("div")(() => ({
  position: "relative",
  display: "grid",
  gridTemplateRows: "auto 1fr",
  height: "100vh",
  overflow: "hidden"
}))

const AppContent = styled("div")(({ theme }) => ({
  overflow: "hidden",
  display: "flex",
  flexDirection: "column",
  flex: 1,
  [theme.breakpoints.up("lg")]: {
    maxWidth: "1600px",
    margin: "0 auto",
    width: "100%",
  },
}))

function App() {
  const location = useLocation()
  const [openMigrationForm, setOpenMigrationForm] = useState(false)
  const [migrationType, setMigrationType] = useState('standard')
  const hideAppbar =
    location.pathname === "/onboarding" || location.pathname === "/"

  const handleOpenMigrationForm = (open, type = 'standard') => {
    setOpenMigrationForm(open);
    setMigrationType(type);
  };

  return (
    <AppFrame>
      <RouteCompatibility />
      <AppBar setOpenMigrationForm={handleOpenMigrationForm} hide={hideAppbar} />
      <AppContent>
        {openMigrationForm && migrationType === 'standard' && (
          <MigrationFormDrawer
            open
            onClose={() => setOpenMigrationForm(false)}
          />
        )}
        {openMigrationForm && migrationType === 'rolling' && (
          <RollingMigrationFormDrawer
            open
            onClose={() => setOpenMigrationForm(false)}
          />
        )}
        <Routes>
          <Route path="/" element={<Navigate to="/dashboard/migrations" replace />} />
          <Route path="/dashboard" element={<DashboardLayout />}>
            <Route path="migrations" element={<MigrationsPage />} />
            <Route path="agents" element={<AgentsPage />} />
            <Route path="credentials" element={<CredentialsPage />} />
            <Route path="storage-management" element={<StorageManagementPage />} />
            <Route path="cluster-conversions" element={<ClusterConversionsPage />} />
            <Route path="baremetal-config" element={<MaasConfigPage />} />
          </Route>
          <Route path="/onboarding" element={<Onboarding />} />
        </Routes>
      </AppContent>
    </AppFrame>
  )
}

export default App<|MERGE_RESOLUTION|>--- conflicted
+++ resolved
@@ -1,21 +1,3 @@
-<<<<<<< HEAD
-import { styled } from "@mui/material"
-import { useState } from "react"
-import { Route, Routes, useLocation, Navigate } from "react-router-dom"
-import "./assets/reset.css"
-import AppBar from "./components/AppBar"
-import RouteCompatibility from "./components/RouteCompatibility"
-import MigrationFormDrawer from "./features/migration/MigrationForm"
-import RollingMigrationFormDrawer from "./features/migration/RollingMigrationForm"
-import DashboardLayout from "./pages/dashboard/DashboardLayout"
-import MigrationsPage from "./pages/dashboard/MigrationsPage"
-import AgentsPage from "./pages/dashboard/AgentsPage"
-import CredentialsPage from "./pages/dashboard/CredentialsPage"
-import StorageManagementPage from "./pages/dashboard/StorageManagementPage"
-import ClusterConversionsPage from "./pages/dashboard/ClusterConversionsPage"
-import MaasConfigPage from "./pages/dashboard/MaasConfigPage"
-import Onboarding from "./pages/onboarding/Onboarding"
-=======
 import { styled, Snackbar, Alert } from '@mui/material'
 import { useState } from 'react'
 import { Route, Routes, useLocation, Navigate } from 'react-router-dom'
@@ -33,39 +15,50 @@
 import Onboarding from './pages/onboarding/Onboarding'
 import GlobalSettingsPage from './pages/dashboard/GlobalSettingsPage'
 import StorageManagementPage from './pages/dashboard/StorageManagementPage'
->>>>>>> 11e85c86
 
-const AppFrame = styled("div")(() => ({
-  position: "relative",
-  display: "grid",
-  gridTemplateRows: "auto 1fr",
-  height: "100vh",
-  overflow: "hidden"
+const AppFrame = styled('div')(() => ({
+  position: 'relative',
+  display: 'grid',
+  gridTemplateRows: 'auto 1fr',
+  height: '100vh',
+  overflow: 'hidden'
 }))
 
-const AppContent = styled("div")(({ theme }) => ({
-  overflow: "hidden",
-  display: "flex",
-  flexDirection: "column",
+const AppContent = styled('div')(({ theme }) => ({
+  overflow: 'hidden',
+  display: 'flex',
+  flexDirection: 'column',
   flex: 1,
-  [theme.breakpoints.up("lg")]: {
-    maxWidth: "1600px",
-    margin: "0 auto",
-    width: "100%",
-  },
+  [theme.breakpoints.up('lg')]: {
+    maxWidth: '1600px',
+    margin: '0 auto',
+    width: '100%'
+  }
 }))
 
 function App() {
   const location = useLocation()
   const [openMigrationForm, setOpenMigrationForm] = useState(false)
   const [migrationType, setMigrationType] = useState('standard')
-  const hideAppbar =
-    location.pathname === "/onboarding" || location.pathname === "/"
+  const [notification, setNotification] = useState({
+    open: false,
+    message: '',
+    severity: 'success' as 'error' | 'info' | 'success' | 'warning'
+  })
+  const hideAppbar = location.pathname === '/onboarding' || location.pathname === '/'
 
   const handleOpenMigrationForm = (open, type = 'standard') => {
-    setOpenMigrationForm(open);
-    setMigrationType(type);
-  };
+    setOpenMigrationForm(open)
+    setMigrationType(type)
+  }
+
+  const handleSuccess = (message: string) => {
+    setNotification({
+      open: true,
+      message,
+      severity: 'success'
+    })
+  }
 
   return (
     <AppFrame>
@@ -76,13 +69,11 @@
           <MigrationFormDrawer
             open
             onClose={() => setOpenMigrationForm(false)}
+            onSuccess={handleSuccess}
           />
         )}
         {openMigrationForm && migrationType === 'rolling' && (
-          <RollingMigrationFormDrawer
-            open
-            onClose={() => setOpenMigrationForm(false)}
-          />
+          <RollingMigrationFormDrawer open onClose={() => setOpenMigrationForm(false)} />
         )}
         <Routes>
           <Route path="/" element={<Navigate to="/dashboard/migrations" replace />} />
@@ -93,10 +84,42 @@
             <Route path="storage-management" element={<StorageManagementPage />} />
             <Route path="cluster-conversions" element={<ClusterConversionsPage />} />
             <Route path="baremetal-config" element={<MaasConfigPage />} />
+            <Route path="global-settings" element={<GlobalSettingsPage />} />
           </Route>
           <Route path="/onboarding" element={<Onboarding />} />
         </Routes>
       </AppContent>
+      <Snackbar
+        open={notification.open}
+        autoHideDuration={6000}
+        onClose={() => setNotification((prev) => ({ ...prev, open: false }))}
+        anchorOrigin={{ vertical: 'top', horizontal: 'right' }}
+        sx={{
+          top: { xs: 80, sm: 90 },
+          right: { xs: 16, sm: 24 }
+        }}
+      >
+        <Alert
+          onClose={() => setNotification((prev) => ({ ...prev, open: false }))}
+          severity={notification.severity}
+          variant="filled"
+          sx={{
+            minWidth: '350px',
+            fontSize: '1rem',
+            fontWeight: 600,
+            boxShadow: '0 8px 24px rgba(0, 0, 0, 0.25)',
+            '& .MuiAlert-icon': {
+              fontSize: '28px'
+            },
+            '& .MuiAlert-message': {
+              fontSize: '1rem',
+              fontWeight: 600
+            }
+          }}
+        >
+          {notification.message}
+        </Alert>
+      </Snackbar>
     </AppFrame>
   )
 }
