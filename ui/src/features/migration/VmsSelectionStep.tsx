--- conflicted
+++ resolved
@@ -176,13 +176,8 @@
   openstackCredName,
   openstackCredentials,
   vmwareCluster,
-<<<<<<< HEAD
-  vmwareClusterDisplayName,
   useGPU = false,
   showHeader = true
-=======
-  useGPU = false
->>>>>>> 525ab8a6
 }: VmsSelectionStepProps) {
   const { reportError } = useErrorHandler({ component: 'VmsSelectionStep' })
   const { track } = useAmplitude({ component: 'VmsSelectionStep' })
