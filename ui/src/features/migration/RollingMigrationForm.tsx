--- conflicted
+++ resolved
@@ -11,13 +11,7 @@
 import SyntaxHighlighter from 'react-syntax-highlighter/dist/esm/prism'
 import { oneLight } from 'react-syntax-highlighter/dist/esm/styles/prism'
 import { getVMwareHosts, patchVMwareHost } from "src/api/vmware-hosts/vmwareHosts"
-<<<<<<< HEAD
-import { getVMwareMachines } from "src/api/vmware-machines/vmwareMachines"
-=======
 import { getVMwareMachines, patchVMwareMachine } from "src/api/vmware-machines/vmwareMachines"
-import { VMwareCreds } from "src/api/vmware-creds/model"
-import { VMwareCluster } from "src/api/vmware-clusters/model"
->>>>>>> b3f3c052
 import { VMwareHost } from "src/api/vmware-hosts/model"
 import { VMwareMachine } from "src/api/vmware-machines/model"
 import { VJAILBREAK_DEFAULT_NAMESPACE } from "src/api/constants"
@@ -42,19 +36,17 @@
 import WindowsIcon from "src/assets/windows_icon.svg";
 import LinuxIcon from "src/assets/linux_icon.svg";
 import WarningIcon from '@mui/icons-material/Warning';
-<<<<<<< HEAD
 import { useClusterData } from "./useClusterData"
-=======
 import EditIcon from '@mui/icons-material/Edit';
 import CheckCircleIcon from '@mui/icons-material/CheckCircle';
 import ErrorIcon from '@mui/icons-material/Error';
 import { TextField, CircularProgress } from "@mui/material"
 import { validateOpenstackIPs } from "src/api/openstack-creds/openstackCreds"
->>>>>>> b3f3c052
 
 // Import CDS icons
 import "@cds/core/icon/register.js"
 import { ClarityIcons, buildingIcon, clusterIcon, hostIcon, vmIcon } from "@cds/core/icon"
+import { getSecret } from "src/api/secrets/secrets"
 
 // Define types for MigrationOptions
 interface FormValues extends Record<string, unknown> {
@@ -364,9 +356,7 @@
     const { params: selectedMigrationOptions, getParamsUpdater: updateSelectedMigrationOptions } =
         useParams<SelectedMigrationOptionsType>(defaultMigrationOptions);
 
-<<<<<<< HEAD
     const { sourceData, pcdData, loadingVMware: loading, loadingPCD } = useClusterData();
-=======
     const [assigningIPs, setAssigningIPs] = useState(false);
 
     // IP validation error state
@@ -379,119 +369,13 @@
     const [bulkValidationMessages, setBulkValidationMessages] = useState<Record<string, string>>({});
 
     const paginationModel = { page: 0, pageSize: 5 };
->>>>>>> b3f3c052
 
     useEffect(() => {
         if (open) {
             fetchMaasConfigs();
-<<<<<<< HEAD
         }
     }, [open]);
 
-=======
-            fetchPcdData();
-        } else {
-            // Clear editing state when closing
-            setEditingIpFor(null);
-            setTempIpValue("");
-        }
-    }, [open]);
-
-    const fetchSourceData = async () => {
-        setLoading(true);
-        try {
-            const vmwareCreds = await getVmwareCredentialsList(VJAILBREAK_DEFAULT_NAMESPACE);
-
-            if (!vmwareCreds || vmwareCreds.length === 0) {
-                setSourceData([]);
-                setLoading(false);
-                return;
-            }
-            const sourceDataPromises = vmwareCreds.map(async (cred: VMwareCreds) => {
-                const credName = cred.metadata.name;
-                const datacenter = cred.spec.datacenter || credName;
-
-                // Default vcenterName to credential name
-                let vcenterName = credName;
-
-                // If credential has a secretRef, fetch the secret to get VCENTER_HOST
-                if (cred.spec.secretRef?.name) {
-                    try {
-                        const secret = await getSecret(cred.spec.secretRef.name, VJAILBREAK_DEFAULT_NAMESPACE);
-                        if (secret && secret.data && secret.data.VCENTER_HOST) {
-                            // Use VCENTER_HOST as the vCenter name
-                            vcenterName = secret.data.VCENTER_HOST;
-                        }
-                    } catch (error) {
-                        console.error(`Failed to fetch secret for credential ${credName}:`, error);
-                        // Fall back to using credential name if secret fetch fails
-                    }
-                }
-
-                const clustersResponse = await getVMwareClusters(
-                    VJAILBREAK_DEFAULT_NAMESPACE,
-                    credName
-                );
-
-                console.log('This is the clusters response', clustersResponse, credName)
-
-                const clusters = clustersResponse.items.map((cluster: VMwareCluster) => ({
-                    id: `${credName}:${cluster.metadata.name}`,
-                    name: cluster.spec.name
-                }));
-
-                return {
-                    credName,
-                    datacenter,
-                    vcenterName,
-                    clusters
-                };
-            });
-
-            const newSourceData = await Promise.all(sourceDataPromises);
-            setSourceData(newSourceData.filter(item => item.clusters.length > 0));
-        } catch (error) {
-            console.error("Failed to fetch source data:", error);
-        } finally {
-            setLoading(false);
-        }
-    };
-
-    useEffect(() => {
-        console.log(sourceData)
-    }, [sourceData])
-
-    const fetchPcdData = async () => {
-        setLoadingPCD(true);
-        try {
-            const pcdClusters = await getPCDClusters(VJAILBREAK_DEFAULT_NAMESPACE);
-
-            if (!pcdClusters || pcdClusters.items.length === 0) {
-                setPcdData([]);
-                setLoadingPCD(false);
-                return;
-            }
-
-            const clusterData = pcdClusters.items.map((cluster: PCDCluster) => {
-                const clusterName = cluster.spec.clusterName;
-                const openstackCredName = cluster.metadata.labels?.["vjailbreak.k8s.pf9.io/openstackcreds"] || "";
-
-                return {
-                    id: cluster.metadata.name,
-                    name: clusterName,
-                    openstackCredName: openstackCredName
-                };
-            });
-
-            setPcdData(clusterData);
-        } catch (error) {
-            console.error("Failed to fetch PCD clusters:", error);
-        } finally {
-            setLoadingPCD(false);
-        }
-    };
-
->>>>>>> b3f3c052
     const fetchMaasConfigs = async () => {
         try {
             setLoadingMaasConfig(true);
