--- conflicted
+++ resolved
@@ -21,7 +21,6 @@
 import { OpenstackCreds } from 'src/api/openstack-creds/model'
 import {
   getOpenstackCredentials,
-<<<<<<< HEAD
   deleteOpenstackCredentials,
 } from "src/api/openstack-creds/openstackCreds"
 import { createStorageMappingJson } from "src/api/storage-mappings/helpers"
@@ -58,38 +57,6 @@
 
 const stringsCompareFn = (a: string, b: string) =>
   a.toLowerCase().localeCompare(b.toLowerCase())
-=======
-  deleteOpenstackCredentials
-} from 'src/api/openstack-creds/openstackCreds'
-import { createStorageMappingJson } from 'src/api/storage-mappings/helpers'
-import { postStorageMapping } from 'src/api/storage-mappings/storageMappings'
-import { VMwareCreds } from 'src/api/vmware-creds/model'
-import { getVmwareCredentials, deleteVmwareCredentials } from 'src/api/vmware-creds/vmwareCreds'
-import { THREE_SECONDS } from 'src/constants'
-import { MIGRATIONS_QUERY_KEY } from 'src/hooks/api/useMigrationsQuery'
-import { VMWARE_MACHINES_BASE_KEY } from 'src/hooks/api/useVMwareMachinesQuery'
-import { useInterval } from 'src/hooks/useInterval'
-import useParams from 'src/hooks/useParams'
-import { isNilOrEmpty } from 'src/utils'
-import Footer from '../../components/forms/Footer'
-import Header from '../../components/forms/Header'
-import MigrationOptions from './MigrationOptionsAlt'
-import NetworkAndStorageMappingStep from './NetworkAndStorageMappingStep'
-import SourceDestinationClusterSelection from './SourceDestinationClusterSelection'
-import VmsSelectionStep from './VmsSelectionStep'
-import { CUTOVER_TYPES } from './constants'
-import { uniq } from 'ramda'
-import { flatten } from 'ramda'
-import { useKeyboardSubmit } from 'src/hooks/ui/useKeyboardSubmit'
-import { useClusterData } from './useClusterData'
-import { useErrorHandler } from 'src/hooks/useErrorHandler'
-import { useRdmConfigValidation } from 'src/hooks/useRdmConfigValidation'
-import { useRdmDisksQuery } from 'src/hooks/api/useRdmDisksQuery'
-import { useAmplitude } from 'src/hooks/useAmplitude'
-import { AMPLITUDE_EVENTS } from 'src/types/amplitude'
-
-const stringsCompareFn = (a: string, b: string) => a.toLowerCase().localeCompare(b.toLowerCase())
->>>>>>> 7a2a7487
 
 const StyledDrawer = styled(Drawer)(({ theme }) => ({
   '& .MuiDrawer-paper': {
@@ -500,16 +467,12 @@
     }
   }
 
-<<<<<<< HEAD
   const updateMigrationTemplate = async (
     migrationTemplate,
     networkMappings,
     storageMappings,
     arrayCredsMapping: any = null
   ) => {
-=======
-  const updateMigrationTemplate = async (migrationTemplate, networkMappings, storageMappings) => {
->>>>>>> 7a2a7487
     const migrationTemplateName = migrationTemplate?.metadata?.name
     const storageCopyMethod = params.storageCopyMethod || 'normal'
     
@@ -523,13 +486,10 @@
     const updatedMigrationTemplateFields: any = {
       spec: {
         networkMapping: networkMappings.metadata.name,
-<<<<<<< HEAD
         storageCopyMethod,
       },
-=======
         storageMapping: storageMappings.metadata.name
       }
->>>>>>> 7a2a7487
     }
     
     // Add either arrayCredsMapping or storageMapping based on method
@@ -888,20 +848,14 @@
     isNilOrEmpty(params.vmwareCluster) ||
     isNilOrEmpty(params.pcdCluster) ||
     // Check if all networks are mapped
-<<<<<<< HEAD
     availableVmwareNetworks.some(network =>
       !params.networkMappings?.some(mapping => mapping.source === network)) ||
     // Check if all datastores are mapped (based on storage copy method)
     !storageValidation ||
-=======
     availableVmwareNetworks.some(
       (network) => !params.networkMappings?.some((mapping) => mapping.source === network)
     ) ||
-    // Check if all datastores are mapped
-    availableVmwareDatastores.some(
-      (datastore) => !params.storageMappings?.some((mapping) => mapping.source === datastore)
-    ) ||
->>>>>>> 7a2a7487
+
     !migrationOptionValidated ||
     // VM validation - ensure powered-off VMs have IP and OS assigned
     vmValidation.hasError ||
