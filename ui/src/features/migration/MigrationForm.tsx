import { Box, Alert, Divider, Typography, Select, MenuItem, useMediaQuery } from '@mui/material'
import MigrationIcon from '@mui/icons-material/SwapHoriz'
import { useQueryClient } from '@tanstack/react-query'
import axios from 'axios'
import { useEffect, useMemo, useRef, useState, useCallback } from 'react'
import { useNavigate } from 'react-router-dom'
import { postMigrationPlan } from 'src/features/migration/api/migration-plans/migrationPlans'
import { MigrationPlan } from 'src/features/migration/api/migration-plans/model'
import SecurityGroupAndServerGroupStep from './SecurityGroupAndServerGroup'
import {
  getMigrationTemplate,
  patchMigrationTemplate,
  postMigrationTemplate,
  deleteMigrationTemplate
} from 'src/features/migration/api/migration-templates/migrationTemplates'
import { MigrationTemplate, VmData } from 'src/features/migration/api/migration-templates/model'
import { createNetworkMappingJson } from 'src/api/network-mapping/helpers'
import { postNetworkMapping } from 'src/api/network-mapping/networkMappings'
import { OpenstackCreds } from 'src/api/openstack-creds/model'
import {
  getOpenstackCredentials,
  deleteOpenstackCredentials
} from 'src/api/openstack-creds/openstackCreds'
import { createStorageMappingJson } from 'src/api/storage-mappings/helpers'
import { postStorageMapping } from 'src/api/storage-mappings/storageMappings'
import { VMwareCreds } from 'src/api/vmware-creds/model'
import { getVmwareCredentials, deleteVmwareCredentials } from 'src/api/vmware-creds/vmwareCreds'
import { THREE_SECONDS } from 'src/constants'
import { MIGRATIONS_QUERY_KEY } from 'src/hooks/api/useMigrationsQuery'
import { VMWARE_MACHINES_BASE_KEY } from 'src/hooks/api/useVMwareMachinesQuery'
import { useInterval } from 'src/hooks/useInterval'
import useParams from 'src/hooks/useParams'
import { isNilOrEmpty } from 'src/utils'
import MigrationOptions from './MigrationOptionsAlt'
import NetworkAndStorageMappingStep from './NetworkAndStorageMappingStep'
import SourceDestinationClusterSelection from './SourceDestinationClusterSelection'
import VmsSelectionStep from './VmsSelectionStep'
import { CUTOVER_TYPES } from './constants'
import { uniq } from 'ramda'
import { flatten } from 'ramda'
import { useKeyboardSubmit } from 'src/hooks/ui/useKeyboardSubmit'
import { useClusterData } from './useClusterData'
import { useErrorHandler } from 'src/hooks/useErrorHandler'
import { useRdmConfigValidation } from 'src/hooks/useRdmConfigValidation'
import { useRdmDisksQuery } from 'src/hooks/api/useRdmDisksQuery'
import { useAmplitude } from 'src/hooks/useAmplitude'
import { AMPLITUDE_EVENTS } from 'src/types/amplitude'
import { createMigrationTemplateJson } from 'src/features/migration/api/migration-templates/helpers'
import { createMigrationPlanJson } from 'src/features/migration/api/migration-plans/helpers'
import {
  ActionButton,
  DrawerFooter,
  DrawerHeader,
  DrawerShell,
  SectionNav,
  SurfaceCard
} from 'src/components'
import type { SectionNavItem } from 'src/components'
import { useTheme } from '@mui/material/styles'

const stringsCompareFn = (a: string, b: string) => a.toLowerCase().localeCompare(b.toLowerCase())

const drawerWidth = 1200

export interface FormValues extends Record<string, unknown> {
  vmwareCreds?: {
    vcenterHost: string
    datacenter: string
    username: string
    password: string
    existingCredName?: string
    credentialName?: string
  }
  openstackCreds?: {
    OS_AUTH_URL: string
    OS_DOMAIN_NAME: string
    OS_USERNAME: string
    OS_PASSWORD: string
    OS_REGION_NAME: string
    OS_TENANT_NAME: string
    existingCredName?: string
    credentialName?: string
    OS_INSECURE?: boolean
  }
  vms?: VmData[]
  rdmConfigurations?: Array<{
    uuid: string
    diskName: string
    cinderBackendPool: string
    volumeType: string
    source: Record<string, string>
  }>
  networkMappings?: { source: string; target: string }[]
  storageMappings?: { source: string; target: string }[]
  // Cluster selection fields
  vmwareCluster?: string // Format: "credName:datacenter:clusterName"
  pcdCluster?: string // PCD cluster ID
  // Optional Params
  dataCopyMethod?: string
  dataCopyStartTime?: string
  cutoverOption?: string
  cutoverStartTime?: string
  cutoverEndTime?: string
  postMigrationScript?: string
  osFamily?: string
  // Add postMigrationAction with optional properties
  postMigrationAction?: {
    suffix?: string
    folderName?: string
    renameVm?: boolean
    moveToFolder?: boolean
  }
  disconnectSourceNetwork?: boolean
  securityGroups?: string[]
  serverGroup?: string
  fallbackToDHCP?: boolean
  useGPU?: boolean
}

export interface SelectedMigrationOptionsType {
  dataCopyMethod: boolean
  dataCopyStartTime: boolean
  cutoverOption: boolean
  cutoverStartTime: boolean
  cutoverEndTime: boolean
  postMigrationScript: boolean
  periodicSyncEnabled?: boolean
  postMigrationAction?: {
    suffix?: boolean
    folderName?: boolean
    renameVm?: boolean
    moveToFolder?: boolean
  }
  [key: string]: unknown
}

// Default state for checkboxes
const defaultMigrationOptions = {
  dataCopyMethod: false,
  dataCopyStartTime: false,
  cutoverOption: false,
  cutoverStartTime: false,
  cutoverEndTime: false,
  postMigrationScript: false,
  postMigrationAction: {
    suffix: false,
    folderName: false,
    renameVm: false,
    moveToFolder: false
  }
}

const defaultValues: Partial<FormValues> = {}

export type FieldErrors = { [formId: string]: string }

interface MigrationFormDrawerProps {
  open: boolean
  onClose: () => void
  reloadMigrations?: () => void
  onSuccess?: (message: string) => void
}

export default function MigrationFormDrawer({
  open,
  onClose,
  onSuccess
}: MigrationFormDrawerProps) {
  const navigate = useNavigate()
  const { params, getParamsUpdater } = useParams<FormValues>(defaultValues)
  const { pcdData } = useClusterData()
  const { reportError } = useErrorHandler({ component: 'MigrationForm' })
  const { track } = useAmplitude({ component: 'MigrationForm' })
  const [, setError] = useState<{ title: string; message: string } | null>(null)
  // Theses are the errors that will be displayed on the form
  const { params: fieldErrors, getParamsUpdater: getFieldErrorsUpdater } = useParams<FieldErrors>(
    {}
  )
  const queryClient = useQueryClient()

  // Migration Options - Checked or Unchecked state
  const { params: selectedMigrationOptions, getParamsUpdater: updateSelectedMigrationOptions } =
    useParams<SelectedMigrationOptionsType>(defaultMigrationOptions)

  // Form Statuses
  const [submitting, setSubmitting] = useState(false)

  // Migration Resources
  const [vmwareCredentials, setVmwareCredentials] = useState<VMwareCreds | undefined>(undefined)
  const [openstackCredentials, setOpenstackCredentials] = useState<OpenstackCreds | undefined>(
    undefined
  )
  const [migrationTemplate, setMigrationTemplate] = useState<MigrationTemplate | undefined>(
    undefined
  )

  // Generate a unique session ID for this form instance
  const [sessionId] = useState(() => `form-session-${Date.now()}`)

  const vmwareCredsValidated = vmwareCredentials?.status?.vmwareValidationStatus === 'Succeeded'

  const openstackCredsValidated =
    openstackCredentials?.status?.openstackValidationStatus === 'Succeeded'

  // Query RDM disks
  const { data: rdmDisks = [] } = useRdmDisksQuery({
    enabled: vmwareCredsValidated && openstackCredsValidated
  })

  // Polling Conditions - Poll when we have a migration template but it's not fully populated with networks/volumes
  const shouldPollMigrationTemplate =
    migrationTemplate?.metadata?.name &&
    (!migrationTemplate?.status?.openstack?.networks ||
      !migrationTemplate?.status?.openstack?.volumeTypes)

  // Update this effect to only handle existing credential selection
  useEffect(() => {
    const fetchCredentials = async () => {
      if (!params.vmwareCreds || !params.vmwareCreds.existingCredName) return

      try {
        const existingCredName = params.vmwareCreds.existingCredName
        const response = await getVmwareCredentials(existingCredName)
        setVmwareCredentials(response)
      } catch (error) {
        console.error('Error fetching existing VMware credentials:', error)
        getFieldErrorsUpdater('vmwareCreds')(
          'Error fetching VMware credentials: ' +
            (axios.isAxiosError(error) ? error?.response?.data?.message : error)
        )
      }
    }

    if (isNilOrEmpty(params.vmwareCreds)) return
    setVmwareCredentials(undefined)
    getFieldErrorsUpdater('vmwareCreds')('')
    fetchCredentials()
  }, [params.vmwareCreds, getFieldErrorsUpdater])

  // Update this effect to only handle existing credential selection
  useEffect(() => {
    const fetchCredentials = async () => {
      if (!params.openstackCreds || !params.openstackCreds.existingCredName) return

      try {
        const existingCredName = params.openstackCreds.existingCredName
        const response = await getOpenstackCredentials(existingCredName)
        setOpenstackCredentials(response)
      } catch (error) {
        console.error('Error fetching existing OpenStack credentials:', error)
        getFieldErrorsUpdater('openstackCreds')(
          'Error fetching PCD credentials: ' +
            (axios.isAxiosError(error) ? error?.response?.data?.message : error)
        )
      }
    }

    if (isNilOrEmpty(params.openstackCreds)) return
    // Reset the OpenstackCreds object if the user changes the credentials
    setOpenstackCredentials(undefined)
    getFieldErrorsUpdater('openstackCreds')('')
    fetchCredentials()
  }, [params.openstackCreds, getFieldErrorsUpdater])

  const targetPCDClusterName = useMemo(() => {
    if (!params.pcdCluster) return undefined
    const selectedPCD = pcdData.find((p) => p.id === params.pcdCluster)
    return selectedPCD?.name
  }, [params.pcdCluster, pcdData])

  useEffect(() => {
    if (!vmwareCredsValidated || !openstackCredsValidated) return

    const syncMigrationTemplate = async () => {
      try {
        // If a template already exists, update it instead of creating a new one
        if (migrationTemplate?.metadata?.name) {
          const patchBody = {
            spec: {
              source: {
                ...(params.vmwareCreds?.datacenter && { datacenter: params.vmwareCreds.datacenter }),
                vmwareRef: vmwareCredentials?.metadata.name
              },
              destination: {
                openstackRef: openstackCredentials?.metadata.name
              },
              ...(targetPCDClusterName && {
                targetPCDClusterName
              }),
              useFlavorless: params.useFlavorless || false,
              useGPUFlavor: params.useGPU || false
            }
          }

          const updated = await patchMigrationTemplate(migrationTemplate.metadata.name, patchBody)
          setMigrationTemplate(updated)
          return
        }

        // Otherwise create a new template once
        const body = createMigrationTemplateJson({
          ...(params.vmwareCreds?.datacenter && { datacenter: params.vmwareCreds.datacenter }),
          vmwareRef: vmwareCredentials?.metadata.name,
          openstackRef: openstackCredentials?.metadata.name,
          targetPCDClusterName,
          useFlavorless: params.useFlavorless || false,
          useGPUFlavor: params.useGPU || false
        })
        const created = await postMigrationTemplate(body)
        setMigrationTemplate(created)
      } catch (err) {
        console.error('Error syncing migration template', err)
        getFieldErrorsUpdater('migrationTemplate')(
          'Error syncing migration template: ' +
            (axios.isAxiosError(err)
              ? err?.response?.data?.message
              : err instanceof Error
                ? err.message
                : String(err))
        )
      }
    }

    syncMigrationTemplate()
  }, [
    vmwareCredsValidated,
    openstackCredsValidated,
    params.vmwareCreds?.datacenter,
    vmwareCredentials?.metadata.name,
    openstackCredentials?.metadata.name,
    targetPCDClusterName,
    params.useFlavorless,
    params.useGPU,
    migrationTemplate?.metadata?.name,
    getFieldErrorsUpdater
  ])

  // Keep original fetchMigrationTemplate for fetching OpenStack networks and volume types
  const fetchMigrationTemplate = async () => {
    try {
      const updatedMigrationTemplate = await getMigrationTemplate(migrationTemplate!.metadata!.name)
      setMigrationTemplate(updatedMigrationTemplate)
    } catch (err) {
      console.error('Error retrieving migration templates', err)
      getFieldErrorsUpdater('migrationTemplate')('Error retrieving migration templates')
    }
  }

  useInterval(
    async () => {
      if (shouldPollMigrationTemplate) {
        try {
          fetchMigrationTemplate()
        } catch (err) {
          console.error('Error retrieving migration templates', err)
          getFieldErrorsUpdater('migrationTemplate')('Error retrieving migration templates')
        }
      }
    },
    THREE_SECONDS,
    shouldPollMigrationTemplate
  )

  useEffect(() => {
    if (vmwareCredsValidated && openstackCredsValidated) return
    // Reset all the migration resources if the user changes the credentials
    setMigrationTemplate(undefined)
  }, [vmwareCredsValidated, openstackCredsValidated])

  const availableVmwareNetworks = useMemo(() => {
    if (params.vms === undefined) return []
    return uniq(flatten(params.vms.map((vm) => vm.networks || []))).sort(stringsCompareFn) // Back to unique networks only
  }, [params.vms])

  const availableVmwareDatastores = useMemo(() => {
    if (params.vms === undefined) return []
    return uniq(flatten(params.vms.map((vm) => vm.datastores || []))).sort(stringsCompareFn)
  }, [params.vms])

  const createNetworkMapping = async (networkMappingParams) => {
    const body = createNetworkMappingJson({
      networkMappings: networkMappingParams
    })

    try {
      const data = postNetworkMapping(body)
      return data
    } catch (err) {
      setError({
        title: 'Error creating network mapping',
        message: axios.isAxiosError(err) ? err?.response?.data?.message : ''
      })
      getFieldErrorsUpdater('networksMapping')(
        'Error creating network mapping : ' +
          (axios.isAxiosError(err) ? err?.response?.data?.message : err)
      )
    }
  }

  const createStorageMapping = async (storageMappingsParams) => {
    const body = createStorageMappingJson({
      storageMappings: storageMappingsParams
    })
    try {
      const data = postStorageMapping(body)
      return data
    } catch (err) {
      console.error('Error creating storage mapping', err)
      reportError(err as Error, {
        context: 'storage-mapping-creation',
        metadata: {
          storageMappingsParams: storageMappingsParams,
          action: 'create-storage-mapping'
        }
      })
      setError({
        title: 'Error creating storage mapping',
        message: axios.isAxiosError(err) ? err?.response?.data?.message : ''
      })
      getFieldErrorsUpdater('storageMapping')(
        'Error creating storage mapping : ' +
          (axios.isAxiosError(err) ? err?.response?.data?.message : err)
      )
    }
  }

  const updateMigrationTemplate = async (migrationTemplate, networkMappings, storageMappings) => {
    const migrationTemplateName = migrationTemplate?.metadata?.name
    const updatedMigrationTemplateFields = {
      spec: {
        networkMapping: networkMappings.metadata.name,
        storageMapping: storageMappings.metadata.name
      }
    }
    try {
      const data = await patchMigrationTemplate(
        migrationTemplateName,
        updatedMigrationTemplateFields
      )
      return data
    } catch (err) {
      setError({
        title: 'Error updating migration template',
        message: axios.isAxiosError(err) ? err?.response?.data?.message : ''
      })
    }
  }

  const createMigrationPlan = async (
    updatedMigrationTemplate?: MigrationTemplate | null
  ): Promise<MigrationPlan> => {
    if (!updatedMigrationTemplate?.metadata?.name) {
      throw new Error('Migration template is not available')
    }

    const postMigrationAction = selectedMigrationOptions.postMigrationAction
      ? params.postMigrationAction
      : undefined

    const vmsToMigrate = (params.vms || []).map((vm) => vm.name)

    // Build AssignedIPsPerVM map for cold migration
    const assignedIPsPerVM: Record<string, string> = {}
    if (params.vms) {
      params.vms.forEach((vm) => {
        if (vm.assignedIPs && vm.assignedIPs.trim() !== '') {
          assignedIPsPerVM[vm.name] = vm.assignedIPs
        }
      })
    }

    const migrationFields = {
      migrationTemplateName: updatedMigrationTemplate?.metadata?.name,
      virtualMachines: vmsToMigrate,
      type: params.dataCopyMethod,
      ...(Object.keys(assignedIPsPerVM).length > 0 && { assignedIPsPerVM }),
      ...(selectedMigrationOptions.dataCopyStartTime &&
        params?.dataCopyStartTime && {
          dataCopyStart: params.dataCopyStartTime
        }),
      ...(selectedMigrationOptions.cutoverOption &&
        params.cutoverOption === CUTOVER_TYPES.ADMIN_INITIATED && {
          adminInitiatedCutOver: true
        }),
      ...(selectedMigrationOptions.cutoverOption &&
        params.cutoverOption === CUTOVER_TYPES.TIME_WINDOW &&
        params.cutoverStartTime && {
          vmCutoverStart: params.cutoverStartTime
        }),
      ...(selectedMigrationOptions.cutoverOption &&
        params.cutoverOption === CUTOVER_TYPES.TIME_WINDOW &&
        params.cutoverEndTime && {
          vmCutoverEnd: params.cutoverEndTime
        }),
      ...(postMigrationAction && { postMigrationAction }),
      ...(params.securityGroups &&
        params.securityGroups.length > 0 && {
          securityGroups: params.securityGroups
        }),
      ...(params.serverGroup && {
        serverGroup: params.serverGroup
      }),
      disconnectSourceNetwork: params.disconnectSourceNetwork || false,
      fallbackToDHCP: params.fallbackToDHCP || false,
      ...(selectedMigrationOptions.postMigrationScript &&
        params.postMigrationScript && {
          postMigrationScript: params.postMigrationScript
        }),
      periodicSyncInterval: params.periodicSyncInterval,
      periodicSyncEnabled: selectedMigrationOptions.periodicSyncEnabled
    }

    const body = createMigrationPlanJson(migrationFields)

    try {
      const data = await postMigrationPlan(body)

      // Track successful migration creation
      track(AMPLITUDE_EVENTS.MIGRATION_CREATED, {
        migrationName: data.metadata?.name,
        migrationTemplateName: updatedMigrationTemplate?.metadata?.name,
        virtualMachineCount: vmsToMigrate?.length || 0,
        migrationType: migrationFields.type,
        hasDataCopyStartTime: !!migrationFields.dataCopyStart,
        hasAdminInitiatedCutover: !!migrationFields.adminInitiatedCutOver,
        hasTimedCutover: !!(migrationFields.vmCutoverStart && migrationFields.vmCutoverEnd),
        postMigrationAction,
        namespace: data.metadata?.namespace
      })

      return data
    } catch (error: unknown) {
      console.error('Error creating migration plan', error)

      // Track migration creation failure
      track(AMPLITUDE_EVENTS.MIGRATION_CREATION_FAILED, {
        migrationTemplateName: updatedMigrationTemplate?.metadata?.name,
        virtualMachineCount: vmsToMigrate?.length || 0,
        migrationType: migrationFields.type,
        errorMessage: error instanceof Error ? error.message : String(error),
        stage: 'creation'
      })

      reportError(error as Error, {
        context: 'migration-plan-creation',
        metadata: {
          migrationFields: migrationFields,
          action: 'create-migration-plan'
        }
      })

      let errorMessage = 'An unknown error occurred'
      let errorResponse: {
        status?: number
        statusText?: string
        data?: unknown
        config?: {
          url?: string
          method?: string
          data?: unknown
        }
      } = {}

      if (axios.isAxiosError(error)) {
        errorMessage = error.response?.data?.message || error.message || String(error)
        errorResponse = {
          status: error.response?.status,
          statusText: error.response?.statusText,
          data: error.response?.data,
          config: {
            url: error.config?.url,
            method: error.config?.method,
            data: error.config?.data
          }
        }
      } else if (error instanceof Error) {
        errorMessage = error.message
      } else {
        errorMessage = String(error)
      }

      console.error('Error details:', errorResponse)

      setError({
        title: 'Error creating migration plan',
        message: errorMessage
      })

      getFieldErrorsUpdater('migrationPlan')(`Error creating migration plan: ${errorMessage}`)
      throw error
    }
  }

  const handleSubmit = useCallback(async () => {
    setSubmitting(true)
    setError(null)

    // Create NetworkMapping
    const networkMappings = await createNetworkMapping(params.networkMappings)

    // Create StorageMapping
    const storageMappings = await createStorageMapping(params.storageMappings)

    if (!networkMappings || !storageMappings) {
      setSubmitting(false)
      return
    }

    // Update MigrationTemplate with NetworkMapping and StorageMapping resource names
    const updatedMigrationTemplate = await updateMigrationTemplate(
      migrationTemplate,
      networkMappings,
      storageMappings
    )

    // Create MigrationPlan
    await createMigrationPlan(updatedMigrationTemplate)

    // Stop submitting state
    setSubmitting(false)
    queryClient.invalidateQueries({ queryKey: MIGRATIONS_QUERY_KEY })

    // Show success notification via callback
    onSuccess?.('Migration submitted successfully')

    // Close form and navigate
    onClose()
    navigate('/dashboard/migrations')
  }, [
    params.networkMappings,
    params.storageMappings,
    migrationTemplate,
    createNetworkMapping,
    createStorageMapping,
    updateMigrationTemplate,
    createMigrationPlan,
    queryClient,
    onClose,
    onSuccess,
    navigate
  ])

  const migrationOptionValidated = useMemo(() => {
    return Object.keys(selectedMigrationOptions).every((key) => {
      if (key === 'postMigrationAction') {
        // Post-migration actions are optional, so we don't validate them here
        return true
      }
      // TODO - Need to figure out a better way to add validation for periodic sync interval
      if (key === 'periodicSyncEnabled' && selectedMigrationOptions.periodicSyncEnabled) {
        return params?.periodicSyncInterval !== '' && fieldErrors['periodicSyncInterval'] === ''
      }
      if (selectedMigrationOptions[key as keyof typeof selectedMigrationOptions]) {
        return params?.[key as keyof typeof params] !== undefined && !fieldErrors[key]
      }
      return true
    })
  }, [selectedMigrationOptions, params, fieldErrors])

  // VM validation - ensure powered-off VMs have IP assigned and powered-on VMs have OS detected
  const vmValidation = useMemo(() => {
    if (!params.vms || params.vms.length === 0) {
      return { hasError: false, errorMessage: '' }
    }

    const poweredOffVMs = params.vms.filter((vm) => {
      // Determine power state - check different possible property names
      const powerState = vm.vmState === 'running' ? 'powered-on' : 'powered-off'
      return powerState === 'powered-off'
    })

    const poweredOnVMs = params.vms.filter((vm) => {
      // Determine power state - check different possible property names
      const powerState = vm.vmState === 'running' ? 'powered-on' : 'powered-off'
      return powerState === 'powered-on'
    })

    // Check for powered-off VMs without IP addresses
    const vmsWithoutIPs = poweredOffVMs.filter(
      (vm) => !vm.ipAddress || vm.ipAddress === '—' || vm.ipAddress.trim() === ''
    )

    // Check for VMs without OS assignment or with Unknown OS (any power state)
    const vmsWithoutOSAssigned = poweredOffVMs
      .filter((vm) => !vm.osFamily || vm.osFamily === 'Unknown' || vm.osFamily.trim() === '')
      .concat(
        poweredOnVMs.filter(
          (vm) => !vm.osFamily || vm.osFamily === 'Unknown' || vm.osFamily.trim() === ''
        )
      )

    if (vmsWithoutIPs.length > 0 || vmsWithoutOSAssigned.length > 0) {
      let errorMessage = 'Cannot proceed with migration: '
      const issues: string[] = []

      if (vmsWithoutIPs.length > 0) {
        issues.push(
          `${vmsWithoutIPs.length} powered-off VM${
            vmsWithoutIPs.length === 1 ? '' : 's'
          } missing IP address${vmsWithoutIPs.length === 1 ? '' : 'es'}`
        )
      }

      if (vmsWithoutOSAssigned.length > 0) {
        issues.push(
          `We could not detect the operating system for ${vmsWithoutOSAssigned.length} VM${
            vmsWithoutOSAssigned.length === 1 ? '' : 's'
          }`
        )
      }

      errorMessage +=
        issues.join(' and ') + '. Please assign the required information before continuing.'

      return { hasError: true, errorMessage }
    }

    return { hasError: false, errorMessage: '' }
  }, [params.vms])

  // RDM validation - check if RDM disks have missing required configuration
  const rdmValidation = useRdmConfigValidation({
    selectedVMs: params.vms || [],
    rdmDisks: rdmDisks
  })

  const disableSubmit =
    !vmwareCredsValidated ||
    !openstackCredsValidated ||
    isNilOrEmpty(params.vms) ||
    isNilOrEmpty(params.networkMappings) ||
    isNilOrEmpty(params.storageMappings) ||
    isNilOrEmpty(params.vmwareCluster) ||
    isNilOrEmpty(params.pcdCluster) ||
    // Check if all networks are mapped
    availableVmwareNetworks.some(
      (network) => !params.networkMappings?.some((mapping) => mapping.source === network)
    ) ||
    // Check if all datastores are mapped
    availableVmwareDatastores.some(
      (datastore) => !params.storageMappings?.some((mapping) => mapping.source === datastore)
    ) ||
    !migrationOptionValidated ||
    // VM validation - ensure powered-off VMs have IP and OS assigned
    vmValidation.hasError ||
    // RDM validation - ensure RDM disks are properly configured
    rdmValidation.hasValidationError

  const sortedOpenstackNetworks = useMemo(
    () => (openstackCredentials?.status?.openstack?.networks || []).sort(stringsCompareFn),
    [openstackCredentials?.status?.openstack?.networks]
  )
  const sortedOpenstackVolumeTypes = useMemo(
    () => (openstackCredentials?.status?.openstack?.volumeTypes || []).sort(stringsCompareFn),
    [openstackCredentials?.status?.openstack?.volumeTypes]
  )

  const handleClose = useCallback(async () => {
    try {
      setMigrationTemplate(undefined)
      setVmwareCredentials(undefined)
      setOpenstackCredentials(undefined)
      setError(null)

      // Invalidate and remove queries when form closes
      queryClient.invalidateQueries({ queryKey: [VMWARE_MACHINES_BASE_KEY, sessionId] })
      queryClient.removeQueries({ queryKey: [VMWARE_MACHINES_BASE_KEY, sessionId] })

      onClose()
      // Delete migration template if it exists
      if (migrationTemplate?.metadata?.name) {
        await deleteMigrationTemplate(migrationTemplate.metadata.name)
      }

      if (vmwareCredentials?.metadata?.name && !params.vmwareCreds?.existingCredName) {
        await deleteVmwareCredentials(vmwareCredentials.metadata.name)
      }

      if (openstackCredentials?.metadata?.name && !params.openstackCreds?.existingCredName) {
        await deleteOpenstackCredentials(openstackCredentials.metadata.name)
      }
    } catch (err) {
      console.error('Error cleaning up resources', err)
      reportError(err as Error, {
        context: 'resource-cleanup',
        metadata: {
          migrationTemplateName: migrationTemplate?.metadata?.name,
          vmwareCredentialsName: vmwareCredentials?.metadata?.name,
          openstackCredentialsName: openstackCredentials?.metadata?.name,
          action: 'cleanup-resources'
        }
      })
      onClose()
    }
  }, [
    migrationTemplate,
    vmwareCredentials,
    openstackCredentials,
    queryClient,
    sessionId,
    onClose,
    params.vmwareCreds,
    params.openstackCreds
  ])

  // Handle keyboard events
  useKeyboardSubmit({
    open,
    isSubmitDisabled: disableSubmit || submitting,
    onSubmit: handleSubmit,
    onClose: handleClose
  })

  const contentRootRef = useRef<HTMLDivElement | null>(null)
  const section1Ref = useRef<HTMLDivElement | null>(null)
  const section2Ref = useRef<HTMLDivElement | null>(null)
  const section3Ref = useRef<HTMLDivElement | null>(null)
  const section4Ref = useRef<HTMLDivElement | null>(null)
  const section5Ref = useRef<HTMLDivElement | null>(null)
  const reviewRef = useRef<HTMLDivElement | null>(null)
  const [activeSectionId, setActiveSectionId] = useState<string>('source-destination')

  const isStep1Complete = Boolean(
    params.vmwareCluster &&
      params.pcdCluster &&
      !fieldErrors['vmwareCluster'] &&
      !fieldErrors['pcdCluster'] &&
      !fieldErrors['vmwareCreds'] &&
      !fieldErrors['openstackCreds']
  )

  const isStep2Complete = Boolean(
    (params.vms?.length || 0) > 0 &&
      !fieldErrors['vms'] &&
      !vmValidation.hasError &&
      !rdmValidation.hasConfigError
  )

  const isStep3Complete = useMemo(() => {
    if (!params.vms || params.vms.length === 0) return false
    if (fieldErrors['networksMapping'] || fieldErrors['storageMapping']) return false

    const networkMapped = availableVmwareNetworks.every((network) =>
      (params.networkMappings || []).some((m) => m.source === network)
    )
    const storageMapped = availableVmwareDatastores.every((datastore) =>
      (params.storageMappings || []).some((m) => m.source === datastore)
    )
    return networkMapped && storageMapped
  }, [
    params.vms,
    params.networkMappings,
    params.storageMappings,
    availableVmwareNetworks,
    availableVmwareDatastores,
    fieldErrors
  ])

  const unmappedNetworksCount = useMemo(() => {
    return availableVmwareNetworks.filter(
      (network) => !(params.networkMappings || []).some((m) => m.source === network)
    ).length
  }, [availableVmwareNetworks, params.networkMappings])

  const unmappedStorageCount = useMemo(() => {
    return availableVmwareDatastores.filter(
      (ds) => !(params.storageMappings || []).some((m) => m.source === ds)
    ).length
  }, [availableVmwareDatastores, params.storageMappings])

  const reviewedAndReady = Boolean(isStep1Complete && isStep2Complete && isStep3Complete)

  const sectionNavItems = useMemo<SectionNavItem[]>(
    () => [
      {
        id: 'source-destination',
        title: '1. Source And Destination',
        description: 'Pick clusters and credentials',
        status: isStep1Complete ? 'complete' : 'attention'
      },
      {
        id: 'select-vms',
        title: '2. Select VMs',
        description: 'Choose VMs and assign required fields',
        status: isStep2Complete ? 'complete' : 'attention'
      },
      {
        id: 'map-resources',
        title: '3. Map Networks And Storage',
        description: 'Map VMware networks/datastores to PCD',
        status: isStep3Complete ? 'complete' : 'attention'
      },
      {
        id: 'security',
        title: '4. Security And Placement',
        description: 'Security groups and server group',
        status: 'optional'
      },
      {
        id: 'options',
        title: '5. Migration Options',
        description: 'Scheduling and advanced behavior',
        status: 'optional'
      },
      {
        id: 'review',
        title: '6. Preview',
        description: 'Confirm selections before starting',
        status: 'optional'
      }
    ],
    [isStep1Complete, isStep2Complete, isStep3Complete, reviewedAndReady]
  )

  const scrollToSection = useCallback((id: string) => {
    const map: Record<string, React.RefObject<HTMLDivElement | null>> = {
      'source-destination': section1Ref,
      'select-vms': section2Ref,
      'map-resources': section3Ref,
      security: section4Ref,
      options: section5Ref,
      review: reviewRef
    }

    const el = map[id]?.current
    if (!el) return
    el.scrollIntoView({ behavior: 'smooth', block: 'start' })
    setActiveSectionId(id)
  }, [])

  useEffect(() => {
    const root = contentRootRef.current?.parentElement ?? undefined
    const nodes = [
      section1Ref.current,
      section2Ref.current,
      section3Ref.current,
      section4Ref.current,
      section5Ref.current,
      reviewRef.current
    ].filter(Boolean) as HTMLDivElement[]

    if (!root || nodes.length === 0) return

    const idByNode = new Map<Element, string>([
      [section1Ref.current as HTMLDivElement, 'source-destination'],
      [section2Ref.current as HTMLDivElement, 'select-vms'],
      [section3Ref.current as HTMLDivElement, 'map-resources'],
      [section4Ref.current as HTMLDivElement, 'security'],
      [section5Ref.current as HTMLDivElement, 'options'],
      [reviewRef.current as HTMLDivElement, 'review']
    ])

    const observer = new IntersectionObserver(
      (entries) => {
        const visible = entries
          .filter((e) => e.isIntersecting)
          .sort((a, b) => (b.intersectionRatio ?? 0) - (a.intersectionRatio ?? 0))[0]

        if (!visible) return
        const id = idByNode.get(visible.target)
        if (id) setActiveSectionId(id)
      },
      {
        root,
        threshold: [0.2, 0.35, 0.5, 0.65]
      }
    )

    nodes.forEach((n) => observer.observe(n))
    return () => observer.disconnect()
  }, [open])

  const submitDisabled = disableSubmit || submitting

  const theme = useTheme()
  const isSmallNav = useMediaQuery(theme.breakpoints.down('md'))

  return (
    <DrawerShell
      data-testid="migration-form-drawer"
      open={open}
      onClose={handleClose}
      width={drawerWidth}
      ModalProps={{
        keepMounted: false,
        style: { zIndex: 1300 }
      }}
      header={
        <DrawerHeader
          data-testid="migration-form-header"
          title="Start Migration"
          subtitle="Configure source/destination, select VMs, and map resources before starting"
          icon={<MigrationIcon />}
          onClose={handleClose}
        />
      }
      footer={
        <DrawerFooter data-testid="migration-form-footer">
          <ActionButton tone="secondary" onClick={handleClose} data-testid="migration-form-cancel">
            Cancel
          </ActionButton>
          <ActionButton
            tone="primary"
            onClick={handleSubmit}
            disabled={submitDisabled}
            loading={submitting}
            data-testid="migration-form-submit"
          >
            Start Migration
          </ActionButton>
        </DrawerFooter>
      }
    >
      <Box
        ref={contentRootRef}
        data-testid="migration-form-content"
        sx={{
          display: 'grid',
          gridTemplateColumns: isSmallNav ? '1fr' : '260px 1fr',
          gap: 3
        }}
      >
        {!isSmallNav ? (
          <SectionNav
            data-testid="migration-form-section-nav"
            items={sectionNavItems}
            activeId={activeSectionId}
            onSelect={scrollToSection}
            dense
            showDescriptions={false}
          />
        ) : null}

        <Box sx={{ display: 'grid', gap: 3 }}>
          {isSmallNav ? (
            <SurfaceCard
              title="Steps"
              subtitle="Jump to any section"
              data-testid="migration-form-steps-card"
            >
              <Select
                size="small"
                value={activeSectionId}
                onChange={(e) => scrollToSection(e.target.value as string)}
                fullWidth
                data-testid="migration-form-steps-select"
              >
                {sectionNavItems.map((item) => (
                  <MenuItem key={item.id} value={item.id}>
                    {item.title}
                  </MenuItem>
                ))}
              </Select>
            </SurfaceCard>
          ) : null}

          {/* Step 1 */}
          <Box ref={section1Ref} data-testid="migration-form-step-source-destination">
            <SurfaceCard
              title="1. Source And Destination"
              subtitle="Choose where you migrate from and where you migrate to"
              data-testid="migration-form-step1-card"
            >
              <SourceDestinationClusterSelection
                onChange={getParamsUpdater}
                errors={fieldErrors}
                vmwareCluster={params.vmwareCluster}
                pcdCluster={params.pcdCluster}
                showHeader={false}
              />
            </SurfaceCard>
          </Box>

          {/* Step 2 - VM selection now manages its own data fetching with unique session ID */}
<<<<<<< HEAD
          <Box ref={section2Ref} data-testid="migration-form-step-select-vms">
            <SurfaceCard
              title="2. Select VMs"
              subtitle="Pick the virtual machines you want to migrate"
              data-testid="migration-form-step2-card"
            >
              <VmsSelectionStep
                onChange={getParamsUpdater}
                error={fieldErrors['vms']}
                open={open}
                vmwareCredsValidated={vmwareCredsValidated}
                openstackCredsValidated={openstackCredsValidated}
                sessionId={sessionId}
                openstackFlavors={openstackCredentials?.spec?.flavors}
                vmwareCredName={params.vmwareCreds?.existingCredName}
                openstackCredName={params.openstackCreds?.existingCredName}
                openstackCredentials={openstackCredentials}
                vmwareCluster={params.vmwareCluster}
                vmwareClusterDisplayName={params.vmwareClusterDisplayName}
                useGPU={params.useGPU}
                showHeader={false}
              />
              {vmValidation.hasError && (
                <Alert severity="warning">{vmValidation.errorMessage}</Alert>
              )}
              {rdmValidation.hasConfigError && (
                <Alert severity="error">{rdmValidation.configErrorMessage}</Alert>
              )}
            </SurfaceCard>
          </Box>

=======
          <VmsSelectionStep
            onChange={getParamsUpdater}
            error={fieldErrors['vms']}
            open={open}
            vmwareCredsValidated={vmwareCredsValidated}
            openstackCredsValidated={openstackCredsValidated}
            sessionId={sessionId}
            openstackFlavors={openstackCredentials?.spec?.flavors}
            vmwareCredName={params.vmwareCreds?.existingCredName}
            openstackCredName={params.openstackCreds?.existingCredName}
            openstackCredentials={openstackCredentials}
            vmwareCluster={params.vmwareCluster}
            useGPU={params.useGPU}
          />
          {vmValidation.hasError && (
            <Alert severity="warning" sx={{ mt: 2, ml: 6 }}>
              {vmValidation.errorMessage}
            </Alert>
          )}
          {/* Show RDM configuration errors when validation fails */}
          {rdmValidation.hasConfigError && (
            <Alert severity="error" sx={{ mt: 2, ml: 6 }}>
              {rdmValidation.configErrorMessage}
            </Alert>
          )}
>>>>>>> 525ab8a6
          {/* Step 3 */}
          <Box ref={section3Ref} data-testid="migration-form-step-map-resources">
            <SurfaceCard
              title="3. Map Networks And Storage"
              subtitle="Ensure all VMware networks and datastores have PCD targets"
              data-testid="migration-form-step3-card"
            >
              <NetworkAndStorageMappingStep
                vmwareNetworks={availableVmwareNetworks}
                vmWareStorage={availableVmwareDatastores}
                openstackNetworks={sortedOpenstackNetworks}
                openstackStorage={sortedOpenstackVolumeTypes}
                params={params}
                onChange={getParamsUpdater}
                networkMappingError={fieldErrors['networksMapping']}
                storageMappingError={fieldErrors['storageMapping']}
                showHeader={false}
              />
            </SurfaceCard>
          </Box>

          {/* Step 4 */}
          <Box ref={section4Ref} data-testid="migration-form-step-security">
            <SurfaceCard
              title="4. Security groups and server group"
              subtitle="Optional placement and security settings"
              data-testid="migration-form-step4-card"
            >
              <SecurityGroupAndServerGroupStep
                params={params}
                onChange={getParamsUpdater}
                openstackCredentials={openstackCredentials}
                stepNumber="4"
                showHeader={false}
              />
            </SurfaceCard>
          </Box>

          {/* Step 5 */}
          <Box ref={section5Ref} data-testid="migration-form-step-options">
            <SurfaceCard
              title="5. Migration Options"
              subtitle="Optional scheduling, cutover behavior, and advanced settings"
              data-testid="migration-form-step5-card"
            >
              <MigrationOptions
                params={params}
                onChange={getParamsUpdater}
                openstackCredentials={openstackCredentials}
                selectedMigrationOptions={selectedMigrationOptions}
                updateSelectedMigrationOptions={updateSelectedMigrationOptions}
                errors={fieldErrors}
                getErrorsUpdater={getFieldErrorsUpdater}
                stepNumber="5"
                showHeader={false}
              />
            </SurfaceCard>
          </Box>

          <Box ref={reviewRef} data-testid="migration-form-step-review">
            <SurfaceCard
              title="6. Preview"
              subtitle="Verify your selections before starting the migration"
              data-testid="migration-form-step6-card"
            >
              <Box sx={{ display: 'grid', gap: 1.5 }}>
                <Typography variant="subtitle2">Summary</Typography>
                <Divider />

                <Box sx={{ display: 'grid', gap: 1 }}>
                  <Box sx={{ display: 'flex', justifyContent: 'space-between', gap: 2 }}>
                    <Typography variant="body2" color="text.secondary">
                      Source
                    </Typography>
                    <Typography variant="body2">
                      {params.vmwareClusterDisplayName || params.vmwareCluster || '—'}
                    </Typography>
                  </Box>

                  <Box sx={{ display: 'flex', justifyContent: 'space-between', gap: 2 }}>
                    <Typography variant="body2" color="text.secondary">
                      Destination
                    </Typography>
                    <Typography variant="body2">
                      {targetPCDClusterName || params.pcdCluster || '—'}
                    </Typography>
                  </Box>

                  <Box sx={{ display: 'flex', justifyContent: 'space-between', gap: 2 }}>
                    <Typography variant="body2" color="text.secondary">
                      VMs selected
                    </Typography>
                    <Typography variant="body2">{params.vms?.length || 0}</Typography>
                  </Box>

                  <Box sx={{ display: 'flex', justifyContent: 'space-between', gap: 2 }}>
                    <Typography variant="body2" color="text.secondary">
                      Network mappings
                    </Typography>
                    <Typography variant="body2">
                      {availableVmwareNetworks.length === 0
                        ? '—'
                        : unmappedNetworksCount === 0
                          ? 'All mapped'
                          : `${unmappedNetworksCount} unmapped`}
                    </Typography>
                  </Box>

                  <Box sx={{ display: 'flex', justifyContent: 'space-between', gap: 2 }}>
                    <Typography variant="body2" color="text.secondary">
                      Storage mappings
                    </Typography>
                    <Typography variant="body2">
                      {availableVmwareDatastores.length === 0
                        ? '—'
                        : unmappedStorageCount === 0
                          ? 'All mapped'
                          : `${unmappedStorageCount} unmapped`}
                    </Typography>
                  </Box>
                </Box>
              </Box>
            </SurfaceCard>
          </Box>
        </Box>
      </Box>
    </DrawerShell>
  )
}<|MERGE_RESOLUTION|>--- conflicted
+++ resolved
@@ -278,7 +278,9 @@
           const patchBody = {
             spec: {
               source: {
-                ...(params.vmwareCreds?.datacenter && { datacenter: params.vmwareCreds.datacenter }),
+                ...(params.vmwareCreds?.datacenter && {
+                  datacenter: params.vmwareCreds.datacenter
+                }),
                 vmwareRef: vmwareCredentials?.metadata.name
               },
               destination: {
@@ -1072,7 +1074,6 @@
           </Box>
 
           {/* Step 2 - VM selection now manages its own data fetching with unique session ID */}
-<<<<<<< HEAD
           <Box ref={section2Ref} data-testid="migration-form-step-select-vms">
             <SurfaceCard
               title="2. Select VMs"
@@ -1091,7 +1092,6 @@
                 openstackCredName={params.openstackCreds?.existingCredName}
                 openstackCredentials={openstackCredentials}
                 vmwareCluster={params.vmwareCluster}
-                vmwareClusterDisplayName={params.vmwareClusterDisplayName}
                 useGPU={params.useGPU}
                 showHeader={false}
               />
@@ -1104,33 +1104,6 @@
             </SurfaceCard>
           </Box>
 
-=======
-          <VmsSelectionStep
-            onChange={getParamsUpdater}
-            error={fieldErrors['vms']}
-            open={open}
-            vmwareCredsValidated={vmwareCredsValidated}
-            openstackCredsValidated={openstackCredsValidated}
-            sessionId={sessionId}
-            openstackFlavors={openstackCredentials?.spec?.flavors}
-            vmwareCredName={params.vmwareCreds?.existingCredName}
-            openstackCredName={params.openstackCreds?.existingCredName}
-            openstackCredentials={openstackCredentials}
-            vmwareCluster={params.vmwareCluster}
-            useGPU={params.useGPU}
-          />
-          {vmValidation.hasError && (
-            <Alert severity="warning" sx={{ mt: 2, ml: 6 }}>
-              {vmValidation.errorMessage}
-            </Alert>
-          )}
-          {/* Show RDM configuration errors when validation fails */}
-          {rdmValidation.hasConfigError && (
-            <Alert severity="error" sx={{ mt: 2, ml: 6 }}>
-              {rdmValidation.configErrorMessage}
-            </Alert>
-          )}
->>>>>>> 525ab8a6
           {/* Step 3 */}
           <Box ref={section3Ref} data-testid="migration-form-step-map-resources">
             <SurfaceCard
@@ -1205,9 +1178,7 @@
                     <Typography variant="body2" color="text.secondary">
                       Source
                     </Typography>
-                    <Typography variant="body2">
-                      {params.vmwareClusterDisplayName || params.vmwareCluster || '—'}
-                    </Typography>
+                    <Typography variant="body2">{params.vmwareCluster || '—'}</Typography>
                   </Box>
 
                   <Box sx={{ display: 'flex', justifyContent: 'space-between', gap: 2 }}>
