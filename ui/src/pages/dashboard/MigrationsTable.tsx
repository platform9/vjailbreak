import { DataGrid, GridColDef, GridRowSelectionModel, GridToolbarContainer } from "@mui/x-data-grid";
import { Button, Typography, Box, IconButton, Tooltip } from "@mui/material";
import DeleteIcon from '@mui/icons-material/DeleteOutlined';
import MigrationIcon from '@mui/icons-material/SwapHoriz';
import ReplayIcon from '@mui/icons-material/Replay';
<<<<<<< HEAD
import { useState, useMemo } from "react";
=======
// import ListAltIcon from '@mui/icons-material/ListAlt';
import { useState } from "react";
>>>>>>> 56979677
import CustomSearchToolbar from "src/components/grid/CustomSearchToolbar";
// import LogsDrawer from "src/components/LogsDrawer";
import { Condition, Migration, Phase } from "src/api/migrations/model";
import MigrationProgress from "./MigrationProgress";
import { QueryObserverResult } from "@tanstack/react-query";
import { RefetchOptions } from "@tanstack/react-query";
import { calculateTimeElapsed } from "src/utils";
import { TriggerAdminCutoverButton } from "src/components/TriggerAdminCutover/TriggerAdminCutoverButton";
import PlayArrowIcon from '@mui/icons-material/PlayArrow';
import { triggerAdminCutover, deleteMigration } from "src/api/migrations/migrations";
import ConfirmationDialog from "src/components/dialogs/ConfirmationDialog";

// Move the STATUS_ORDER and columns from Dashboard.tsx to here
const STATUS_ORDER = {
    'Running': 0,
    'Failed': 1,
    'Succeeded': 2,
    'Pending': 3
}
const PHASE_STEPS = {
    [Phase.Pending]: 1,
    [Phase.Validating]: 2,
    [Phase.AwaitingDataCopyStart]: 3,
    [Phase.CopyingBlocks]: 4,
    [Phase.CopyingChangedBlocks]: 5,
    [Phase.ConvertingDisk]: 6,
    [Phase.AwaitingCutOverStartTime]: 7,
    [Phase.AwaitingAdminCutOver]: 8,
    [Phase.Succeeded]: 9,
    [Phase.Failed]: 9,
}

const IN_PROGRESS_PHASES = [
    Phase.Pending,
    Phase.Validating,
    Phase.AwaitingDataCopyStart,
    Phase.CopyingBlocks,
    Phase.CopyingChangedBlocks,
    Phase.ConvertingDisk,
    Phase.AwaitingCutOverStartTime,
    Phase.AwaitingAdminCutOver
];


const getProgressText = (phase: Phase | undefined, conditions: Condition[] | undefined) => {
    if (!phase || phase === Phase.Unknown) {
        return "Unknown Status";
    }

    const stepNumber = PHASE_STEPS[phase] || 0;
    const totalSteps = 9;

    // Get the most recent condition's message
    const latestCondition = conditions?.sort((a, b) =>
        new Date(b.lastTransitionTime).getTime() - new Date(a.lastTransitionTime).getTime()
    )[0];

    const message = latestCondition?.message || phase;

    if (phase === Phase.Failed || phase === Phase.Succeeded) {
        return `${phase} - ${message}`;
    }

    return `STEP ${stepNumber}/${totalSteps}: ${phase} - ${message}`;
}

const columns: GridColDef[] = [
    {
        field: "name",
        headerName: "Name",
        valueGetter: (_, row) => row.spec?.vmName,
        flex: 0.7,
    },
    {
        field: "status",
        headerName: "Status",
        valueGetter: (_, row) => row?.status?.phase || "Pending",
        flex: 0.5,
        sortComparator: (v1, v2) => {
            const order1 = STATUS_ORDER[v1] ?? Number.MAX_SAFE_INTEGER;
            const order2 = STATUS_ORDER[v2] ?? Number.MAX_SAFE_INTEGER;
            return order1 - order2;
        }
    },
    {
        field: "agent",
        headerName: "Agent",
        valueGetter: (_, row) => row.status?.agentName,
        flex: 1,
    },
    {
        field: "timeElapsed",
        headerName: "Time Elapsed",
        valueGetter: (_, row) => calculateTimeElapsed(row.metadata?.creationTimestamp, row.status),
        flex: 0.8,
    },
    {
        field: "createdAt",
        headerName: "Created At",
        valueGetter: (_, row) => {
            if (row.metadata?.creationTimestamp) {
                return new Date(row.metadata.creationTimestamp).toLocaleString();
            }
            return '-';
        },
        flex: 1,
    },
    {
        field: "status.conditions",
        headerName: "Progress",
        valueGetter: (_, row) => getProgressText(row.status?.phase, row.status?.conditions),
        flex: 2,
        renderCell: (params) => {
            const phase = params.row?.status?.phase
            const conditions = params.row?.status?.conditions
            return conditions ? (
                <MigrationProgress
                    phase={phase}
                    progressText={getProgressText(phase, conditions)}
                />
            ) : null
        },
    },
    {
        field: "actions",
        headerName: "Actions",
        flex: 1,
        renderCell: (params) => {
            const phase = params.row?.status?.phase;
            const initiateCutover = params.row?.spec?.initiateCutover;
            const migrationName = params.row?.metadata?.name;
            const namespace = params.row?.metadata?.namespace;
            const showRetryButton = phase === Phase.Failed;

            const handleRetry = async () => {
                if (!migrationName || !namespace) {
                    console.error("Cannot retry: migration name or namespace is missing.");
                    return;
                }
                try {
                    await deleteMigration(migrationName, namespace);
                    params.row.refetchMigrations?.();
                } catch (error) {
                    console.error(`Failed to delete migration '${migrationName}' for retry:`, error);
                }
            };
            
            // Show admin cutover button if:
            // 1. initiateCutover is false (manual cutover)
            // 2. Phase is AwaitingAdminCutOver

            const showAdminCutover = initiateCutover && (phase === Phase.AwaitingAdminCutOver);

            return (
                <Box sx={{ display: 'flex', gap: 1, alignItems: 'center' }}>
                    {/* {params.row.spec?.podRef && (
                        <Tooltip title="View pod logs">
                            <IconButton
                                onClick={(e) => {
                                    e.stopPropagation();
                                    params.row.setSelectedPod({
                                        name: params.row.spec.podRef,
                                        namespace: params.row.metadata?.namespace || '',
                                        migrationName: params.row.metadata?.name || ''
                                    });
                                    params.row.setLogsDrawerOpen(true);
                                }}
                                size="small"
                                sx={{
                                    cursor: 'pointer',
                                    position: 'relative'
                                }}
                            >
                                <ListAltIcon />
                            </IconButton>
                        </Tooltip>
                    )} */}

                    {showAdminCutover && (
                        <TriggerAdminCutoverButton
                            migrationName={migrationName}
                            onSuccess={() => {
                                params.row.refetchMigrations?.();
                            }}
                            onError={(error) => {
                                console.error("Failed to trigger cutover:", error);
                            }}
                        />
                    )}

                    {showRetryButton && (
                        <Tooltip title="Retry migration">
                            <IconButton
                                onClick={(e) => {
                                    e.stopPropagation();
                                    handleRetry();
                                }}
                                size="small"
                                sx={{
                                cursor: 'pointer',
                                position: 'relative'
                            }}
                            >
                                <ReplayIcon />
                            </IconButton>
                        </Tooltip>
                    )}
                    
                    <Tooltip title={"Delete migration"}>
                        <IconButton
                            onClick={(e) => {
                                e.stopPropagation();
                                params.row.onDelete(params.row.metadata?.name);
                            }}
                            size="small"
                            sx={{
                                cursor: 'pointer',
                                position: 'relative'
                            }}
                        >
                            <DeleteIcon />
                        </IconButton>
                    </Tooltip>
                </Box>
            );
        },
    },
]

interface CustomToolbarProps {
    numSelected: number;
    onDeleteSelected: () => void;
    onBulkAdminCutover: () => void;
    numEligibleForCutover: number;
    refetchMigrations: (options?: RefetchOptions) => Promise<QueryObserverResult<Migration[], Error>>;
    onStatusFilterChange: (filter: string) => void;
    currentStatusFilter: string;
    onDateFilterChange: (filter: string) => void;
    currentDateFilter: string;
}

const CustomToolbar = ({ numSelected, onDeleteSelected, onBulkAdminCutover, numEligibleForCutover, refetchMigrations, onStatusFilterChange, currentStatusFilter, onDateFilterChange, currentDateFilter }: CustomToolbarProps) => {
    return (
        <GridToolbarContainer
        sx={{
            p: 2,
            display: 'flex',
            justifyContent: 'space-between',
            alignItems: 'center'
            }}
        >
            <Box sx={{ display: 'flex', alignItems: 'center', gap: 1 }}>
                <MigrationIcon />
                <Typography variant="h6" component="h2">
                    Migrations
                </Typography>
            </Box>
            <Box sx={{ display: 'flex', gap: 2, alignItems: 'center' }}>
                {numSelected > 0 ? (
                    <>
                        <Button
                        variant="outlined"
                        color="error"
                        startIcon={<DeleteIcon />}
                        onClick={onDeleteSelected}
                        sx={{ height: 40 }}
                        >
                            Delete Selected ({numSelected})
                        </Button>

                        {numEligibleForCutover > 0 && (
                            <Button
                            variant="outlined"
                            color="primary"
                            startIcon={<PlayArrowIcon />}
                            onClick={onBulkAdminCutover}
                            sx={{ height: 40 }}
                            >
                                Trigger Cutover ({numEligibleForCutover})
                            </Button>
                        )}
                    </>
                ) : null}
                <CustomSearchToolbar
                    placeholder="Search by Name, Status, or Progress"
                    onRefresh={refetchMigrations}
                    onStatusFilterChange={numSelected === 0 ? onStatusFilterChange : undefined}
                    currentStatusFilter={currentStatusFilter}
                    onDateFilterChange={numSelected === 0 ? onDateFilterChange : undefined}
                    currentDateFilter={currentDateFilter}
                />
            </Box>
        </GridToolbarContainer>
    );
};

interface MigrationsTableProps {
    migrations: Migration[];
    onDeleteMigration?: (name: string) => void;
    onDeleteSelected?: (migrations: Migration[]) => void;
    refetchMigrations: (options?: RefetchOptions) => Promise<QueryObserverResult<Migration[], Error>>;
}

export default function MigrationsTable({
    migrations,
    onDeleteMigration,
    onDeleteSelected,
    refetchMigrations
}: MigrationsTableProps) {
    const [selectedRows, setSelectedRows] = useState<GridRowSelectionModel>([]);
    const [isBulkCutoverLoading, setIsBulkCutoverLoading] = useState(false);
    const [bulkCutoverDialogOpen, setBulkCutoverDialogOpen] = useState(false);
    const [bulkCutoverError, setBulkCutoverError] = useState<string | null>(null);
<<<<<<< HEAD
    const [statusFilter, setStatusFilter] = useState('All');
    const [dateFilter, setDateFilter] = useState('All Time');
=======
    // const [logsDrawerOpen, setLogsDrawerOpen] = useState(false);
    // const [selectedPod, setSelectedPod] = useState<{ name: string; namespace: string; migrationName?: string } | null>(null);
>>>>>>> 56979677

    const handleSelectionChange = (newSelection: GridRowSelectionModel) => {
        setSelectedRows(newSelection);
    };

    const filteredMigrations = useMemo(() => {
        if (!migrations) return [];

        const now = new Date();
        let timeCutoff = 0;

        switch (dateFilter) {
            case 'Last 24 hours':
                timeCutoff = now.getTime() - 24 * 60 * 60 * 1000;
                break;
            case 'Last 7 days':
                timeCutoff = now.getTime() - 7 * 24 * 60 * 60 * 1000;
                break;
            case 'Last 30 days':
                timeCutoff = now.getTime() - 30 * 24 * 60 * 60 * 1000;
                break;
            default:
                timeCutoff = 0;
        }

        const dateFiltered = migrations.filter(m => {
            if (!m.metadata?.creationTimestamp) return false;
            return new Date(m.metadata.creationTimestamp).getTime() >= timeCutoff;
        });

        switch (statusFilter) {
            case 'Succeeded':
                return dateFiltered.filter(m => m.status?.phase === Phase.Succeeded);
            case 'Failed':
                return dateFiltered.filter(m => m.status?.phase === Phase.Failed);
            case 'In Progress':
                return dateFiltered.filter(m => m.status?.phase && IN_PROGRESS_PHASES.includes(m.status.phase));
            case 'All':
            default:
                return dateFiltered;
        }
    }, [migrations, statusFilter, dateFilter]);

    // Get selected migrations that are eligible for admin cutover
    const selectedMigrations = migrations?.filter(m => selectedRows.includes(m.metadata?.name)) || [];
    const eligibleForCutover = selectedMigrations.filter(migration =>
        migration.status?.phase === Phase.AwaitingAdminCutOver
    );

    const handleBulkAdminCutover = async () => {
        if (eligibleForCutover.length === 0) return;
        
        setBulkCutoverError(null);
        setIsBulkCutoverLoading(true);
        
        try {
            await Promise.all(
                eligibleForCutover.map(async (migration) => {
                    const result = await triggerAdminCutover("migration-system", migration.metadata?.name || "");
                    if (!result.success) {
                        throw new Error(result.message);
                    }
                    return result;
                })
            );
            
            // Refresh the migrations table
            await refetchMigrations();
            
            // Clear selection after successful cutover
            setSelectedRows([]);
            // Don't close here - let ConfirmationDialog handle it
        } catch (error) {
            console.error("Failed to trigger bulk admin cutover:", error);
            const errorMessage = error instanceof Error ? error.message : "Failed to trigger bulk admin cutover";
            setBulkCutoverError(errorMessage);
            // Re-throw to prevent ConfirmationDialog from auto-closing
            throw error;
        } finally {
            setIsBulkCutoverLoading(false);
        }
    };

    const handleCloseBulkCutoverDialog = () => {
        if (!isBulkCutoverLoading) {
            setBulkCutoverDialogOpen(false);
            setBulkCutoverError(null);
        }
    };

    const migrationsWithActions = filteredMigrations?.map(migration => ({
        ...migration,
        onDelete: onDeleteMigration,
        refetchMigrations,
        // setSelectedPod,
        // setLogsDrawerOpen
    })) || [];

    return (
        <>
            <DataGrid
                rows={migrationsWithActions}
                columns={onDeleteSelected === undefined && onDeleteMigration === undefined ? columns.filter(column => column.field !== "actions") : columns}
                initialState={{
                    pagination: { paginationModel: { page: 0, pageSize: 25 } },
                    sorting: {
                        sortModel: [{ field: 'status', sort: 'asc' }],
                    },
                }}
                pageSizeOptions={[25, 50, 100]}
                localeText={{ noRowsLabel: "No Migrations Available" }}
                getRowId={(row) => row.metadata?.name}
                checkboxSelection={onDeleteSelected !== undefined && onDeleteMigration !== undefined}
                onRowSelectionModelChange={handleSelectionChange}
                rowSelectionModel={selectedRows}
                disableRowSelectionOnClick
                loading={isBulkCutoverLoading}
                slots={{
                    toolbar: onDeleteSelected !== undefined && onDeleteMigration !== undefined ? () => (
                        <CustomToolbar
                            numSelected={selectedRows.length}
                            numEligibleForCutover={eligibleForCutover.length}
                            onDeleteSelected={() => {
                                const selectedMigrations = migrations?.filter(
                                    m => selectedRows.includes(m.metadata?.name)
                                );
                                if (onDeleteSelected) {
                                    onDeleteSelected(selectedMigrations || []);
                                }
                            }}
                            onBulkAdminCutover={() => setBulkCutoverDialogOpen(true)}
                            refetchMigrations={refetchMigrations}
                            onStatusFilterChange={setStatusFilter}
                            currentStatusFilter={statusFilter}
                            onDateFilterChange={setDateFilter}
                            currentDateFilter={dateFilter}
                        />
                    ) : undefined,
                }}
            />

            <ConfirmationDialog
                open={bulkCutoverDialogOpen}
                onClose={handleCloseBulkCutoverDialog}
                title="Confirm Admin Cutover"
                icon={<PlayArrowIcon color="primary" />}
                message={
                    eligibleForCutover.length > 1
                        ? `Are you sure you want to trigger admin cutover for these ${eligibleForCutover.length} migrations?\n\n${eligibleForCutover.map(m => `• ${m.metadata?.name}`).join('\n')}\n\nThis will start the cutover process and cannot be undone.`
                        : `Are you sure you want to trigger admin cutover for migration "${eligibleForCutover[0]?.metadata?.name}"?\n\nThis will start the cutover process and cannot be undone.`
                }
                items={eligibleForCutover.map(migration => ({
                    id: migration.metadata?.name || '',
                    name: migration.metadata?.name || ''
                }))}
                actionLabel="Trigger Cutover"
                actionColor="primary"
                actionVariant="contained"
                onConfirm={handleBulkAdminCutover}
                errorMessage={bulkCutoverError}
                onErrorChange={setBulkCutoverError}
            />

            {/* <LogsDrawer
                open={logsDrawerOpen}
                onClose={() => setLogsDrawerOpen(false)}
                podName={selectedPod?.name || ''}
                namespace={selectedPod?.namespace || ''}
                migrationName={selectedPod?.migrationName || ''}
            /> */}
        </>
    );
}<|MERGE_RESOLUTION|>--- conflicted
+++ resolved
@@ -3,12 +3,7 @@
 import DeleteIcon from '@mui/icons-material/DeleteOutlined';
 import MigrationIcon from '@mui/icons-material/SwapHoriz';
 import ReplayIcon from '@mui/icons-material/Replay';
-<<<<<<< HEAD
 import { useState, useMemo } from "react";
-=======
-// import ListAltIcon from '@mui/icons-material/ListAlt';
-import { useState } from "react";
->>>>>>> 56979677
 import CustomSearchToolbar from "src/components/grid/CustomSearchToolbar";
 // import LogsDrawer from "src/components/LogsDrawer";
 import { Condition, Migration, Phase } from "src/api/migrations/model";
@@ -322,13 +317,10 @@
     const [isBulkCutoverLoading, setIsBulkCutoverLoading] = useState(false);
     const [bulkCutoverDialogOpen, setBulkCutoverDialogOpen] = useState(false);
     const [bulkCutoverError, setBulkCutoverError] = useState<string | null>(null);
-<<<<<<< HEAD
     const [statusFilter, setStatusFilter] = useState('All');
     const [dateFilter, setDateFilter] = useState('All Time');
-=======
     // const [logsDrawerOpen, setLogsDrawerOpen] = useState(false);
     // const [selectedPod, setSelectedPod] = useState<{ name: string; namespace: string; migrationName?: string } | null>(null);
->>>>>>> 56979677
 
     const handleSelectionChange = (newSelection: GridRowSelectionModel) => {
         setSelectedRows(newSelection);
