import { DataGrid, GridColDef, GridRowSelectionModel, GridToolbarContainer } from "@mui/x-data-grid";
import { Button, Typography, Box, IconButton, Tooltip } from "@mui/material";
import DeleteIcon from '@mui/icons-material/DeleteOutlined';
import { useState } from "react";
import CustomSearchToolbar from "src/components/grid/CustomSearchToolbar";
import { Condition, Migration, Phase } from "src/api/migrations/model";
import MigrationProgress from "./MigrationProgress";
import { QueryObserverResult } from "@tanstack/react-query";
import { RefetchOptions } from "@tanstack/react-query";

// Move the STATUS_ORDER and columns from Dashboard.tsx to here
const STATUS_ORDER = {
    'Running': 0,
    'Failed': 1,
    'Succeeded': 2,
    'Pending': 3
}
const PHASE_STEPS = {
    [Phase.Pending]: 1,
    [Phase.Validating]: 2,
    [Phase.AwaitingDataCopyStart]: 3,
    [Phase.CopyingBlocks]: 4,
    [Phase.CopyingChangedBlocks]: 5,
    [Phase.ConvertingDisk]: 6,
    [Phase.AwaitingCutOverStartTime]: 7,
    [Phase.AwaitingAdminCutOver]: 8,
    [Phase.Succeeded]: 9,
    [Phase.Failed]: 9,
}

const getProgressText = (phase: Phase | undefined, conditions: Condition[] | undefined) => {
    if (!phase || phase === Phase.Unknown) {
        return "Unknown Status";
    }

    const stepNumber = PHASE_STEPS[phase] || 0;
    const totalSteps = 9;

    // Get the most recent condition's message
    const latestCondition = conditions?.sort((a, b) =>
        new Date(b.lastTransitionTime).getTime() - new Date(a.lastTransitionTime).getTime()
    )[0];

    const message = latestCondition?.message || phase;

    if (phase === Phase.Failed || phase === Phase.Succeeded) {
        return `${phase} - ${message}`;
    }

    return `STEP ${stepNumber}/${totalSteps}: ${phase} - ${message}`;
}

const columns: GridColDef[] = [
    {
        field: "name",
        headerName: "Name",
        valueGetter: (_, row) => row.spec?.vmName,
        flex: 0.7,
    },
    {
        field: "status",
        headerName: "Status",
        valueGetter: (_, row) => row?.status?.phase || "Pending",
        flex: 0.5,
        sortComparator: (v1, v2) => {
            const order1 = STATUS_ORDER[v1] ?? Number.MAX_SAFE_INTEGER;
            const order2 = STATUS_ORDER[v2] ?? Number.MAX_SAFE_INTEGER;
            return order1 - order2;
        }
    },
    {
        field: "agent",
        headerName: "Agent",
        valueGetter: (_, row) => row.status?.agentName,
        flex: 1,
    },

    {
        field: "status.conditions",
        headerName: "Progress",
        valueGetter: (_, row) => getProgressText(row.status?.phase, row.status?.conditions),
        flex: 2,
        renderCell: (params) => {
            const phase = params.row?.status?.phase
            const conditions = params.row?.status?.conditions
            return conditions ? (
                <MigrationProgress
                    phase={phase}
                    progressText={getProgressText(phase, conditions)}
                />
            ) : null
        },
    },
    {
        field: "actions",
        headerName: "Actions",
        flex: 1,
        renderCell: (params) => {
<<<<<<< HEAD
            const phase = params.row?.status?.phase;
            const isDisabled = !phase || phase === "Running";
=======
>>>>>>> ba663a36

            return (
                <Tooltip title={"Delete migration"} >
                    <IconButton
                        onClick={(e) => {
                            e.stopPropagation();
                            params.row.onDelete(params.row.metadata?.name);
                        }}
                        size="small"
                        sx={{
                            cursor: 'pointer',
                            position: 'relative'
                        }}
                    >
                        <DeleteIcon />
                    </IconButton>
                </Tooltip>
            );
        },
    },
]

interface CustomToolbarProps {
    numSelected: number;
    onDeleteSelected: () => void;
    refetchMigrations: (options?: RefetchOptions) => Promise<QueryObserverResult<Migration[], Error>>;
}


const CustomToolbar = ({ numSelected, onDeleteSelected, refetchMigrations }: CustomToolbarProps) => {
    return (
        <GridToolbarContainer
            sx={{
                p: 2,
                display: 'flex',
                justifyContent: 'space-between',
                alignItems: 'center'
            }}
        >
            <div>
                <Typography variant="h6" component="h2">
                    Migrations
                </Typography>
            </div>
            <Box sx={{ display: 'flex', gap: 2 }}>
                {numSelected > 0 && (
                    <Button
                        variant="outlined"
                        color="error"
                        startIcon={<DeleteIcon />}
                        onClick={onDeleteSelected}
                        sx={{ height: 40 }}
                    >
                        Delete Selected ({numSelected})
                    </Button>
                )}
                <CustomSearchToolbar
                    placeholder="Search by Name, Status, or Progress"
                    onRefresh={refetchMigrations}
                />
            </Box>
        </GridToolbarContainer>
    );
};

interface MigrationsTableProps {
    migrations: Migration[];
    onDeleteMigration?: (name: string) => void;
    onDeleteSelected?: (migrations: Migration[]) => void;
    refetchMigrations: (options?: RefetchOptions) => Promise<QueryObserverResult<Migration[], Error>>;
}

export default function MigrationsTable({
    migrations,
    onDeleteMigration,
    onDeleteSelected,
    refetchMigrations
}: MigrationsTableProps) {
    const [selectedRows, setSelectedRows] = useState<GridRowSelectionModel>([]);

    const handleSelectionChange = (newSelection: GridRowSelectionModel) => {
        setSelectedRows(newSelection);
    };

    const migrationsWithActions = migrations?.map(migration => ({
        ...migration,
        onDelete: onDeleteMigration
    })) || [];

    return (
        <DataGrid
            rows={migrationsWithActions}
            columns={onDeleteSelected === undefined && onDeleteMigration === undefined ? columns.filter(column => column.field !== "actions") : columns}
            initialState={{
                pagination: { paginationModel: { page: 0, pageSize: 25 } },
                sorting: {
                    sortModel: [{ field: 'status', sort: 'asc' }],
                },
            }}
            pageSizeOptions={[25, 50, 100]}
            localeText={{ noRowsLabel: "No Migrations Available" }}
            getRowId={(row) => row.metadata?.name}
<<<<<<< HEAD
            checkboxSelection={onDeleteSelected !== undefined && onDeleteMigration !== undefined}
            isRowSelectable={isRowSelectable}
=======
            checkboxSelection
>>>>>>> ba663a36
            onRowSelectionModelChange={handleSelectionChange}
            rowSelectionModel={selectedRows}
            disableRowSelectionOnClick
            slots={{
                toolbar: onDeleteSelected !== undefined && onDeleteMigration !== undefined ? () => (
                    <CustomToolbar
                        numSelected={selectedRows.length}
                        onDeleteSelected={() => {
                            const selectedMigrations = migrations?.filter(
                                m => selectedRows.includes(m.metadata?.name)
                            );
                            if (onDeleteSelected) {
                                onDeleteSelected(selectedMigrations || []);
                            }
                        }}
                        refetchMigrations={refetchMigrations}
                    />
                ) : undefined,
            }}
        />
    );
} <|MERGE_RESOLUTION|>--- conflicted
+++ resolved
@@ -96,11 +96,6 @@
         headerName: "Actions",
         flex: 1,
         renderCell: (params) => {
-<<<<<<< HEAD
-            const phase = params.row?.status?.phase;
-            const isDisabled = !phase || phase === "Running";
-=======
->>>>>>> ba663a36
 
             return (
                 <Tooltip title={"Delete migration"} >
@@ -203,12 +198,7 @@
             pageSizeOptions={[25, 50, 100]}
             localeText={{ noRowsLabel: "No Migrations Available" }}
             getRowId={(row) => row.metadata?.name}
-<<<<<<< HEAD
             checkboxSelection={onDeleteSelected !== undefined && onDeleteMigration !== undefined}
-            isRowSelectable={isRowSelectable}
-=======
-            checkboxSelection
->>>>>>> ba663a36
             onRowSelectionModelChange={handleSelectionChange}
             rowSelectionModel={selectedRows}
             disableRowSelectionOnClick
