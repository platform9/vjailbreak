import { DataGrid, GridColDef, GridRowSelectionModel, GridToolbarContainer } from "@mui/x-data-grid";
import { Button, Typography, Box, IconButton, Tooltip } from "@mui/material";
import DeleteIcon from '@mui/icons-material/DeleteOutlined';
import MigrationIcon from '@mui/icons-material/SwapHoriz';
import { useState } from "react";
import CustomSearchToolbar from "src/components/grid/CustomSearchToolbar";
import { Condition, Migration, Phase } from "src/api/migrations/model";
import MigrationProgress from "./MigrationProgress";
import { QueryObserverResult } from "@tanstack/react-query";
import { RefetchOptions } from "@tanstack/react-query";
import { calculateTimeElapsed } from "src/utils";
import { TriggerAdminCutoverButton } from "src/components/TriggerAdminCutover/TriggerAdminCutoverButton";
import PlayArrowIcon from '@mui/icons-material/PlayArrow';
import { triggerAdminCutover } from "src/api/migrations/migrations";
import ConfirmationDialog from "src/components/dialogs/ConfirmationDialog";

// Move the STATUS_ORDER and columns from Dashboard.tsx to here
const STATUS_ORDER = {
    'Running': 0,
    'Failed': 1,
    'Succeeded': 2,
    'Pending': 3
}
const PHASE_STEPS = {
    [Phase.Pending]: 1,
    [Phase.Validating]: 2,
    [Phase.AwaitingDataCopyStart]: 3,
    [Phase.CopyingBlocks]: 4,
    [Phase.CopyingChangedBlocks]: 5,
    [Phase.ConvertingDisk]: 6,
    [Phase.AwaitingCutOverStartTime]: 7,
    [Phase.AwaitingAdminCutOver]: 8,
    [Phase.Succeeded]: 9,
    [Phase.Failed]: 9,
}

const getProgressText = (phase: Phase | undefined, conditions: Condition[] | undefined) => {
    if (!phase || phase === Phase.Unknown) {
        return "Unknown Status";
    }

    const stepNumber = PHASE_STEPS[phase] || 0;
    const totalSteps = 9;

    // Get the most recent condition's message
    const latestCondition = conditions?.sort((a, b) =>
        new Date(b.lastTransitionTime).getTime() - new Date(a.lastTransitionTime).getTime()
    )[0];

    const message = latestCondition?.message || phase;

    if (phase === Phase.Failed || phase === Phase.Succeeded) {
        return `${phase} - ${message}`;
    }

    return `STEP ${stepNumber}/${totalSteps}: ${phase} - ${message}`;
}

const columns: GridColDef[] = [
    {
        field: "name",
        headerName: "Name",
        valueGetter: (_, row) => row.spec?.vmName,
        flex: 0.7,
    },
    {
        field: "status",
        headerName: "Status",
        valueGetter: (_, row) => row?.status?.phase || "Pending",
        flex: 0.5,
        sortComparator: (v1, v2) => {
            const order1 = STATUS_ORDER[v1] ?? Number.MAX_SAFE_INTEGER;
            const order2 = STATUS_ORDER[v2] ?? Number.MAX_SAFE_INTEGER;
            return order1 - order2;
        }
    },
    {
        field: "agent",
        headerName: "Agent",
        valueGetter: (_, row) => row.status?.agentName,
        flex: 1,
    },
    {
        field: "timeElapsed",
        headerName: "Time Elapsed",
        valueGetter: (_, row) => calculateTimeElapsed(row.metadata?.creationTimestamp, row.status),
        flex: 0.8,
    },
    {
        field: "completedAt",
        headerName: "Completed At",
        valueGetter: (_, row) => {
            const status = row.status;
            if (status?.phase === 'Succeeded' || status?.phase === 'Failed') {
                const latestCondition = status.conditions
                    ?.filter(condition => condition.reason === 'Migration')
                    ?.sort((a, b) =>
                        new Date(b.lastTransitionTime).getTime() - new Date(a.lastTransitionTime).getTime()
                    )[0];
                
                if (latestCondition?.lastTransitionTime) {
                    return new Date(latestCondition.lastTransitionTime).toLocaleString();
                }
            }
            return 'In Progress';
        },
        flex: 1,
    },
    {
        field: "status.conditions",
        headerName: "Progress",
        valueGetter: (_, row) => getProgressText(row.status?.phase, row.status?.conditions),
        flex: 2,
        renderCell: (params) => {
            const phase = params.row?.status?.phase
            const conditions = params.row?.status?.conditions
            return conditions ? (
                <MigrationProgress
                    phase={phase}
                    progressText={getProgressText(phase, conditions)}
                />
            ) : null
        },
    },
    {
        field: "actions",
        headerName: "Actions",
        flex: 1,
        renderCell: (params) => {
<<<<<<< HEAD
            const phase = params.row?.status?.phase;
            const initiateCutover = params.row?.spec?.initiateCutover;
            const migrationName = params.row?.metadata?.name;
            
            // Show admin cutover button if:
            // 1. initiateCutover is false (manual cutover)
            // 2. Phase is AwaitingAdminCutOver

            const showAdminCutover = !initiateCutover && (phase === Phase.AwaitingAdminCutOver);

=======
>>>>>>> 1eff8282
            return (
                <Box sx={{ display: 'flex', gap: 1, alignItems: 'center' }}>
                    {showAdminCutover && (
                        <TriggerAdminCutoverButton
                            migrationName={migrationName}
                            onSuccess={() => {
                                params.row.refetchMigrations?.();
                            }}
                            onError={(error) => {
                                console.error("Failed to trigger cutover:", error);
                            }}
                        />
                    )}
                    
                    <Tooltip title={"Delete migration"}>
                        <IconButton
                            onClick={(e) => {
                                e.stopPropagation();
                                params.row.onDelete(params.row.metadata?.name);
                            }}
                            size="small"
                            sx={{
                                cursor: 'pointer',
                                position: 'relative'
                            }}
                        >
                            <DeleteIcon />
                        </IconButton>
                    </Tooltip>
                </Box>
            );
        },
    },
]

interface CustomToolbarProps {
    numSelected: number;
    onDeleteSelected: () => void;
    onBulkAdminCutover: () => void;
    numEligibleForCutover: number;
    refetchMigrations: (options?: RefetchOptions) => Promise<QueryObserverResult<Migration[], Error>>;
}


const CustomToolbar = ({ numSelected, onDeleteSelected, onBulkAdminCutover, numEligibleForCutover, refetchMigrations }: CustomToolbarProps) => {
    return (
        <GridToolbarContainer
            sx={{
                p: 2,
                display: 'flex',
                justifyContent: 'space-between',
                alignItems: 'center'
            }}
        >
            <Box sx={{ display: 'flex', alignItems: 'center', gap: 1 }}>
                <MigrationIcon />
                <Typography variant="h6" component="h2">
                    Migrations
                </Typography>
            </Box>
            <Box sx={{ display: 'flex', gap: 2 }}>
                {numSelected > 0 && (
                    <>
                        <Button
                            variant="outlined"
                            color="error"
                            startIcon={<DeleteIcon />}
                            onClick={onDeleteSelected}
                            sx={{ height: 40 }}
                        >
                            Delete Selected ({numSelected})
                        </Button>
                        
                        {numEligibleForCutover > 0 && (
                            <Button
                                variant="outlined"
                                color="primary"
                                startIcon={<PlayArrowIcon />}
                                onClick={onBulkAdminCutover}
                                sx={{ height: 40 }}
                            >
                                Trigger Cutover ({numEligibleForCutover})
                            </Button>
                        )}
                    </>
                )}
                <CustomSearchToolbar
                    placeholder="Search by Name, Status, or Progress"
                    onRefresh={refetchMigrations}
                />
            </Box>
        </GridToolbarContainer>
    );
};

interface MigrationsTableProps {
    migrations: Migration[];
    onDeleteMigration?: (name: string) => void;
    onDeleteSelected?: (migrations: Migration[]) => void;
    refetchMigrations: (options?: RefetchOptions) => Promise<QueryObserverResult<Migration[], Error>>;
}

export default function MigrationsTable({
    migrations,
    onDeleteMigration,
    onDeleteSelected,
    refetchMigrations
}: MigrationsTableProps) {
    const [selectedRows, setSelectedRows] = useState<GridRowSelectionModel>([]);
    const [isBulkCutoverLoading, setIsBulkCutoverLoading] = useState(false);
    const [bulkCutoverDialogOpen, setBulkCutoverDialogOpen] = useState(false);
    const [bulkCutoverError, setBulkCutoverError] = useState<string | null>(null);

    const handleSelectionChange = (newSelection: GridRowSelectionModel) => {
        setSelectedRows(newSelection);
    };

    // Get selected migrations that are eligible for admin cutover
    const selectedMigrations = migrations?.filter(m => selectedRows.includes(m.metadata?.name)) || [];
    const eligibleForCutover = selectedMigrations.filter(migration => 
    migration.status?.phase === Phase.AwaitingAdminCutOver
    );

    const handleBulkAdminCutover = async () => {
        if (eligibleForCutover.length === 0) return;
        
        setBulkCutoverError(null);
        setIsBulkCutoverLoading(true);
        
        try {
            await Promise.all(
                eligibleForCutover.map(async (migration) => {
                    const result = await triggerAdminCutover("migration-system", migration.metadata?.name || "");
                    if (!result.success) {
                        throw new Error(result.message);
                    }
                    return result;
                })
            );
            
            // Refresh the migrations table
            await refetchMigrations();
            
            // Clear selection after successful cutover
            setSelectedRows([]);
            // Don't close here - let ConfirmationDialog handle it
        } catch (error) {
            console.error("Failed to trigger bulk admin cutover:", error);
            const errorMessage = error instanceof Error ? error.message : "Failed to trigger bulk admin cutover";
            setBulkCutoverError(errorMessage);
            // Re-throw to prevent ConfirmationDialog from auto-closing
            throw error;
        } finally {
            setIsBulkCutoverLoading(false);
        }
    };

    const handleCloseBulkCutoverDialog = () => {
        if (!isBulkCutoverLoading) {
            setBulkCutoverDialogOpen(false);
            setBulkCutoverError(null);
        }
    };

    const migrationsWithActions = migrations?.map(migration => ({
        ...migration,
        onDelete: onDeleteMigration,
        refetchMigrations
    })) || [];

    return (
        <>
            <DataGrid
                rows={migrationsWithActions}
                columns={onDeleteSelected === undefined && onDeleteMigration === undefined ? columns.filter(column => column.field !== "actions") : columns}
                initialState={{
                    pagination: { paginationModel: { page: 0, pageSize: 25 } },
                    sorting: {
                        sortModel: [{ field: 'status', sort: 'asc' }],
                    },
                }}
                pageSizeOptions={[25, 50, 100]}
                localeText={{ noRowsLabel: "No Migrations Available" }}
                getRowId={(row) => row.metadata?.name}
                checkboxSelection={onDeleteSelected !== undefined && onDeleteMigration !== undefined}
                onRowSelectionModelChange={handleSelectionChange}
                rowSelectionModel={selectedRows}
                disableRowSelectionOnClick
                loading={isBulkCutoverLoading}
                slots={{
                    toolbar: onDeleteSelected !== undefined && onDeleteMigration !== undefined ? () => (
                        <CustomToolbar
                            numSelected={selectedRows.length}
                            numEligibleForCutover={eligibleForCutover.length}
                            onDeleteSelected={() => {
                                const selectedMigrations = migrations?.filter(
                                    m => selectedRows.includes(m.metadata?.name)
                                );
                                if (onDeleteSelected) {
                                    onDeleteSelected(selectedMigrations || []);
                                }
                            }}
                            onBulkAdminCutover={() => setBulkCutoverDialogOpen(true)}
                            refetchMigrations={refetchMigrations}
                        />
                    ) : undefined,
                }}
            />

            <ConfirmationDialog
                open={bulkCutoverDialogOpen}
                onClose={handleCloseBulkCutoverDialog}
                title="Confirm Admin Cutover"
                icon={<PlayArrowIcon color="primary" />}
                message={
                    eligibleForCutover.length > 1
                        ? `Are you sure you want to trigger admin cutover for these ${eligibleForCutover.length} migrations?\n\n${eligibleForCutover.map(m => `• ${m.metadata?.name}`).join('\n')}\n\nThis will start the cutover process and cannot be undone.`
                        : `Are you sure you want to trigger admin cutover for migration "${eligibleForCutover[0]?.metadata?.name}"?\n\nThis will start the cutover process and cannot be undone.`
                }
                items={eligibleForCutover.map(migration => ({
                    id: migration.metadata?.name || '',
                    name: migration.metadata?.name || ''
                }))}
                actionLabel="Trigger Cutover"
                actionColor="primary"
                actionVariant="contained"
                onConfirm={handleBulkAdminCutover}
                errorMessage={bulkCutoverError}
                onErrorChange={setBulkCutoverError}
            />
        </>
    );
} <|MERGE_RESOLUTION|>--- conflicted
+++ resolved
@@ -127,7 +127,6 @@
         headerName: "Actions",
         flex: 1,
         renderCell: (params) => {
-<<<<<<< HEAD
             const phase = params.row?.status?.phase;
             const initiateCutover = params.row?.spec?.initiateCutover;
             const migrationName = params.row?.metadata?.name;
@@ -138,8 +137,6 @@
 
             const showAdminCutover = !initiateCutover && (phase === Phase.AwaitingAdminCutOver);
 
-=======
->>>>>>> 1eff8282
             return (
                 <Box sx={{ display: 'flex', gap: 1, alignItems: 'center' }}>
                     {showAdminCutover && (
