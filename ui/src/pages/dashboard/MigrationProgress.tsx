import { useMemo } from "react"
import { CircularProgress, styled, Typography, Box, Tooltip } from "@mui/material"
import CheckCircleOutlineIcon from "@mui/icons-material/CheckCircleOutline"
import ErrorOutlineIcon from "@mui/icons-material/ErrorOutline"
import HourglassBottomIcon from "@mui/icons-material/HourglassBottom"
import { Phase } from "src/api/migrations/model"

const ProgressContainer = styled(Box)({
  display: "flex",
  alignItems: "center",
  height: "100%",
  textOverflow: "ellipsis",
  whiteSpace: "nowrap",
  maxWidth: "100%",
  overflow: "hidden",
})

interface MigrationProgressProps {
  phase: Phase
  progressText: string
}

export default function MigrationProgress({
  progressText,
  phase
}: MigrationProgressProps) {
  // Get phase from the most recent condition

  // Update the statusIcon logic to use the Phase enum
  const statusIcon = useMemo(() => {
    if (phase === Phase.Succeeded) {
      return <CheckCircleOutlineIcon style={{ color: "green" }} />
    } else if ([
      Phase.Validating,
      Phase.AwaitingDataCopyStart,
      Phase.CopyingBlocks,
      Phase.CopyingChangedBlocks,
      Phase.ConvertingDisk,
      Phase.AwaitingCutOverStartTime,
      Phase.AwaitingAdminCutOver
    ].includes(phase as Phase)) {
      return <CircularProgress size={20} style={{ marginRight: 3 }} />
    } else if (phase === Phase.Failed) {
      return <ErrorOutlineIcon style={{ color: "red" }} />
    } else {
      return <HourglassBottomIcon style={{ color: "grey" }} />
    }
  }, [phase])

  return (
<<<<<<< HEAD
    <>
      <ProgressContainer>
        {statusIcon}
        <Tooltip title={progressText} arrow>
          <Typography
            variant="body2"
            sx={{
              ml: 2,
              overflow: 'hidden',
              textOverflow: 'ellipsis',
              whiteSpace: 'nowrap',
              maxWidth: '100%'
            }}
          >
            {progressText}
          </Typography>
        </Tooltip>
      </ProgressContainer>
    </>
=======
    <ProgressContainer>
      {statusIcon}
      <Typography variant="body2" sx={{ ml: 2 }}>
        {progressText}
      </Typography>
    </ProgressContainer>
>>>>>>> eaf2cf1c
  )
}<|MERGE_RESOLUTION|>--- conflicted
+++ resolved
@@ -48,7 +48,6 @@
   }, [phase])
 
   return (
-<<<<<<< HEAD
     <>
       <ProgressContainer>
         {statusIcon}
@@ -68,13 +67,5 @@
         </Tooltip>
       </ProgressContainer>
     </>
-=======
-    <ProgressContainer>
-      {statusIcon}
-      <Typography variant="body2" sx={{ ml: 2 }}>
-        {progressText}
-      </Typography>
-    </ProgressContainer>
->>>>>>> eaf2cf1c
   )
 }