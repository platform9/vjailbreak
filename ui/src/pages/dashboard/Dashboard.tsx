import { Paper, styled, Tab, Tabs, Box } from "@mui/material"
import { useEffect, useState } from "react"
import { useNavigate, useLocation } from "react-router-dom"
import { FIVE_SECONDS, THIRTY_SECONDS } from "src/constants"
<<<<<<< HEAD
import { useMigrationsQuery } from "src/hooks/api/useMigrationsQuery"
import { useVmwareCredentialsQuery } from "src/hooks/api/useVmwareCredentialsQuery"
import { useOpenstackCredentialsQuery } from "src/hooks/api/useOpenstackCredentialsQuery"
=======
import { useMigrationsQuery, MIGRATIONS_QUERY_KEY } from "src/hooks/api/useMigrationsQuery"
>>>>>>> fa553249
import { deleteMigration } from "src/api/migrations/migrations"
import { useQueryClient } from "@tanstack/react-query"
import { CLUSTER_MIGRATIONS_QUERY_KEY } from "src/hooks/api/useClusterMigrationsQuery"
import { useESXIMigrationsQuery, ESXI_MIGRATIONS_QUERY_KEY } from "src/hooks/api/useESXIMigrationsQuery"
import { Migration } from "src/api/migrations/model"
import { ClusterMigration } from "src/api/clustermigrations/model"
import { ESXIMigration } from "src/api/esximigrations/model"
import ConfirmationDialog from "src/components/dialogs/ConfirmationDialog"
import { getMigrationPlan, patchMigrationPlan } from "src/api/migration-plans/migrationPlans"
import MigrationsTable from "./MigrationsTable"
import { deleteClusterMigration } from "src/api/clustermigrations/clustermigrations"
import { deleteESXIMigration } from "src/api/esximigrations/esximigrations"
import NodesTable from "./NodesTable"
import CredentialsTable from "./CredentialsTable"
import BMConfigForm from "./BMConfigForm"
import RollingMigrationsTable from "./RollingMigrationsTable"
import WarningIcon from '@mui/icons-material/Warning';
import { useRollingMigrationPlansQuery } from "../../hooks/api/useRollingMigrationPlansQuery"


const DashboardContainer = styled("div")({
  display: "flex",
  justifyContent: "center",
  width: "100%",
  height: "100%",
  padding: "60px 20px",
  boxSizing: "border-box"
})

const StyledPaper = styled(Paper)({
  width: "100%",
  "& .MuiDataGrid-virtualScroller": {
    overflowX: "hidden"
  }
})


export default function Dashboard() {
  const navigate = useNavigate()
  const location = useLocation()
  const queryClient = useQueryClient()
  const [deleteDialogOpen, setDeleteDialogOpen] = useState(false)
  const [selectedMigrations, setSelectedMigrations] = useState<Migration[]>([])
  const [selectedClusterMigrations, setSelectedClusterMigrations] = useState<ClusterMigration[]>([])
  const [selectedESXIMigrations, setSelectedESXIMigrations] = useState<ESXIMigration[]>([])
  const [deleteError, setDeleteError] = useState<string | null>(null)
  const [deleteType, setDeleteType] = useState<'migration' | 'clusterMigration' | 'esxiMigration'>('migration')
  const [activeTab, setActiveTab] = useState(0)

  const { data: migrations, refetch: refetchMigrations } = useMigrationsQuery(undefined, {
    refetchInterval: (query) => {
      const migrations = query?.state?.data || []
      const hasPendingMigration = !!migrations.find(
        (m) => m.status === undefined
      )
      return hasPendingMigration ? FIVE_SECONDS : THIRTY_SECONDS
    },
    staleTime: 0,
    refetchOnMount: true
  })

  const { data: esxiMigrations, refetch: refetchESXIMigrations } = useESXIMigrationsQuery({
    queryKey: ESXI_MIGRATIONS_QUERY_KEY,
    refetchInterval: THIRTY_SECONDS,
    staleTime: 0,
    refetchOnMount: true
  })

  const { data: rollingMigrationPlans, refetch: refetchRollingMigrationPlans } = useRollingMigrationPlansQuery({
    refetchInterval: THIRTY_SECONDS,
    staleTime: 0,
    refetchOnMount: true
  })

  const handleDeleteClick = (migrationName: string) => {
    const migration = migrations?.find(m => m.metadata.name === migrationName)
    if (migration) {
      setSelectedMigrations([migration])
      setDeleteType('migration')
      setDeleteDialogOpen(true)
    }
  }

  const handleDeleteClose = () => {
    setDeleteDialogOpen(false)
    setSelectedMigrations([])
    setSelectedClusterMigrations([])
    setSelectedESXIMigrations([])
    setDeleteError(null)
  }

  const handleDeleteSelected = (migrations: Migration[]) => {
    setSelectedMigrations(migrations)
    setDeleteType('migration')
    setDeleteDialogOpen(true)
  }




  const handleDeleteMigration = async (migrations: Migration[]) => {
    // Group VMs by migration plan
    const migrationPlanUpdates = migrations.reduce((acc, migration) => {
      const planId = migration.spec.migrationPlan
      if (!acc[planId]) {
        acc[planId] = {
          vmsToRemove: new Set<string>(),
          migrationsToDelete: new Set<string>()
        }
      }
      acc[planId].vmsToRemove.add(migration.spec.vmName)
      acc[planId].migrationsToDelete.add(migration.metadata.name)
      return acc
    }, {} as Record<string, { vmsToRemove: Set<string>, migrationsToDelete: Set<string> }>)

    // Update each migration plan once
    await Promise.all(
      Object.entries(migrationPlanUpdates).map(async ([planId, { vmsToRemove, migrationsToDelete }]) => {
        const migrationPlan = await getMigrationPlan(planId)
        const updatedVirtualMachines = migrationPlan.spec.virtualMachines?.[0]?.filter(
          vm => !vmsToRemove.has(vm)
        )

        await patchMigrationPlan(planId, {
          spec: {
            virtualMachines: [updatedVirtualMachines]
          }
        })

        // Delete all migrations for this plan
        await Promise.all(
          Array.from(migrationsToDelete).map(migrationName =>
            deleteMigration(migrationName)
          )
        )
      })
    )

    queryClient.invalidateQueries({ queryKey: MIGRATIONS_QUERY_KEY })
    handleDeleteClose()
  }

  const handleDeleteClusterMigration = async (clusterMigrations: ClusterMigration[]) => {
    await Promise.all(
      clusterMigrations.map(migration =>
        deleteClusterMigration(migration.metadata.name)
      )
    )
    queryClient.invalidateQueries({ queryKey: CLUSTER_MIGRATIONS_QUERY_KEY })
    handleDeleteClose()
  }

  const handleDeleteESXIMigration = async (esxiMigrations: ESXIMigration[]) => {
    await Promise.all(
      esxiMigrations.map(migration =>
        deleteESXIMigration(migration.metadata.name)
      )
    )
    queryClient.invalidateQueries({ queryKey: ESXI_MIGRATIONS_QUERY_KEY })
    handleDeleteClose()
  }


  const handleDeleteAction = (): Promise<void> => {
    if (deleteType === 'migration') {
      return handleDeleteMigration(selectedMigrations)
    } else if (deleteType === 'clusterMigration') {
      return handleDeleteClusterMigration(selectedClusterMigrations)
    } else {
      return handleDeleteESXIMigration(selectedESXIMigrations)
    }
  }

  const getDeleteDialogTitle = () => {
    if (deleteType === 'migration') {
      return "Confirm Delete Migration"
    } else if (deleteType === 'clusterMigration') {
      return "Confirm Delete Cluster Conversion"
    } else if (deleteType === 'esxiMigration') {
      return "Confirm Delete ESXi Migration"
    }
    return "Confirm Delete"
  }

  const getDeleteDialogMessage = () => {
    if (deleteType === 'migration') {
      return selectedMigrations.length > 1
        ? "Are you sure you want to delete these migrations?"
        : `Are you sure you want to delete migration "${selectedMigrations[0]?.metadata.name}"?`
    } else if (deleteType === 'clusterMigration') {
      return selectedClusterMigrations.length > 1
        ? "Are you sure you want to delete these cluster conversions?"
        : `Are you sure you want to delete cluster conversion "${selectedClusterMigrations[0]?.metadata.name}"?`
    } else if (deleteType === 'esxiMigration') {
      return selectedESXIMigrations.length > 1
        ? "Are you sure you want to delete these ESXi migrations?"
        : `Are you sure you want to delete ESXi migration "${selectedESXIMigrations[0]?.metadata.name}"?`
    }
    return "Are you sure you want to delete the selected items?"
  }

  const getDeleteDialogItems = () => {
    if (deleteType === 'migration') {
      return selectedMigrations.map(m => ({
        id: m.metadata.name,
        name: m.metadata.name
      }))
    } else if (deleteType === 'clusterMigration') {
      return selectedClusterMigrations.map(m => ({
        id: m.metadata.name,
        name: m.metadata.name
      }))
    } else if (deleteType === 'esxiMigration') {
      return selectedESXIMigrations.map(m => ({
        id: m.metadata.name,
        name: m.metadata.name
      }))
    }
    return []
  }

  const getCustomErrorMessage = (error: Error | string) => {
    const baseMessage = "Failed to delete migrations"
    if (error instanceof Error) {
      return `${baseMessage}: ${error.message}`
    }
    return baseMessage
  }

<<<<<<< HEAD
  const { data: nodes } = useNodesQuery()
  const { data: vmwareCredentials } = useVmwareCredentialsQuery()
  const { data: openstackCredentials } = useOpenstackCredentialsQuery()

  useEffect(() => {
    if (
      !!migrations && 
      migrations.length === 0 && 
      (!nodes || nodes.length === 0) && 
      (!vmwareCredentials || vmwareCredentials.length === 0 || !openstackCredentials || openstackCredentials.length === 0)
    ) {
      navigate("/onboarding")
    }
  }, [migrations, nodes, vmwareCredentials, openstackCredentials, navigate])

=======
>>>>>>> fa553249
  useEffect(() => {
    const params = new URLSearchParams(location.search);
    const tabParam = params.get('tab');
    if (tabParam) {
      const tabOrder = {
        'migrations': 0,
        'agents': 1,
        'credentials': 2,
        'clusterconversions': 3,
        'clustermigrations': 3,
        'maasconfig': 4
      };

      if (tabParam in tabOrder) {
        setActiveTab(tabOrder[tabParam]);
        // If using old route, redirect to new route
        if (tabParam === 'clustermigrations') {
          navigate('/dashboard?tab=clusterconversions', { replace: true });
        }
      } else {
        const tabIndex = parseInt(tabParam, 10);
        if (!isNaN(tabIndex) && tabIndex >= 0 && tabIndex <= 4) {
          setActiveTab(tabIndex);
        }
      }
    }
  }, [location, navigate]);

  const handleTabChange = (_event: React.SyntheticEvent, newValue: number) => {
    setActiveTab(newValue)
    const tabNames = [
      'migrations',
      'agents',
      'credentials',
      'clusterconversions',
      'maasconfig'
    ];
    navigate(`/dashboard?tab=${tabNames[newValue]}`, { replace: true });
  }

  return (
    <DashboardContainer>
      <StyledPaper>
        <Tabs
          value={activeTab}
          onChange={handleTabChange}
          sx={{ borderBottom: 1, borderColor: 'divider' }}
        >
          <Tab label="Migrations" />
          <Tab label="Agents" />
          <Tab label="Credentials" />
          <Tab
            label={
              <Box sx={{ display: 'flex', alignItems: 'center', gap: 1 }}>
                <Box sx={{
                  color: 'text.secondary',
                  fontSize: '1rem',
                  fontWeight: 300,
                  mr: 2
                }}>
                  |
                </Box>
                Cluster Conversions
              </Box>
            }
          />
          <Tab
            label={
              <Box sx={{ display: 'flex', alignItems: 'center', gap: 1 }}>
                Maas Config
              </Box>
            }
          />
        </Tabs>

        {activeTab === 0 ? (
          <MigrationsTable
            refetchMigrations={refetchMigrations}
            migrations={migrations || []}
            onDeleteMigration={handleDeleteClick}
            onDeleteSelected={handleDeleteSelected}
          />
        ) : activeTab === 1 ? (
          <NodesTable />
        ) : activeTab === 2 ? (
          <CredentialsTable />
        ) : activeTab === 3 ? (
          <RollingMigrationsTable
            rollingMigrationPlans={rollingMigrationPlans || []}
            esxiMigrations={esxiMigrations || []}
            migrations={migrations || []}
            refetchRollingMigrationPlans={refetchRollingMigrationPlans}
            refetchESXIMigrations={refetchESXIMigrations}
            refetchMigrations={refetchMigrations}
          />
        ) : (
          <BMConfigForm />
        )}
      </StyledPaper>

      <ConfirmationDialog
        open={deleteDialogOpen}
        onClose={handleDeleteClose}
        title={getDeleteDialogTitle()}
        icon={<WarningIcon color="warning" />}
        message={getDeleteDialogMessage()}
        items={getDeleteDialogItems()}
        actionLabel="Delete"
        actionColor="error"
        actionVariant="outlined"
        onConfirm={handleDeleteAction}
        customErrorMessage={getCustomErrorMessage}
        errorMessage={deleteError}
        onErrorChange={setDeleteError}
      />
    </DashboardContainer>
  )
}<|MERGE_RESOLUTION|>--- conflicted
+++ resolved
@@ -2,13 +2,9 @@
 import { useEffect, useState } from "react"
 import { useNavigate, useLocation } from "react-router-dom"
 import { FIVE_SECONDS, THIRTY_SECONDS } from "src/constants"
-<<<<<<< HEAD
-import { useMigrationsQuery } from "src/hooks/api/useMigrationsQuery"
 import { useVmwareCredentialsQuery } from "src/hooks/api/useVmwareCredentialsQuery"
 import { useOpenstackCredentialsQuery } from "src/hooks/api/useOpenstackCredentialsQuery"
-=======
 import { useMigrationsQuery, MIGRATIONS_QUERY_KEY } from "src/hooks/api/useMigrationsQuery"
->>>>>>> fa553249
 import { deleteMigration } from "src/api/migrations/migrations"
 import { useQueryClient } from "@tanstack/react-query"
 import { CLUSTER_MIGRATIONS_QUERY_KEY } from "src/hooks/api/useClusterMigrationsQuery"
@@ -238,24 +234,21 @@
     return baseMessage
   }
 
-<<<<<<< HEAD
   const { data: nodes } = useNodesQuery()
   const { data: vmwareCredentials } = useVmwareCredentialsQuery()
   const { data: openstackCredentials } = useOpenstackCredentialsQuery()
 
   useEffect(() => {
     if (
-      !!migrations && 
-      migrations.length === 0 && 
-      (!nodes || nodes.length === 0) && 
+      !!migrations &&
+      migrations.length === 0 &&
+      (!nodes || nodes.length === 0) &&
       (!vmwareCredentials || vmwareCredentials.length === 0 || !openstackCredentials || openstackCredentials.length === 0)
     ) {
       navigate("/onboarding")
     }
   }, [migrations, nodes, vmwareCredentials, openstackCredentials, navigate])
 
-=======
->>>>>>> fa553249
   useEffect(() => {
     const params = new URLSearchParams(location.search);
     const tabParam = params.get('tab');
