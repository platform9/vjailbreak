<<<<<<< HEAD
import { Box, CircularProgress, styled } from "@mui/material"
import { GridLoadingOverlayProps } from "@mui/x-data-grid"
=======
import { Box, CircularProgress, styled } from '@mui/material'
import { GridLoadingOverlayProps } from '@mui/x-data-grid'
>>>>>>> 11e85c86

const StyledGridOverlay = styled("div")(({ theme }) => ({
  display: "flex",
  flexDirection: "column",
  alignItems: "center",
  justifyContent: "center",
  height: "100%",
  backgroundColor: theme.palette.mode === 'dark'
    ? 'rgba(18, 18, 18, 0.9)'
    : 'rgba(255, 255, 255, 0.9)',
  color: theme.palette.text.primary,
}))

<<<<<<< HEAD
interface CustomLoadingOverlayProps extends GridLoadingOverlayProps {
=======
export interface CustomLoadingOverlayProps extends GridLoadingOverlayProps {
>>>>>>> 11e85c86
  loadingMessage?: string
}

const CustomLoadingOverlay = (props: CustomLoadingOverlayProps) => {
  const { loadingMessage = "Loading..." } = props
  return (
    <StyledGridOverlay>
      <CircularProgress />
      <Box sx={{ mt: 2 }}>{loadingMessage}</Box>
    </StyledGridOverlay>
  )
}

export default CustomLoadingOverlay<|MERGE_RESOLUTION|>--- conflicted
+++ resolved
@@ -1,28 +1,18 @@
-<<<<<<< HEAD
-import { Box, CircularProgress, styled } from "@mui/material"
-import { GridLoadingOverlayProps } from "@mui/x-data-grid"
-=======
 import { Box, CircularProgress, styled } from '@mui/material'
 import { GridLoadingOverlayProps } from '@mui/x-data-grid'
->>>>>>> 11e85c86
 
-const StyledGridOverlay = styled("div")(({ theme }) => ({
-  display: "flex",
-  flexDirection: "column",
-  alignItems: "center",
-  justifyContent: "center",
-  height: "100%",
-  backgroundColor: theme.palette.mode === 'dark'
-    ? 'rgba(18, 18, 18, 0.9)'
-    : 'rgba(255, 255, 255, 0.9)',
-  color: theme.palette.text.primary,
+const StyledGridOverlay = styled('div')(({ theme }) => ({
+  display: 'flex',
+  flexDirection: 'column',
+  alignItems: 'center',
+  justifyContent: 'center',
+  height: '100%',
+  backgroundColor:
+    theme.palette.mode === 'dark' ? 'rgba(18, 18, 18, 0.9)' : 'rgba(255, 255, 255, 0.9)',
+  color: theme.palette.text.primary
 }))
 
-<<<<<<< HEAD
-interface CustomLoadingOverlayProps extends GridLoadingOverlayProps {
-=======
 export interface CustomLoadingOverlayProps extends GridLoadingOverlayProps {
->>>>>>> 11e85c86
   loadingMessage?: string
 }
 
