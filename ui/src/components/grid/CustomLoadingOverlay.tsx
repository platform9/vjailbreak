--- conflicted
+++ resolved
@@ -1,9 +1,4 @@
-<<<<<<< HEAD
-import { Box, CircularProgress, styled } from "@mui/material"
-import { GridLoadingOverlayProps } from "@mui/x-data-grid"
-=======
 import { Box, CircularProgress, styled } from '@mui/material'
->>>>>>> 7a2a7487
 
 const StyledGridOverlay = styled('div')(({ theme }) => ({
   display: 'flex',
