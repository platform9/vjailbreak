import { Box } from '@mui/material'
import { useState, useCallback } from 'react'
import { StyledDrawer, DrawerContent } from 'src/components/forms/StyledDrawer'
import Header from 'src/components/forms/Header'
import Footer from 'src/components/forms/Footer'
import { createVMwareCredsWithSecretFlow, deleteVMwareCredsWithSecretFlow } from 'src/api/helpers'
import axios from 'axios'
import { useVmwareCredentialsQuery } from 'src/hooks/api/useVmwareCredentialsQuery'
import {
  TextField,
  FormControl,
  InputAdornment,
  IconButton,
  FormLabel,
  CircularProgress,
  FormControlLabel,
  Switch,
<<<<<<< HEAD
  Tooltip
=======
  Tooltip,
  FormHelperText
>>>>>>> c3dc1e2f
} from '@mui/material'
import { Visibility, VisibilityOff } from '@mui/icons-material'
import CheckIcon from '@mui/icons-material/Check'
import { isValidName } from 'src/utils'
import { getVmwareCredentials } from 'src/api/vmware-creds/vmwareCreds'
import { useInterval } from 'src/hooks/useInterval'
import { THREE_SECONDS } from 'src/constants'
import { useKeyboardSubmit } from 'src/hooks/ui/useKeyboardSubmit'
import { useErrorHandler } from 'src/hooks/useErrorHandler'
import { useAmplitude } from 'src/hooks/useAmplitude'
import { AMPLITUDE_EVENTS } from 'src/types/amplitude'
import InfoOutlined from '@mui/icons-material/InfoOutlined'

interface VMwareCredentialsDrawerProps {
  open: boolean
  onClose: () => void
}

export default function VMwareCredentialsDrawer({ open, onClose }: VMwareCredentialsDrawerProps) {
  const { reportError } = useErrorHandler({ component: 'VMwareCredentialsDrawer' })
  const { track } = useAmplitude({ component: 'VMwareCredentialsDrawer' })
  const [validatingVmwareCreds, setValidatingVmwareCreds] = useState(false)
  const [vmwareCredsValidated, setVmwareCredsValidated] = useState<boolean | null>(null)
  const [error, setError] = useState<string | null>(null)
  const [credNameError, setCredNameError] = useState<string | null>(null)
  const [submitting, setSubmitting] = useState(false)
  const [showPassword, setShowPassword] = useState(false)
  const [createdCredentialName, setCreatedCredentialName] = useState<string | null>(null)

  const { refetch: refetchVmwareCreds } = useVmwareCredentialsQuery()

  const closeDrawer = useCallback(() => {
    // Check if we have a created credential that hasn't been fully validated (succeeded)
    if (createdCredentialName) {
      console.log(`Cleaning up VMware credential on drawer close: ${createdCredentialName}`)
      try {
        deleteVMwareCredsWithSecretFlow(createdCredentialName)
          .then(() =>
            console.log(`Cancelled credential ${createdCredentialName} deleted successfully`)
          )
          .catch((err) =>
            console.error(`Error deleting cancelled credential: ${createdCredentialName}`, err)
          )
      } catch (err) {
        console.error(
          `Error initiating deletion of cancelled credential: ${createdCredentialName}`,
          err
        )
      }
    }

    // Reset state
    setFormValues({
      credentialName: '',
      vcenterHost: '',
      datacenter: '',
      username: '',
      password: '',
      insecure: false
    })
    setCreatedCredentialName(null)
    setValidatingVmwareCreds(false)
    setVmwareCredsValidated(null)
    setError(null)
    setCredNameError(null)
    setSubmitting(false)
    setShowPassword(false)

    onClose()
  }, [createdCredentialName, onClose])

  // Track form values
  const [formValues, setFormValues] = useState({
    credentialName: '',
    vcenterHost: '',
    datacenter: '',
    username: '',
    password: '',
    insecure: false
  })

  const isValidCredentialName = isValidName(formValues.credentialName)

  // Define a clear polling condition similar to MigrationForm
  const shouldPollVmwareCreds = !!createdCredentialName && validatingVmwareCreds

  const handleClickShowPassword = () => {
    setShowPassword(!showPassword)
  }

  const handleMouseDownPassword = (event: React.MouseEvent<HTMLButtonElement>) => {
    event.preventDefault()
  }

  const handleFormChange = (field: string) => (event: React.ChangeEvent<HTMLInputElement>) => {
    const value = field === 'insecure' ? event.target.checked : event.target.value

    setFormValues((prev) => ({
      ...prev,
      [field]: value
    }))

<<<<<<< HEAD
=======
    // Clear result states when editing inputs
>>>>>>> c3dc1e2f
    setVmwareCredsValidated(null)
    setError(null)

    if (field === 'credentialName') {
      if (!isValidName(event.target.value)) {
        setCredNameError(
          'Credential name must start with a letter or number, followed by letters, numbers or hyphens, with a maximum length of 253 characters'
        )
      } else {
        setCredNameError(null)
      }
    }
  }

  const handleValidationStatus = (status: string, message?: string) => {
    if (status === 'Succeeded') {
      setVmwareCredsValidated(true)
      setValidatingVmwareCreds(false)

      // Track successful credential validation
      track(AMPLITUDE_EVENTS.CREDENTIALS_ADDED, {
        credentialType: 'vmware',
        credentialName: createdCredentialName,
        stage: 'validation_success'
      })

      // Close the drawer after a short delay to show success state
      setTimeout(() => {
        refetchVmwareCreds()
        onClose()
      }, 1500)
    } else if (status === 'Failed') {
      setVmwareCredsValidated(false)
      setValidatingVmwareCreds(false)
      setError(message || 'Validation failed')

      // Track credential validation failure
      track(AMPLITUDE_EVENTS.CREDENTIALS_FAILED, {
        credentialType: 'vmware',
        credentialName: createdCredentialName,
        errorMessage: message || 'Validation failed',
        stage: 'validation'
      })

      reportError(
        new Error(`VMware credential validation failed: ${message || 'Unknown reason'}`),
        {
          context: 'vmware-validation-failure',
          metadata: {
            credentialName: createdCredentialName,
            validationMessage: message,
            action: 'vmware-validation-failed'
          }
        }
      )

      // Try to delete the failed credential to clean up
      if (createdCredentialName) {
        try {
          deleteVMwareCredsWithSecretFlow(createdCredentialName)
            .then(() => console.log(`Failed credential ${createdCredentialName} deleted`))
            .catch((deleteErr) =>
              console.error(`Error deleting failed credential: ${createdCredentialName}`, deleteErr)
            )
        } catch (deleteErr) {
          console.error(`Error deleting failed credential: ${createdCredentialName}`, deleteErr)
          reportError(deleteErr as Error, {
            context: 'vmware-credential-deletion',
            metadata: {
              credentialName: createdCredentialName,
              action: 'delete-failed-credential'
            }
          })
        }
      }
    }
    setSubmitting(false)
  }

  useInterval(
    async () => {
      try {
        const response = await getVmwareCredentials(createdCredentialName)
        if (response?.status?.vmwareValidationStatus) {
          handleValidationStatus(
            response.status.vmwareValidationStatus,
            response.status.vmwareValidationMessage
          )
        }
      } catch (err) {
        console.error('Error validating VMware credentials', err)
        reportError(err as Error, {
          context: 'vmware-validation-polling',
          metadata: {
            credentialName: createdCredentialName,
            action: 'vmware-validation-status-polling'
          }
        })
        setError('Error validating VMware credentials')
        setValidatingVmwareCreds(false)
        setSubmitting(false)
      }
    },
    THREE_SECONDS,
    shouldPollVmwareCreds
  )

  const handleSubmit = useCallback(async () => {
<<<<<<< HEAD
=======
    // Clear previous errors
    setError(null)

>>>>>>> c3dc1e2f
    if (
      !formValues.credentialName ||
      !formValues.vcenterHost ||
      !formValues.datacenter ||
      !formValues.username ||
      !formValues.password
    ) {
      setError('Please fill in all required fields')
      return
    }

    if (!isValidCredentialName) {
<<<<<<< HEAD
      setError('Please provide a valid credential name')
=======
      // Keep name-specific error separate
      setCredNameError(
        'Please provide a valid credential name (starts with a letter/number, uses letters/numbers/hyphens).'
      )
>>>>>>> c3dc1e2f
      return
    }

    setSubmitting(true)
    setValidatingVmwareCreds(true)

    try {
      const credentialData = {
        VCENTER_HOST: formValues.vcenterHost,
        VCENTER_DATACENTER: formValues.datacenter,
        VCENTER_USERNAME: formValues.username,
        VCENTER_PASSWORD: formValues.password,
        ...(formValues.insecure && { VCENTER_INSECURE: true })
      }

      const response = await createVMwareCredsWithSecretFlow(
        formValues.credentialName,
        credentialData
      )

      setCreatedCredentialName(response.metadata.name)

      // Track successful credential creation
      track(AMPLITUDE_EVENTS.CREDENTIALS_ADDED, {
        credentialType: 'vmware',
        credentialName: formValues.credentialName,
        vcenterHost: formValues.vcenterHost,
        namespace: response.metadata.namespace
      })
    } catch (error) {
      console.error('Error creating VMware credentials:', error)

      // Track credential creation failure
      track(AMPLITUDE_EVENTS.CREDENTIALS_FAILED, {
        credentialType: 'vmware',
        credentialName: formValues.credentialName,
        vcenterHost: formValues.vcenterHost,
        errorMessage: error instanceof Error ? error.message : String(error),
        stage: 'creation'
      })

      reportError(error as Error, {
        context: 'vmware-credential-creation',
        metadata: {
          credentialName: formValues.credentialName,
          vcenterHost: formValues.vcenterHost,
          username: formValues.username,
          action: 'create-vmware-credential'
        }
      })
      setVmwareCredsValidated(false)
      setValidatingVmwareCreds(false)
      setError(
        'Error creating VMware credentials: ' +
          (axios.isAxiosError(error) ? error?.response?.data?.message : error)
      )
      setSubmitting(false)
    }
  }, [formValues, isValidCredentialName, track])

  useKeyboardSubmit({
    open,
    isSubmitDisabled:
      submitting ||
      validatingVmwareCreds ||
      !isValidCredentialName ||
      !formValues.vcenterHost ||
      !formValues.datacenter ||
      !formValues.username ||
      !formValues.password,
    onSubmit: handleSubmit,
    onClose: closeDrawer
  })

  return (
    <StyledDrawer anchor="right" open={open} onClose={closeDrawer}>
      <Header title="Add VMware Credentials" />
      <DrawerContent>
        <Box sx={{ display: 'grid', gap: 3 }}>
<<<<<<< HEAD
          <FormControl fullWidth error={!!error || !!credNameError} required>
=======
          <FormControl fullWidth error={!!credNameError} required>
>>>>>>> c3dc1e2f
            <TextField
              id="credentialName"
              label="Enter VMware Credential Name"
              variant="outlined"
              value={formValues.credentialName}
              onChange={handleFormChange('credentialName')}
<<<<<<< HEAD
              error={!!error || !!credNameError}
              helperText={credNameError || (error && !credNameError ? error : '')}
=======
              error={!!credNameError}
              helperText={credNameError || ''}
>>>>>>> c3dc1e2f
              required
              fullWidth
              size="small"
              sx={{ mb: 2 }}
            />

            <TextField
              id="vcenterHost"
              label="vCenter Server"
              variant="outlined"
              value={formValues.vcenterHost}
              onChange={handleFormChange('vcenterHost')}
<<<<<<< HEAD
              error={!!error}
=======
>>>>>>> c3dc1e2f
              required
              fullWidth
              size="small"
              InputProps={{
                endAdornment: (
                  <InputAdornment position="end">
                    <Tooltip
                      title="Enter vCenter Server as http://vCenter-url.com or https://vCenter-url.com or vCenter-fqdn"
                      arrow
                      placement="left"
                    >
                      <IconButton size="small" tabIndex={-1}>
                        <InfoOutlined fontSize="small" />
                      </IconButton>
                    </Tooltip>
                  </InputAdornment>
                )
              }}
              sx={{ mb: 2 }}
            />

            <TextField
              id="datacenter"
              label="Datacenter Name"
              variant="outlined"
              value={formValues.datacenter}
              onChange={handleFormChange('datacenter')}
<<<<<<< HEAD
              error={!!error}
=======
>>>>>>> c3dc1e2f
              required
              fullWidth
              size="small"
              sx={{ mb: 2 }}
            />

            <TextField
              id="username"
              label="Username"
              variant="outlined"
              value={formValues.username}
              onChange={handleFormChange('username')}
<<<<<<< HEAD
              error={!!error}
=======
>>>>>>> c3dc1e2f
              required
              fullWidth
              size="small"
              sx={{ mb: 2 }}
            />

            <TextField
              id="password"
              label="Password"
              type={showPassword ? 'text' : 'password'}
              variant="outlined"
              value={formValues.password}
              onChange={handleFormChange('password')}
<<<<<<< HEAD
              error={!!error}
=======
>>>>>>> c3dc1e2f
              required
              fullWidth
              size="small"
              InputProps={{
                endAdornment: (
                  <InputAdornment position="end">
                    <IconButton
                      onClick={handleClickShowPassword}
                      onMouseDown={handleMouseDownPassword}
                      edge="end"
                      size="small"
                    >
                      {showPassword ? <VisibilityOff /> : <Visibility />}
                    </IconButton>
                  </InputAdornment>
                )
              }}
            />

            {/* Insecure Connection Toggle */}
            <FormControlLabel
              control={
                <Switch
                  checked={formValues.insecure}
                  onChange={handleFormChange('insecure')}
                  name="insecure"
                  size="small"
                />
              }
              label="Allow insecure connection (skip SSL verification)"
              sx={{ mt: 1, mb: 1 }}
            />

            {/* VMware Validation Status */}
            <Box sx={{ display: 'flex', gap: 2, mt: 2, alignItems: 'center' }}>
              {validatingVmwareCreds && (
                <>
                  <CircularProgress size={24} />
                  <FormLabel>Validating VMware credentials...</FormLabel>
                </>
              )}
              {vmwareCredsValidated === true && formValues.credentialName && (
                <>
                  <CheckIcon color="success" fontSize="small" />
                  <FormLabel>VMware credentials created</FormLabel>
                </>
              )}
<<<<<<< HEAD
              {error && !credNameError && (
                <FormLabel sx={{ fontSize: '12px' }} color="error">
                  {error}
                </FormLabel>
              )}
            </Box>
=======
            </Box>

            {/* Show one clear place for global/form errors */}
            {error && (
              <FormHelperText error sx={{ mt: 1 }}>
                {error}
              </FormHelperText>
            )}
>>>>>>> c3dc1e2f
          </FormControl>
        </Box>
      </DrawerContent>
      <Footer
        submitButtonLabel={validatingVmwareCreds ? 'Validating...' : 'Create Credentials'}
        onClose={closeDrawer}
        onSubmit={handleSubmit}
        disableSubmit={
          submitting ||
          validatingVmwareCreds ||
          !isValidCredentialName ||
<<<<<<< HEAD
          !formValues.vcenterHost ||
          !formValues.datacenter ||
          !formValues.username ||
          !formValues.password
=======
          !formValues.vcenterHost?.trim() ||
          !formValues.datacenter?.trim() ||
          !formValues.username?.trim() ||
          !formValues.password?.trim()
>>>>>>> c3dc1e2f
        }
        submitting={submitting}
      />
    </StyledDrawer>
  )
}<|MERGE_RESOLUTION|>--- conflicted
+++ resolved
@@ -15,12 +15,8 @@
   CircularProgress,
   FormControlLabel,
   Switch,
-<<<<<<< HEAD
-  Tooltip
-=======
   Tooltip,
   FormHelperText
->>>>>>> c3dc1e2f
 } from '@mui/material'
 import { Visibility, VisibilityOff } from '@mui/icons-material'
 import CheckIcon from '@mui/icons-material/Check'
@@ -123,10 +119,7 @@
       [field]: value
     }))
 
-<<<<<<< HEAD
-=======
     // Clear result states when editing inputs
->>>>>>> c3dc1e2f
     setVmwareCredsValidated(null)
     setError(null)
 
@@ -235,12 +228,9 @@
   )
 
   const handleSubmit = useCallback(async () => {
-<<<<<<< HEAD
-=======
     // Clear previous errors
     setError(null)
 
->>>>>>> c3dc1e2f
     if (
       !formValues.credentialName ||
       !formValues.vcenterHost ||
@@ -253,14 +243,10 @@
     }
 
     if (!isValidCredentialName) {
-<<<<<<< HEAD
-      setError('Please provide a valid credential name')
-=======
       // Keep name-specific error separate
       setCredNameError(
         'Please provide a valid credential name (starts with a letter/number, uses letters/numbers/hyphens).'
       )
->>>>>>> c3dc1e2f
       return
     }
 
@@ -340,24 +326,15 @@
       <Header title="Add VMware Credentials" />
       <DrawerContent>
         <Box sx={{ display: 'grid', gap: 3 }}>
-<<<<<<< HEAD
-          <FormControl fullWidth error={!!error || !!credNameError} required>
-=======
           <FormControl fullWidth error={!!credNameError} required>
->>>>>>> c3dc1e2f
             <TextField
               id="credentialName"
               label="Enter VMware Credential Name"
               variant="outlined"
               value={formValues.credentialName}
               onChange={handleFormChange('credentialName')}
-<<<<<<< HEAD
-              error={!!error || !!credNameError}
-              helperText={credNameError || (error && !credNameError ? error : '')}
-=======
               error={!!credNameError}
               helperText={credNameError || ''}
->>>>>>> c3dc1e2f
               required
               fullWidth
               size="small"
@@ -370,10 +347,6 @@
               variant="outlined"
               value={formValues.vcenterHost}
               onChange={handleFormChange('vcenterHost')}
-<<<<<<< HEAD
-              error={!!error}
-=======
->>>>>>> c3dc1e2f
               required
               fullWidth
               size="small"
@@ -401,10 +374,6 @@
               variant="outlined"
               value={formValues.datacenter}
               onChange={handleFormChange('datacenter')}
-<<<<<<< HEAD
-              error={!!error}
-=======
->>>>>>> c3dc1e2f
               required
               fullWidth
               size="small"
@@ -417,10 +386,6 @@
               variant="outlined"
               value={formValues.username}
               onChange={handleFormChange('username')}
-<<<<<<< HEAD
-              error={!!error}
-=======
->>>>>>> c3dc1e2f
               required
               fullWidth
               size="small"
@@ -434,10 +399,6 @@
               variant="outlined"
               value={formValues.password}
               onChange={handleFormChange('password')}
-<<<<<<< HEAD
-              error={!!error}
-=======
->>>>>>> c3dc1e2f
               required
               fullWidth
               size="small"
@@ -485,14 +446,6 @@
                   <FormLabel>VMware credentials created</FormLabel>
                 </>
               )}
-<<<<<<< HEAD
-              {error && !credNameError && (
-                <FormLabel sx={{ fontSize: '12px' }} color="error">
-                  {error}
-                </FormLabel>
-              )}
-            </Box>
-=======
             </Box>
 
             {/* Show one clear place for global/form errors */}
@@ -501,7 +454,6 @@
                 {error}
               </FormHelperText>
             )}
->>>>>>> c3dc1e2f
           </FormControl>
         </Box>
       </DrawerContent>
@@ -513,17 +465,10 @@
           submitting ||
           validatingVmwareCreds ||
           !isValidCredentialName ||
-<<<<<<< HEAD
-          !formValues.vcenterHost ||
-          !formValues.datacenter ||
-          !formValues.username ||
-          !formValues.password
-=======
           !formValues.vcenterHost?.trim() ||
           !formValues.datacenter?.trim() ||
           !formValues.username?.trim() ||
           !formValues.password?.trim()
->>>>>>> c3dc1e2f
         }
         submitting={submitting}
       />
