import {
  deleteMigrationPlan,
  getMigrationPlansList,
} from "./migration-plans/migrationPlans"
import {
  deleteMigrationTemplate,
  getMigrationTemplatesList,
} from "./migration-templates/migrationTemplates"
import {
  deleteNetworkMapping,
  getNetworkMappingList,
} from "./network-mapping/networkMappings"
import {
  deleteOpenstackCredentials,
  getOpenstackCredentialsList,
  postOpenstackCredentials,
} from "./openstack-creds/openstackCreds"
import {
  deleteStorageMapping,
  getStorageMappingsList,
} from "./storage-mappings/storageMappings"
import {
  deleteVmwareCredentials,
  getVmwareCredentialsList,
} from "./vmware-creds/vmwareCreds"
import {
  createOpenstackCredsSecret,
  createVMwareCredsSecret,
  deleteSecret,
} from "./secrets/secrets"
import { createVMwareCredsWithSecret } from "./vmware-creds/vmwareCreds"
import { VJAILBREAK_DEFAULT_NAMESPACE } from "./constants"

export const cleanupAllResources = async () => {
  // Clean up vmware creds
  try {
    const vmwareCreds = await getVmwareCredentialsList()
    for (const vmwareCred of vmwareCreds) {
      await deleteVmwareCredentials(vmwareCred.metadata.name)
    }
  } catch (e) {
    console.error("Error cleaning up vmware creds", e)
  }

  // Clean up openstack creds
  try {
    const openstackCreds = await getOpenstackCredentialsList()
    for (const openstackCred of openstackCreds) {
      await deleteOpenstackCredentials(openstackCred.metadata.name)
    }
  } catch (e) {
    console.error("Error cleaning up openstack creds", e)
  }

  // Clean up network mappings
  try {
    const networkMappings = await getNetworkMappingList()
    for (const networkMapping of networkMappings) {
      await deleteNetworkMapping(networkMapping.metadata.name)
    }
  } catch (e) {
    console.error("Error cleaning up network mappings", e)
  }

  // Clean up storage mappings
  try {
    const storageMappings = await getStorageMappingsList()
    for (const storageMapping of storageMappings) {
      await deleteStorageMapping(storageMapping.metadata.name)
    }
  } catch (e) {
    console.error("Error cleaning up storage mappings", e)
  }

  // Clean up migration templates
  try {
    const migrationTemplates = await getMigrationTemplatesList()
    for (const migrationTemplate of migrationTemplates) {
      await deleteMigrationTemplate(migrationTemplate.metadata.name)
    }
  } catch (e) {
    console.error("Error cleaning up migration templates", e)
  }

  // Clean up migration plans. This will also clean up migrations
  try {
    const migrationPlans = await getMigrationPlansList()
    for (const migrationPlan of migrationPlans) {
      await deleteMigrationPlan(migrationPlan.metadata.name)
    }
  } catch (e) {
    console.error("Error cleaning up migration plans", e)
  }
}

// Create OpenStack credentials with secret
export const createOpenstackCredsWithSecretFlow = async (
  credName: string,
  credentials: {
    OS_USERNAME: string
    OS_PASSWORD: string
    OS_AUTH_URL: string
    OS_PROJECT_NAME?: string
    OS_TENANT_NAME?: string
    OS_DOMAIN_NAME: string
    OS_REGION_NAME?: string
    OS_INSECURE?: boolean
  },
  isPcd: boolean = false,
  namespace = VJAILBREAK_DEFAULT_NAMESPACE
) => {
  const secretName = `${credName}-openstack-secret`

  // First create the secret
  await createOpenstackCredsSecret(secretName, credentials, namespace)

  // Then create the OpenStack credentials with the label
  const credBody = {
    apiVersion: "vjailbreak.k8s.pf9.io/v1alpha1",
    kind: "OpenstackCreds",
    metadata: {
      name: credName,
      namespace,
      labels: {
        "vjailbreak.k8s.pf9.io/is-pcd": isPcd ? "true" : "false",
      },
    },
    spec: {
      secretRef: {
        name: secretName,
      },
    },
  }

  return postOpenstackCredentials(credBody, namespace)
}

// Create VMware credentials with secret
export const createVMwareCredsWithSecretFlow = async (
  credName: string,
  credentials,
  namespace = VJAILBREAK_DEFAULT_NAMESPACE
) => {
  const secretName = `${credName}-vmware-secret`

  await createVMwareCredsSecret(secretName, credentials, namespace)

  return createVMwareCredsWithSecret(
    credName,
    secretName,
    namespace,
    credentials.VCENTER_DATACENTER
  )
<<<<<<< HEAD

  return createVMwareCredsWithSecret(
    credName,
    secretName,
    namespace,
    credentials.VCENTER_DATACENTER
  )
=======
>>>>>>> ba663a36
}

export const deleteVMwareCredsWithSecretFlow = async (
  credName: string,
  namespace = VJAILBREAK_DEFAULT_NAMESPACE
) => {
  try {
    const secretName = `${credName}-vmware-secret`
    await deleteVmwareCredentials(credName, namespace)
    await deleteSecret(secretName, namespace)
    return { success: true }
  } catch (error) {
    console.error(`Error deleting VMware credential ${credName}:`, error)
    throw error
  }
}

// Delete OpenStack credentials and associated secret
export const deleteOpenStackCredsWithSecretFlow = async (
  credName: string,
  namespace = VJAILBREAK_DEFAULT_NAMESPACE
) => {
  try {
    const secretName = `${credName}-openstack-secret`
    await deleteOpenstackCredentials(credName, namespace)
    await deleteSecret(secretName, namespace)
    return { success: true }
  } catch (error) {
    console.error(`Error deleting OpenStack credential ${credName}:`, error)
    throw error
  }
}<|MERGE_RESOLUTION|>--- conflicted
+++ resolved
@@ -151,16 +151,6 @@
     namespace,
     credentials.VCENTER_DATACENTER
   )
-<<<<<<< HEAD
-
-  return createVMwareCredsWithSecret(
-    credName,
-    secretName,
-    namespace,
-    credentials.VCENTER_DATACENTER
-  )
-=======
->>>>>>> ba663a36
 }
 
 export const deleteVMwareCredsWithSecretFlow = async (
