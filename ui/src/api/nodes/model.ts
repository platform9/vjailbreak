export interface NodeList {
  apiVersion: string
  items: NodeItem[]
  kind: "VjailbreakNodeList"
  metadata: NodeListMetadata
}

export interface NodeItem {
  apiVersion: string
  kind: "VjailbreakNode"
  metadata: ItemMetadata
  spec: Spec
  status?: Status
}

export interface ItemMetadata {
  creationTimestamp?: Date
  finalizers?: string[]
  generation?: number
  name: string
  namespace: string
  resourceVersion?: string
  uid?: string
}

export interface OpenstackCredsRef {
  kind: "openstackcreds"
  name: string
  namespace: string
}

export interface Spec {
  openstackImageID: string
  nodeRole: string
  openstackCreds: OpenstackCredsRef
  openstackFlavorID: string
  availableFlavors?: OpenstackFlavor[]
}

export interface Status {
<<<<<<< HEAD
  activemigrations?: string[]
  openstackuuid: string
=======
  activeMigrations?: string[]
  openstackUUID: string
>>>>>>> e3d1f5ed
  phase: string
  vmIP: string
}

export interface NodeListMetadata {
  continue: string
  resourceVersion: string
}

export interface OpenstackFlavor {
  id: string
  name: string
  vcpus: number
  ram: number
  disk: number
}

export interface OpenstackFlavorsResponse {
  flavors: OpenstackFlavor[]
}

export interface OpenstackProject {
  id: string
  name: string
  domain_id: string
  description: string
  enabled: boolean
  parent_id: string
  is_domain: boolean
  tags: string[]
  options: Record<string, unknown>
  links: {
    self: string
  }
}

export interface OpenstackProjectsResponse {
  projects: OpenstackProject[]
  links: {
    next: string | null
    self: string
    previous: string | null
  }
}<|MERGE_RESOLUTION|>--- conflicted
+++ resolved
@@ -38,13 +38,8 @@
 }
 
 export interface Status {
-<<<<<<< HEAD
-  activemigrations?: string[]
-  openstackuuid: string
-=======
   activeMigrations?: string[]
   openstackUUID: string
->>>>>>> e3d1f5ed
   phase: string
   vmIP: string
 }
