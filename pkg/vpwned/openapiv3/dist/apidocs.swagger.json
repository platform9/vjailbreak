{
  "swagger": "2.0",
  "info": {
    "title": "sdk/proto/v1/api.proto",
    "description": "editor setting.\nTab size=4; Tabs as spaces; Clean up trailing whitespaces.",
    "version": "version not set"
  },
  "tags": [
    {
      "name": "Version"
    },
    {
      "name": "VCenter"
    },
    {
      "name": "BMProvider"
    },
    {
      "name": "VailbreakProxy"
    },
    {
      "name": "StorageArray"
    }
  ],
  "consumes": [
    "application/json"
  ],
  "produces": [
    "application/json"
  ],
  "paths": {
    "/vpw/v1/bm_list_machines": {
      "get": {
        "operationId": "BMProvider_ListMachines",
        "responses": {
          "200": {
            "description": "A successful response.",
            "schema": {
              "$ref": "#/definitions/apiBMListMachinesResponse"
            }
          },
          "default": {
            "description": "An unexpected error response.",
            "schema": {
              "$ref": "#/definitions/rpcStatus"
            }
          }
        },
        "parameters": [
          {
            "name": "accessInfo.apiKey",
            "in": "query",
            "required": false,
            "type": "string"
          },
          {
            "name": "accessInfo.baseUrl",
            "in": "query",
            "required": false,
            "type": "string"
          },
          {
            "name": "accessInfo.useInsecure",
            "in": "query",
            "required": false,
            "type": "boolean"
          },
          {
            "name": "accessInfo.username",
            "in": "query",
            "required": false,
            "type": "string"
          },
          {
            "name": "accessInfo.password",
            "in": "query",
            "required": false,
            "type": "string"
          },
          {
            "name": "accessInfo.maas",
            "in": "query",
            "required": false,
            "type": "string"
          },
          {
            "name": "accessInfo.unknownProvider",
            "in": "query",
            "required": false,
            "type": "string"
          }
        ],
        "tags": [
          "BMProvider"
        ]
      }
    },
    "/vpw/v1/cordon_host": {
      "post": {
        "operationId": "VCenter_CordonHost",
        "responses": {
          "200": {
            "description": "A successful response.",
            "schema": {
              "$ref": "#/definitions/apiCordonHostResponse"
            }
          },
          "default": {
            "description": "An unexpected error response.",
            "schema": {
              "$ref": "#/definitions/rpcStatus"
            }
          }
        },
        "parameters": [
          {
            "name": "body",
            "in": "body",
            "required": true,
            "schema": {
              "$ref": "#/definitions/apiCordonHostRequest"
            }
          }
        ],
        "tags": [
          "VCenter"
        ]
      }
    },
    "/vpw/v1/deploy_machine": {
      "post": {
        "operationId": "BMProvider_DeployMachine",
        "responses": {
          "200": {
            "description": "A successful response.",
            "schema": {
              "$ref": "#/definitions/apiDeployMachineResponse"
            }
          },
          "default": {
            "description": "An unexpected error response.",
            "schema": {
              "$ref": "#/definitions/rpcStatus"
            }
          }
        },
        "parameters": [
          {
            "name": "body",
            "in": "body",
            "required": true,
            "schema": {
              "$ref": "#/definitions/apiDeployMachineRequest"
            }
          }
        ],
        "tags": [
          "BMProvider"
        ]
      }
    },
    "/vpw/v1/get_resource_info": {
      "get": {
        "operationId": "BMProvider_GetResourceInfo",
        "responses": {
          "200": {
            "description": "A successful response.",
            "schema": {
              "$ref": "#/definitions/apiGetResourceInfoResponse"
            }
          },
          "default": {
            "description": "An unexpected error response.",
            "schema": {
              "$ref": "#/definitions/rpcStatus"
            }
          }
        },
        "parameters": [
          {
            "name": "accessInfo.apiKey",
            "in": "query",
            "required": false,
            "type": "string"
          },
          {
            "name": "accessInfo.baseUrl",
            "in": "query",
            "required": false,
            "type": "string"
          },
          {
            "name": "accessInfo.useInsecure",
            "in": "query",
            "required": false,
            "type": "boolean"
          },
          {
            "name": "accessInfo.username",
            "in": "query",
            "required": false,
            "type": "string"
          },
          {
            "name": "accessInfo.password",
            "in": "query",
            "required": false,
            "type": "string"
          },
          {
            "name": "accessInfo.maas",
            "in": "query",
            "required": false,
            "type": "string"
          },
          {
            "name": "accessInfo.unknownProvider",
            "in": "query",
            "required": false,
            "type": "string"
          },
          {
            "name": "resourceId",
            "in": "query",
            "required": false,
            "type": "string"
          }
        ],
        "tags": [
          "BMProvider"
        ]
      }
    },
    "/vpw/v1/get_vm": {
      "get": {
        "operationId": "VCenter_GetVM",
        "responses": {
          "200": {
            "description": "A successful response.",
            "schema": {
              "$ref": "#/definitions/apiGetVMResponse"
            }
          },
          "default": {
            "description": "An unexpected error response.",
            "schema": {
              "$ref": "#/definitions/rpcStatus"
            }
          }
        },
        "parameters": [
          {
            "name": "accessInfo.hostnameOrIp",
            "in": "query",
            "required": false,
            "type": "string"
          },
          {
            "name": "accessInfo.port",
            "in": "query",
            "required": false,
            "type": "string"
          },
          {
            "name": "accessInfo.datacenter",
            "in": "query",
            "required": false,
            "type": "string"
          },
          {
            "name": "accessInfo.username",
            "in": "query",
            "required": false,
            "type": "string"
          },
          {
            "name": "accessInfo.password",
            "in": "query",
            "required": false,
            "type": "string"
          },
          {
            "name": "accessInfo.useInsecure",
            "in": "query",
            "required": false,
            "type": "boolean"
          },
          {
            "name": "target.vcenter",
            "in": "query",
            "required": false,
            "type": "string"
          },
          {
            "name": "target.pcd",
            "in": "query",
            "required": false,
            "type": "string"
          },
          {
            "name": "target.unknown",
            "in": "query",
            "required": false,
            "type": "string"
          },
          {
            "name": "name",
            "in": "query",
            "required": false,
            "type": "string"
          }
        ],
        "tags": [
          "VCenter"
        ]
      }
    },
    "/vpw/v1/list_boot_source": {
      "get": {
        "operationId": "BMProvider_ListBootSource",
        "responses": {
          "200": {
            "description": "A successful response.",
            "schema": {
              "$ref": "#/definitions/apiListBootSourceResponse"
            }
          },
          "default": {
            "description": "An unexpected error response.",
            "schema": {
              "$ref": "#/definitions/rpcStatus"
            }
          }
        },
        "parameters": [
          {
            "name": "accessInfo.apiKey",
            "in": "query",
            "required": false,
            "type": "string"
          },
          {
            "name": "accessInfo.baseUrl",
            "in": "query",
            "required": false,
            "type": "string"
          },
          {
            "name": "accessInfo.useInsecure",
            "in": "query",
            "required": false,
            "type": "boolean"
          },
          {
            "name": "accessInfo.username",
            "in": "query",
            "required": false,
            "type": "string"
          },
          {
            "name": "accessInfo.password",
            "in": "query",
            "required": false,
            "type": "string"
          },
          {
            "name": "accessInfo.maas",
            "in": "query",
            "required": false,
            "type": "string"
          },
          {
            "name": "accessInfo.unknownProvider",
            "in": "query",
            "required": false,
            "type": "string"
          }
        ],
        "tags": [
          "BMProvider"
        ]
      }
    },
    "/vpw/v1/list_hosts": {
      "get": {
        "operationId": "VCenter_ListHosts",
        "responses": {
          "200": {
            "description": "A successful response.",
            "schema": {
              "$ref": "#/definitions/apiListHostsResponse"
            }
          },
          "default": {
            "description": "An unexpected error response.",
            "schema": {
              "$ref": "#/definitions/rpcStatus"
            }
          }
        },
        "parameters": [
          {
            "name": "accessInfo.hostnameOrIp",
            "in": "query",
            "required": false,
            "type": "string"
          },
          {
            "name": "accessInfo.port",
            "in": "query",
            "required": false,
            "type": "string"
          },
          {
            "name": "accessInfo.datacenter",
            "in": "query",
            "required": false,
            "type": "string"
          },
          {
            "name": "accessInfo.username",
            "in": "query",
            "required": false,
            "type": "string"
          },
          {
            "name": "accessInfo.password",
            "in": "query",
            "required": false,
            "type": "string"
          },
          {
            "name": "accessInfo.useInsecure",
            "in": "query",
            "required": false,
            "type": "boolean"
          },
          {
            "name": "target.vcenter",
            "in": "query",
            "required": false,
            "type": "string"
          },
          {
            "name": "target.pcd",
            "in": "query",
            "required": false,
            "type": "string"
          },
          {
            "name": "target.unknown",
            "in": "query",
            "required": false,
            "type": "string"
          }
        ],
        "tags": [
          "VCenter"
        ]
      }
    },
    "/vpw/v1/list_vms": {
      "get": {
        "operationId": "VCenter_ListVMs",
        "responses": {
          "200": {
            "description": "A successful response.",
            "schema": {
              "$ref": "#/definitions/apiListVMsResponse"
            }
          },
          "default": {
            "description": "An unexpected error response.",
            "schema": {
              "$ref": "#/definitions/rpcStatus"
            }
          }
        },
        "parameters": [
          {
            "name": "accessInfo.hostnameOrIp",
            "in": "query",
            "required": false,
            "type": "string"
          },
          {
            "name": "accessInfo.port",
            "in": "query",
            "required": false,
            "type": "string"
          },
          {
            "name": "accessInfo.datacenter",
            "in": "query",
            "required": false,
            "type": "string"
          },
          {
            "name": "accessInfo.username",
            "in": "query",
            "required": false,
            "type": "string"
          },
          {
            "name": "accessInfo.password",
            "in": "query",
            "required": false,
            "type": "string"
          },
          {
            "name": "accessInfo.useInsecure",
            "in": "query",
            "required": false,
            "type": "boolean"
          },
          {
            "name": "target.vcenter",
            "in": "query",
            "required": false,
            "type": "string"
          },
          {
            "name": "target.pcd",
            "in": "query",
            "required": false,
            "type": "string"
          },
          {
            "name": "target.unknown",
            "in": "query",
            "required": false,
            "type": "string"
          }
        ],
        "tags": [
          "VCenter"
        ]
      }
    },
    "/vpw/v1/reclaim_bm_host": {
      "post": {
        "operationId": "BMProvider_ReclaimBMHost",
        "responses": {
          "200": {
            "description": "A successful response.",
            "schema": {
              "$ref": "#/definitions/apiReclaimBMResponse"
            }
          },
          "default": {
            "description": "An unexpected error response.",
            "schema": {
              "$ref": "#/definitions/rpcStatus"
            }
          }
        },
        "parameters": [
          {
            "name": "body",
            "in": "body",
            "required": true,
            "schema": {
              "$ref": "#/definitions/apiReclaimBMRequest"
            }
          }
        ],
        "tags": [
          "BMProvider"
        ]
      }
    },
    "/vpw/v1/reclaim_vm": {
      "post": {
        "operationId": "VCenter_ReclaimVM",
        "responses": {
          "200": {
            "description": "A successful response.",
            "schema": {
              "$ref": "#/definitions/apiReclaimVMResponse"
            }
          },
          "default": {
            "description": "An unexpected error response.",
            "schema": {
              "$ref": "#/definitions/rpcStatus"
            }
          }
        },
        "parameters": [
          {
            "name": "body",
            "in": "body",
            "required": true,
            "schema": {
              "$ref": "#/definitions/apiReclaimVMRequest"
            }
          }
        ],
        "tags": [
          "VCenter"
        ]
      }
    },
    "/vpw/v1/revalidate_credentials": {
      "post": {
        "operationId": "VailbreakProxy_RevalidateCredentials",
        "responses": {
          "200": {
            "description": "A successful response.",
            "schema": {
              "$ref": "#/definitions/apiRevalidateCredentialsResponse"
            }
          },
          "default": {
            "description": "An unexpected error response.",
            "schema": {
              "$ref": "#/definitions/rpcStatus"
            }
          }
        },
        "parameters": [
          {
            "name": "body",
            "in": "body",
            "required": true,
            "schema": {
              "$ref": "#/definitions/apiRevalidateCredentialsRequest"
            }
          }
        ],
        "tags": [
          "VailbreakProxy"
        ]
      }
    },
    "/vpw/v1/set_resource_bm2pxeboot": {
      "post": {
        "operationId": "BMProvider_SetResourceBM2PXEBoot",
        "responses": {
          "200": {
            "description": "A successful response.",
            "schema": {
              "$ref": "#/definitions/apiSetResourceBM2PXEBootResponse"
            }
          },
          "default": {
            "description": "An unexpected error response.",
            "schema": {
              "$ref": "#/definitions/rpcStatus"
            }
          }
        },
        "parameters": [
          {
            "name": "body",
            "in": "body",
            "required": true,
            "schema": {
              "$ref": "#/definitions/apiSetResourceBM2PXEBootRequest"
            }
          }
        ],
        "tags": [
          "BMProvider"
        ]
      }
    },
    "/vpw/v1/set_resource_power": {
      "post": {
        "operationId": "BMProvider_SetResourcePower",
        "responses": {
          "200": {
            "description": "A successful response.",
            "schema": {
              "$ref": "#/definitions/apiSetResourcePowerResponse"
            }
          },
          "default": {
            "description": "An unexpected error response.",
            "schema": {
              "$ref": "#/definitions/rpcStatus"
            }
          }
        },
        "parameters": [
          {
            "name": "body",
            "in": "body",
            "required": true,
            "schema": {
              "$ref": "#/definitions/apiSetResourcePowerRequest"
            }
          }
        ],
        "tags": [
          "BMProvider"
        ]
      }
    },
    "/vpw/v1/storage/initiator_group": {
      "post": {
        "operationId": "StorageArray_CreateOrUpdateInitiatorGroup",
        "responses": {
          "200": {
            "description": "A successful response.",
            "schema": {
              "$ref": "#/definitions/apiCreateInitiatorGroupResponse"
            }
          },
          "default": {
            "description": "An unexpected error response.",
            "schema": {
              "$ref": "#/definitions/rpcStatus"
            }
          }
        },
        "parameters": [
          {
            "name": "body",
            "in": "body",
            "required": true,
            "schema": {
              "$ref": "#/definitions/apiCreateInitiatorGroupRequest"
            }
          }
        ],
        "tags": [
          "StorageArray"
        ]
      }
    },
    "/vpw/v1/storage/map_volume": {
      "post": {
        "operationId": "StorageArray_MapVolumeToGroup",
        "responses": {
          "200": {
            "description": "A successful response.",
            "schema": {
              "$ref": "#/definitions/apiMapVolumeResponse"
            }
          },
          "default": {
            "description": "An unexpected error response.",
            "schema": {
              "$ref": "#/definitions/rpcStatus"
            }
          }
        },
        "parameters": [
          {
            "name": "body",
            "in": "body",
            "required": true,
            "schema": {
              "$ref": "#/definitions/apiMapVolumeRequest"
            }
          }
        ],
        "tags": [
          "StorageArray"
        ]
      }
    },
    "/vpw/v1/storage/mapped_groups": {
      "post": {
        "operationId": "StorageArray_GetMappedGroups",
        "responses": {
          "200": {
            "description": "A successful response.",
            "schema": {
              "$ref": "#/definitions/apiGetMappedGroupsResponse"
            }
          },
          "default": {
            "description": "An unexpected error response.",
            "schema": {
              "$ref": "#/definitions/rpcStatus"
            }
          }
        },
        "parameters": [
          {
            "name": "body",
            "in": "body",
            "required": true,
            "schema": {
              "$ref": "#/definitions/apiGetMappedGroupsRequest"
            }
          }
        ],
        "tags": [
          "StorageArray"
        ]
      }
    },
    "/vpw/v1/storage/resolve_volume": {
      "post": {
        "operationId": "StorageArray_ResolveCinderVolume",
        "responses": {
          "200": {
            "description": "A successful response.",
            "schema": {
              "$ref": "#/definitions/apiResolveCinderVolumeResponse"
            }
          },
          "default": {
            "description": "An unexpected error response.",
            "schema": {
              "$ref": "#/definitions/rpcStatus"
            }
          }
        },
        "parameters": [
          {
            "name": "body",
            "in": "body",
            "required": true,
            "schema": {
              "$ref": "#/definitions/apiResolveCinderVolumeRequest"
            }
          }
        ],
        "tags": [
          "StorageArray"
        ]
      }
    },
    "/vpw/v1/storage/unmap_volume": {
      "post": {
        "operationId": "StorageArray_UnmapVolumeFromGroup",
        "responses": {
          "200": {
            "description": "A successful response.",
            "schema": {
              "$ref": "#/definitions/apiUnmapVolumeResponse"
            }
          },
          "default": {
            "description": "An unexpected error response.",
            "schema": {
              "$ref": "#/definitions/rpcStatus"
            }
          }
        },
        "parameters": [
          {
            "name": "body",
            "in": "body",
            "required": true,
            "schema": {
              "$ref": "#/definitions/apiUnmapVolumeRequest"
            }
          }
        ],
        "tags": [
          "StorageArray"
        ]
      }
    },
    "/vpw/v1/storage/validate": {
      "post": {
        "operationId": "StorageArray_ValidateCredentials",
        "responses": {
          "200": {
            "description": "A successful response.",
            "schema": {
              "$ref": "#/definitions/apiValidateStorageCredsResponse"
            }
          },
          "default": {
            "description": "An unexpected error response.",
            "schema": {
              "$ref": "#/definitions/rpcStatus"
            }
          }
        },
        "parameters": [
          {
            "name": "body",
            "in": "body",
            "required": true,
            "schema": {
              "$ref": "#/definitions/apiValidateStorageCredsRequest"
            }
          }
        ],
        "tags": [
          "StorageArray"
        ]
      }
    },
    "/vpw/v1/tags": {
      "get": {
        "operationId": "Version_GetAvailableTags",
        "responses": {
          "200": {
            "description": "A successful response.",
            "schema": {
              "$ref": "#/definitions/apiAvailableUpdatesResponse"
            }
          },
          "default": {
            "description": "An unexpected error response.",
            "schema": {
              "$ref": "#/definitions/rpcStatus"
            }
          }
        },
        "tags": [
          "Version"
        ]
      }
    },
    "/vpw/v1/un_cordon_host": {
      "post": {
        "operationId": "VCenter_UnCordonHost",
        "responses": {
          "200": {
            "description": "A successful response.",
            "schema": {
              "$ref": "#/definitions/apiUnCordonHostResponse"
            }
          },
          "default": {
            "description": "An unexpected error response.",
            "schema": {
              "$ref": "#/definitions/rpcStatus"
            }
          }
        },
        "parameters": [
          {
            "name": "body",
            "in": "body",
            "required": true,
            "schema": {
              "$ref": "#/definitions/apiUnCordonHostRequest"
            }
          }
        ],
        "tags": [
          "VCenter"
        ]
      }
    },
    "/vpw/v1/upgrade": {
      "post": {
        "operationId": "Version_InitiateUpgrade",
        "responses": {
          "200": {
            "description": "A successful response.",
            "schema": {
              "$ref": "#/definitions/apiUpgradeResponse"
            }
          },
          "default": {
            "description": "An unexpected error response.",
            "schema": {
              "$ref": "#/definitions/rpcStatus"
            }
          }
        },
        "parameters": [
          {
            "name": "body",
            "in": "body",
            "required": true,
            "schema": {
              "$ref": "#/definitions/apiUpgradeRequest"
            }
          }
        ],
        "tags": [
          "Version"
        ]
      }
    },
    "/vpw/v1/upgrade/cleanup_step": {
      "post": {
        "operationId": "Version_CleanupStep",
        "responses": {
          "200": {
            "description": "A successful response.",
            "schema": {
              "$ref": "#/definitions/apiCleanupStepResponse"
            }
          },
          "default": {
            "description": "An unexpected error response.",
            "schema": {
              "$ref": "#/definitions/rpcStatus"
            }
          }
        },
        "parameters": [
          {
            "name": "body",
            "in": "body",
            "required": true,
            "schema": {
              "$ref": "#/definitions/apiCleanupStepRequest"
            }
          }
        ],
        "tags": [
          "Version"
        ]
      }
    },
    "/vpw/v1/upgrade/confirm_cleanup": {
      "post": {
        "operationId": "Version_ConfirmCleanupAndUpgrade",
        "responses": {
          "200": {
            "description": "A successful response.",
            "schema": {
              "$ref": "#/definitions/apiUpgradeResponse"
            }
          },
          "default": {
            "description": "An unexpected error response.",
            "schema": {
              "$ref": "#/definitions/rpcStatus"
            }
          }
        },
        "parameters": [
          {
            "name": "body",
            "in": "body",
            "required": true,
            "schema": {
              "$ref": "#/definitions/apiUpgradeRequest"
            }
          }
        ],
        "tags": [
          "Version"
        ]
      }
    },
    "/vpw/v1/upgrade/progress": {
      "get": {
        "operationId": "Version_GetUpgradeProgress",
        "responses": {
          "200": {
            "description": "A successful response.",
            "schema": {
              "$ref": "#/definitions/apiUpgradeProgressResponse"
            }
          },
          "default": {
            "description": "An unexpected error response.",
            "schema": {
              "$ref": "#/definitions/rpcStatus"
            }
          }
        },
        "tags": [
          "Version"
        ]
      }
    },
    "/vpw/v1/validate_openstack_ip": {
      "post": {
        "operationId": "VailbreakProxy_ValidateOpenstackIp",
        "responses": {
          "200": {
            "description": "A successful response.",
            "schema": {
              "$ref": "#/definitions/apiValidateOpenstackIpResponse"
            }
          },
          "default": {
            "description": "An unexpected error response.",
            "schema": {
              "$ref": "#/definitions/rpcStatus"
            }
          }
        },
        "parameters": [
          {
            "name": "body",
            "in": "body",
            "required": true,
            "schema": {
              "$ref": "#/definitions/apiValidateOpenstackIpRequest"
            }
          }
        ],
        "tags": [
          "VailbreakProxy"
        ]
      }
    },
    "/vpw/v1/version": {
      "get": {
        "operationId": "Version_Version",
        "responses": {
          "200": {
            "description": "A successful response.",
            "schema": {
              "$ref": "#/definitions/apiVersionResponse"
            }
          },
          "default": {
            "description": "An unexpected error response.",
            "schema": {
              "$ref": "#/definitions/rpcStatus"
            }
          }
        },
        "tags": [
          "Version"
        ]
      }
    },
    "/vpw/v1/who_am_i": {
      "get": {
        "operationId": "BMProvider_WhoAmI",
        "responses": {
          "200": {
            "description": "A successful response.",
            "schema": {
              "$ref": "#/definitions/apiWhoAmIResponse"
            }
          },
          "default": {
            "description": "An unexpected error response.",
            "schema": {
              "$ref": "#/definitions/rpcStatus"
            }
          }
        },
        "tags": [
          "BMProvider"
        ]
      }
    }
  },
  "definitions": {
    "apiAvailableUpdatesResponse": {
      "type": "object",
      "properties": {
        "updates": {
          "type": "array",
          "items": {
            "type": "object",
            "$ref": "#/definitions/apiReleaseInfo"
          }
        }
      }
    },
    "apiBMListMachinesResponse": {
      "type": "object",
      "properties": {
        "machines": {
          "type": "array",
          "items": {
            "type": "object",
            "$ref": "#/definitions/apiMachineInfo"
          }
        }
      }
    },
    "apiBMProvisionerAccessInfo": {
      "type": "object",
      "properties": {
        "apiKey": {
          "type": "string"
        },
        "baseUrl": {
          "type": "string"
        },
        "useInsecure": {
          "type": "boolean"
        },
        "username": {
          "type": "string"
        },
        "password": {
          "type": "string"
        },
        "maas": {
          "type": "string"
        },
        "unknownProvider": {
          "type": "string"
        }
      },
      "title": "BM Provisioner APIs"
    },
    "apiBootDevice": {
      "type": "string",
      "enum": [
        "HDD",
        "USB",
        "CDROM",
        "PXE",
        "BOOT_DEVICE_UNKNOWN"
      ],
      "default": "HDD"
    },
    "apiBootsourceSelections": {
      "type": "object",
      "properties": {
        "OS": {
          "type": "string"
        },
        "Release": {
          "type": "string"
        },
        "ResourceURI": {
          "type": "string"
        },
        "Arches": {
          "type": "array",
          "items": {
            "type": "string"
          }
        },
        "Subarches": {
          "type": "array",
          "items": {
            "type": "string"
          }
        },
        "Labels": {
          "type": "array",
          "items": {
            "type": "string"
          }
        },
        "ID": {
          "type": "integer",
          "format": "int32"
        },
        "BootSourceID": {
          "type": "integer",
          "format": "int32"
        }
      }
    },
    "apiCleanupStepRequest": {
      "type": "object",
      "properties": {
        "step": {
          "type": "string"
        }
      }
    },
    "apiCleanupStepResponse": {
      "type": "object",
      "properties": {
        "step": {
          "type": "string"
        },
        "success": {
          "type": "boolean"
        },
        "message": {
          "type": "string"
        }
      }
    },
    "apiCordonHostRequest": {
      "type": "object",
      "properties": {
        "accessInfo": {
          "$ref": "#/definitions/apiTargetAccessInfo"
        },
        "target": {
          "$ref": "#/definitions/apiTargets"
        },
        "esxiName": {
          "type": "string"
        }
      }
    },
    "apiCordonHostResponse": {
      "type": "object",
      "properties": {
        "success": {
          "type": "boolean"
        },
        "message": {
          "type": "string"
        }
      }
    },
    "apiCreateInitiatorGroupRequest": {
      "type": "object",
      "properties": {
        "accessInfo": {
          "$ref": "#/definitions/apiStorageAccessInfo"
        },
        "initiatorGroupName": {
          "type": "string"
        },
        "hbaIdentifiers": {
          "type": "array",
          "items": {
            "type": "string"
          }
        }
      }
    },
    "apiCreateInitiatorGroupResponse": {
      "type": "object",
      "properties": {
        "success": {
          "type": "boolean"
        },
        "message": {
          "type": "string"
        },
        "mappingContext": {
          "type": "array",
          "items": {
            "type": "object",
            "$ref": "#/definitions/apiMappingContextEntry"
          }
        }
      }
    },
    "apiDeployMachineRequest": {
      "type": "object",
      "properties": {
        "accessInfo": {
          "$ref": "#/definitions/apiBMProvisionerAccessInfo"
        },
        "resourceId": {
          "type": "string"
        },
        "userData": {
          "type": "string"
        },
        "osReleaseName": {
          "type": "string"
        }
      }
    },
    "apiDeployMachineResponse": {
      "type": "object",
      "properties": {
        "success": {
          "type": "boolean"
        },
        "message": {
          "type": "string"
        }
      }
    },
    "apiGetMappedGroupsRequest": {
      "type": "object",
      "properties": {
        "accessInfo": {
          "$ref": "#/definitions/apiStorageAccessInfo"
        },
        "volume": {
          "$ref": "#/definitions/apiVolumeInfo"
        },
        "mappingContext": {
          "type": "array",
          "items": {
            "type": "object",
            "$ref": "#/definitions/apiMappingContextEntry"
          }
        }
      }
    },
    "apiGetMappedGroupsResponse": {
      "type": "object",
      "properties": {
        "groups": {
          "type": "array",
          "items": {
            "type": "string"
          }
        }
      }
    },
    "apiGetResourceInfoResponse": {
      "type": "object",
      "properties": {
        "machine": {
          "$ref": "#/definitions/apiMachineInfo"
        }
      }
    },
    "apiGetVMResponse": {
      "type": "object",
      "properties": {
        "vm": {
          "$ref": "#/definitions/apiVMInfo"
        }
      }
    },
    "apiListBootSourceResponse": {
      "type": "object",
      "properties": {
        "bootSourceSelections": {
          "type": "array",
          "items": {
            "type": "object",
            "$ref": "#/definitions/apiBootsourceSelections"
          }
        }
      }
    },
    "apiListHostsResponse": {
      "type": "object",
      "properties": {
        "hosts": {
          "type": "array",
          "items": {
            "type": "object",
            "$ref": "#/definitions/apiListHostsResponseItem"
          }
        }
      }
    },
    "apiListHostsResponseItem": {
      "type": "object",
      "properties": {
        "host": {
          "type": "string"
        },
        "ip": {
          "type": "string"
        },
        "macAddress": {
          "type": "array",
          "items": {
            "type": "string"
          }
        },
        "biosUuid": {
          "type": "string"
        },
        "serial": {
          "type": "string"
        }
      }
    },
    "apiListVMsResponse": {
      "type": "object",
      "properties": {
        "vms": {
          "type": "array",
          "items": {
            "type": "object",
            "$ref": "#/definitions/apiVMInfo"
          }
        }
      }
    },
    "apiMachineInfo": {
      "type": "object",
      "properties": {
        "id": {
          "type": "string"
        },
        "fqdn": {
          "type": "string"
        },
        "os": {
          "type": "string"
        },
        "powerState": {
          "type": "string"
        },
        "hostname": {
          "type": "string"
        },
        "architecture": {
          "type": "string"
        },
        "memory": {
          "type": "string"
        },
        "cpuCount": {
          "type": "string"
        },
        "cpuSpeed": {
          "type": "string"
        },
        "bootDiskSize": {
          "type": "string"
        },
        "status": {
          "type": "string"
        },
        "statusMessage": {
          "type": "string"
        },
        "statusAction": {
          "type": "string"
        },
        "description": {
          "type": "string"
        },
        "domain": {
          "type": "string"
        },
        "zone": {
          "type": "string"
        },
        "pool": {
          "type": "string"
        },
        "tagNames": {
          "type": "string"
        },
        "vmHost": {
          "type": "string"
        },
        "netboot": {
          "type": "boolean"
        },
        "ephemeralDeploy": {
          "type": "boolean"
        },
        "powerParams": {
          "type": "string"
        },
        "powerType": {
          "type": "string"
        },
        "biosBootMethod": {
          "type": "string"
        },
        "hardwareUuid": {
          "type": "string"
        },
        "macAddress": {
          "type": "string"
        }
      }
    },
    "apiMapVolumeRequest": {
      "type": "object",
      "properties": {
        "accessInfo": {
          "$ref": "#/definitions/apiStorageAccessInfo"
        },
        "initiatorGroupName": {
          "type": "string"
        },
        "volume": {
          "$ref": "#/definitions/apiVolumeInfo"
        },
        "mappingContext": {
          "type": "array",
          "items": {
            "type": "object",
            "$ref": "#/definitions/apiMappingContextEntry"
          }
        }
      }
    },
    "apiMapVolumeResponse": {
      "type": "object",
      "properties": {
        "success": {
          "type": "boolean"
        },
        "message": {
          "type": "string"
        },
        "volume": {
          "$ref": "#/definitions/apiVolumeInfo"
        }
      }
    },
    "apiMappingContextEntry": {
      "type": "object",
      "properties": {
        "key": {
          "type": "string"
        },
        "values": {
          "type": "array",
          "items": {
            "type": "string"
          }
        }
      }
    },
    "apiOpenstackAccessInfo": {
      "type": "object",
      "properties": {
        "secretName": {
          "type": "string"
        },
        "secretNamespace": {
          "type": "string"
        }
      }
    },
    "apiPowerStatus": {
      "type": "string",
      "enum": [
        "POWERED_OFF",
        "POWERED_ON",
        "POWERING_OFF",
        "POWERING_ON",
        "POWER_STATE_UNKNOWN"
      ],
      "default": "POWERED_OFF"
    },
    "apiReclaimBMRequest": {
      "type": "object",
      "properties": {
        "accessInfo": {
          "$ref": "#/definitions/apiBMProvisionerAccessInfo"
        },
        "resourceId": {
          "type": "string"
        },
        "userData": {
          "type": "string"
        },
        "eraseDisk": {
          "type": "boolean"
        },
        "bootSource": {
          "$ref": "#/definitions/apiBootsourceSelections"
        },
        "powerCycle": {
          "type": "boolean"
        },
        "manualPowerControl": {
          "type": "boolean"
        },
        "ipmiInterface": {
          "$ref": "#/definitions/apiipmi_type"
        }
      }
    },
    "apiReclaimBMResponse": {
      "type": "object",
      "properties": {
        "success": {
          "type": "boolean"
        },
        "message": {
          "type": "string"
        }
      }
    },
    "apiReclaimVMRequest": {
      "type": "object",
      "properties": {
        "accessInfo": {
          "$ref": "#/definitions/apiTargetAccessInfo"
        },
        "target": {
          "$ref": "#/definitions/apiTargets"
        },
        "name": {
          "type": "string"
        },
        "args": {
          "type": "array",
          "items": {
            "type": "string"
          }
        }
      }
    },
    "apiReclaimVMResponse": {
      "type": "object",
      "properties": {
        "success": {
          "type": "boolean"
        },
        "message": {
          "type": "string"
        }
      }
    },
    "apiReleaseInfo": {
      "type": "object",
      "properties": {
        "version": {
          "type": "string"
        },
        "releaseNotes": {
          "type": "string"
        }
      }
    },
<<<<<<< HEAD
    "apiResolveCinderVolumeRequest": {
      "type": "object",
      "properties": {
        "accessInfo": {
          "$ref": "#/definitions/apiStorageAccessInfo"
        },
        "volumeName": {
=======
    "apiRevalidateCredentialsRequest": {
      "type": "object",
      "properties": {
        "name": {
          "type": "string"
        },
        "namespace": {
          "type": "string"
        },
        "kind": {
>>>>>>> 7a2a7487
          "type": "string"
        }
      }
    },
<<<<<<< HEAD
    "apiResolveCinderVolumeResponse": {
      "type": "object",
      "properties": {
        "success": {
          "type": "boolean"
        },
        "message": {
          "type": "string"
        },
        "volume": {
          "$ref": "#/definitions/apiVolumeInfo"
=======
    "apiRevalidateCredentialsResponse": {
      "type": "object",
      "properties": {
        "message": {
          "type": "string"
>>>>>>> 7a2a7487
        }
      }
    },
    "apiSetResourceBM2PXEBootRequest": {
      "type": "object",
      "properties": {
        "accessInfo": {
          "$ref": "#/definitions/apiBMProvisionerAccessInfo"
        },
        "resourceId": {
          "type": "string"
        },
        "powerCycle": {
          "type": "boolean"
        },
        "lan": {
          "type": "string"
        },
        "lanplus": {
          "type": "string"
        },
        "openIpmi": {
          "type": "string"
        },
        "tool": {
          "type": "string"
        }
      }
    },
    "apiSetResourceBM2PXEBootResponse": {
      "type": "object",
      "properties": {
        "success": {
          "type": "boolean"
        },
        "message": {
          "type": "string"
        }
      }
    },
    "apiSetResourcePowerRequest": {
      "type": "object",
      "properties": {
        "accessInfo": {
          "$ref": "#/definitions/apiBMProvisionerAccessInfo"
        },
        "resourceId": {
          "type": "string"
        },
        "powerStatus": {
          "$ref": "#/definitions/apiPowerStatus"
        }
      }
    },
    "apiSetResourcePowerResponse": {
      "type": "object",
      "properties": {
        "success": {
          "type": "boolean"
        },
        "message": {
          "type": "string"
        }
      }
    },
    "apiStorageAccessInfo": {
      "type": "object",
      "properties": {
        "hostname": {
          "type": "string"
        },
        "username": {
          "type": "string"
        },
        "password": {
          "type": "string"
        },
        "skipSslVerification": {
          "type": "boolean"
        },
        "vendorType": {
          "type": "string"
        }
      },
      "title": "Storage Array APIs"
    },
    "apiTargetAccessInfo": {
      "type": "object",
      "properties": {
        "hostnameOrIp": {
          "type": "string"
        },
        "port": {
          "type": "string"
        },
        "datacenter": {
          "type": "string"
        },
        "username": {
          "type": "string"
        },
        "password": {
          "type": "string"
        },
        "useInsecure": {
          "type": "boolean"
        }
      },
      "title": "VCENTER APIs"
    },
    "apiTargets": {
      "type": "object",
      "properties": {
        "vcenter": {
          "type": "string"
        },
        "pcd": {
          "type": "string"
        },
        "unknown": {
          "type": "string"
        }
      }
    },
    "apiUnCordonHostRequest": {
      "type": "object",
      "properties": {
        "accessInfo": {
          "$ref": "#/definitions/apiTargetAccessInfo"
        },
        "target": {
          "$ref": "#/definitions/apiTargets"
        },
        "esxiName": {
          "type": "string"
        }
      }
    },
    "apiUnCordonHostResponse": {
      "type": "object",
      "properties": {
        "success": {
          "type": "boolean"
        },
        "message": {
          "type": "string"
        }
      }
    },
    "apiUnmapVolumeRequest": {
      "type": "object",
      "properties": {
        "accessInfo": {
          "$ref": "#/definitions/apiStorageAccessInfo"
        },
        "initiatorGroupName": {
          "type": "string"
        },
        "volume": {
          "$ref": "#/definitions/apiVolumeInfo"
        },
        "mappingContext": {
          "type": "array",
          "items": {
            "type": "object",
            "$ref": "#/definitions/apiMappingContextEntry"
          }
        }
      }
    },
    "apiUnmapVolumeResponse": {
      "type": "object",
      "properties": {
        "success": {
          "type": "boolean"
        },
        "message": {
          "type": "string"
        }
      }
    },
    "apiUpgradeProgressResponse": {
      "type": "object",
      "properties": {
        "currentStep": {
          "type": "string"
        },
        "progress": {
          "type": "number",
          "format": "float"
        },
        "status": {
          "type": "string"
        },
        "error": {
          "type": "string"
        },
        "startTime": {
          "type": "string"
        },
        "endTime": {
          "type": "string"
        }
      }
    },
    "apiUpgradeRequest": {
      "type": "object",
      "properties": {
        "targetVersion": {
          "type": "string"
        },
        "autoCleanup": {
          "type": "boolean"
        }
      }
    },
    "apiUpgradeResponse": {
      "type": "object",
      "properties": {
        "checks": {
          "$ref": "#/definitions/apiValidationResult"
        },
        "upgradeStarted": {
          "type": "boolean"
        },
        "cleanupRequired": {
          "type": "boolean"
        },
        "customResourceList": {
          "type": "array",
          "items": {
            "type": "string"
          }
        }
      }
    },
    "apiVMInfo": {
      "type": "object",
      "properties": {
        "name": {
          "type": "string"
        },
        "guestOs": {
          "type": "string"
        },
        "powerStatus": {
          "$ref": "#/definitions/apiPowerStatus"
        },
        "cpu": {
          "type": "string",
          "format": "int64"
        },
        "memory": {
          "type": "string",
          "format": "int64"
        },
        "ipv4Addr": {
          "type": "string"
        },
        "ipv6Addr": {
          "type": "string"
        },
        "bootDevice": {
          "$ref": "#/definitions/apiBootDevice"
        }
      }
    },
    "apiValidateOpenstackIpRequest": {
      "type": "object",
      "properties": {
        "ip": {
          "type": "array",
          "items": {
            "type": "string"
          }
        },
        "accessInfo": {
          "$ref": "#/definitions/apiOpenstackAccessInfo"
        }
      }
    },
    "apiValidateOpenstackIpResponse": {
      "type": "object",
      "properties": {
        "isValid": {
          "type": "array",
          "items": {
            "type": "boolean"
          }
        },
        "reason": {
          "type": "array",
          "items": {
            "type": "string"
          }
        }
      }
    },
    "apiValidateStorageCredsRequest": {
      "type": "object",
      "properties": {
        "accessInfo": {
          "$ref": "#/definitions/apiStorageAccessInfo"
        }
      }
    },
    "apiValidateStorageCredsResponse": {
      "type": "object",
      "properties": {
        "success": {
          "type": "boolean"
        },
        "message": {
          "type": "string"
        }
      }
    },
    "apiValidationResult": {
      "type": "object",
      "properties": {
        "agentsScaledDown": {
          "type": "boolean"
        },
        "vmwareCredsDeleted": {
          "type": "boolean"
        },
        "openstackCredsDeleted": {
          "type": "boolean"
        },
        "noMigrationPlans": {
          "type": "boolean"
        },
        "noRollingMigrationPlans": {
          "type": "boolean"
        },
        "noCustomResources": {
          "type": "boolean"
        },
        "passedAll": {
          "type": "boolean"
        }
      }
    },
    "apiVersionResponse": {
      "type": "object",
      "properties": {
        "version": {
          "type": "string"
        }
      }
    },
    "apiVolumeInfo": {
      "type": "object",
      "properties": {
        "name": {
          "type": "string"
        },
        "size": {
          "type": "string",
          "format": "int64"
        },
        "id": {
          "type": "string"
        },
        "serialNumber": {
          "type": "string"
        },
        "naa": {
          "type": "string"
        }
      }
    },
    "apiWhoAmIResponse": {
      "type": "object",
      "properties": {
        "providerName": {
          "type": "string"
        }
      }
    },
    "apiipmi_type": {
      "type": "object",
      "properties": {
        "lan": {
          "type": "string"
        },
        "lanplus": {
          "type": "string"
        },
        "openIpmi": {
          "type": "string"
        },
        "tool": {
          "type": "string"
        }
      }
    },
    "protobufAny": {
      "type": "object",
      "properties": {
        "@type": {
          "type": "string"
        }
      },
      "additionalProperties": {}
    },
    "rpcStatus": {
      "type": "object",
      "properties": {
        "code": {
          "type": "integer",
          "format": "int32"
        },
        "message": {
          "type": "string"
        },
        "details": {
          "type": "array",
          "items": {
            "type": "object",
            "$ref": "#/definitions/protobufAny"
          }
        }
      }
    }
  }
}<|MERGE_RESOLUTION|>--- conflicted
+++ resolved
@@ -1691,7 +1691,6 @@
         }
       }
     },
-<<<<<<< HEAD
     "apiResolveCinderVolumeRequest": {
       "type": "object",
       "properties": {
@@ -1699,23 +1698,10 @@
           "$ref": "#/definitions/apiStorageAccessInfo"
         },
         "volumeName": {
-=======
-    "apiRevalidateCredentialsRequest": {
-      "type": "object",
-      "properties": {
-        "name": {
-          "type": "string"
-        },
-        "namespace": {
-          "type": "string"
-        },
-        "kind": {
->>>>>>> 7a2a7487
-          "type": "string"
-        }
-      }
-    },
-<<<<<<< HEAD
+          "type": "string"
+        }
+      }
+    },
     "apiResolveCinderVolumeResponse": {
       "type": "object",
       "properties": {
@@ -1727,13 +1713,6 @@
         },
         "volume": {
           "$ref": "#/definitions/apiVolumeInfo"
-=======
-    "apiRevalidateCredentialsResponse": {
-      "type": "object",
-      "properties": {
-        "message": {
-          "type": "string"
->>>>>>> 7a2a7487
         }
       }
     },
