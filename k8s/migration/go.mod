module github.com/platform9/vjailbreak/k8s/migration

go 1.24.0

toolchain go1.24.2

// replace github.com/platform9/vjailbreak/v2v-helper => ../../v2v-helper

require (
	github.com/go-logr/logr v1.4.2
	github.com/gophercloud/gophercloud v1.14.1
	github.com/hashicorp/go-retryablehttp v0.7.7
	github.com/onsi/ginkgo/v2 v2.23.4
	github.com/onsi/gomega v1.37.0
	github.com/pkg/errors v0.9.1
	github.com/platform9/vjailbreak/v2v-helper v0.0.0-20250513153052-b1437b4c4e5d
	github.com/vmware/govmomi v0.50.0
	k8s.io/api v0.33.0
	k8s.io/apimachinery v0.33.0
	k8s.io/client-go v0.33.0
	k8s.io/utils v0.0.0-20250502105355-0f33e8f1c979
	sigs.k8s.io/controller-runtime v0.20.4
)

require (
	github.com/beorn7/perks v1.0.1 // indirect
	github.com/bougou/go-ipmi v0.7.5 // indirect
	github.com/canonical/gomaasclient v0.10.0 // indirect
	github.com/cespare/xxhash/v2 v2.3.0 // indirect
	github.com/davecgh/go-spew v1.1.2-0.20180830191138-d8f796af33cc // indirect
	github.com/emicklei/go-restful/v3 v3.11.0 // indirect
	github.com/evanphx/json-patch/v5 v5.9.11 // indirect
	github.com/fsnotify/fsnotify v1.7.0 // indirect
	github.com/fxamacker/cbor/v2 v2.7.0 // indirect
	github.com/go-logr/zapr v1.3.0 // indirect
	github.com/go-openapi/jsonpointer v0.21.0 // indirect
	github.com/go-openapi/jsonreference v0.21.0 // indirect
	github.com/go-openapi/swag v0.23.0 // indirect
	github.com/go-task/slim-sprig/v3 v3.0.0 // indirect
	github.com/gogo/protobuf v1.3.2 // indirect
	github.com/golang/mock v1.6.0 // indirect
	github.com/google/btree v1.1.3 // indirect
	github.com/google/gnostic-models v0.6.9 // indirect
	github.com/google/go-cmp v0.7.0 // indirect
	github.com/google/pprof v0.0.0-20250403155104-27863c87afa6 // indirect
	github.com/google/uuid v1.6.0 // indirect
	github.com/hashicorp/go-cleanhttp v0.5.2 // indirect
	github.com/josharian/intern v1.0.0 // indirect
	github.com/json-iterator/go v1.1.12 // indirect
	github.com/juju/collections v1.0.4 // indirect
	github.com/juju/errors v1.0.0 // indirect
	github.com/juju/gomaasapi/v2 v2.3.0 // indirect
	github.com/juju/loggo v1.0.0 // indirect
	github.com/juju/mgo/v2 v2.0.2 // indirect
	github.com/juju/schema v1.2.0 // indirect
	github.com/juju/version v0.0.0-20210303051006-2015802527a8 // indirect
	github.com/kr/pretty v0.3.1 // indirect
	github.com/kr/text v0.2.0 // indirect
	github.com/mailru/easyjson v0.9.0 // indirect
	github.com/mattn/go-runewidth v0.0.16 // indirect
	github.com/modern-go/concurrent v0.0.0-20180306012644-bacd9c7ef1dd // indirect
	github.com/modern-go/reflect2 v1.0.2 // indirect
	github.com/munnerz/goautoneg v0.0.0-20191010083416-a7dc8b61c822 // indirect
	github.com/olekukonko/tablewriter v0.0.5 // indirect
	github.com/prometheus/client_golang v1.19.1 // indirect
	github.com/prometheus/client_model v0.6.1 // indirect
	github.com/prometheus/common v0.55.0 // indirect
	github.com/prometheus/procfs v0.15.1 // indirect
<<<<<<< HEAD
	github.com/rivo/uniseg v0.4.7 // indirect
	github.com/rogpeppe/go-internal v1.14.1 // indirect
	github.com/sirupsen/logrus v1.9.3 // indirect
	github.com/spf13/pflag v1.0.6 // indirect
=======
	github.com/spf13/pflag v1.0.5 // indirect
>>>>>>> ba663a36
	github.com/x448/float16 v0.8.4 // indirect
	go.uber.org/automaxprocs v1.6.0 // indirect
	go.uber.org/multierr v1.11.0 // indirect
	go.uber.org/zap v1.27.0 // indirect
	golang.org/x/net v0.38.0 // indirect
	golang.org/x/oauth2 v0.27.0 // indirect
	golang.org/x/sync v0.13.0 // indirect
	golang.org/x/sys v0.32.0 // indirect
	golang.org/x/term v0.30.0 // indirect
	golang.org/x/text v0.24.0 // indirect
	golang.org/x/time v0.9.0 // indirect
	golang.org/x/tools v0.31.0 // indirect
	gomodules.xyz/jsonpatch/v2 v2.4.0 // indirect
	google.golang.org/protobuf v1.36.5 // indirect
	gopkg.in/evanphx/json-patch.v4 v4.12.0 // indirect
	gopkg.in/inf.v0 v0.9.1 // indirect
	gopkg.in/yaml.v3 v3.0.1 // indirect
	k8s.io/apiextensions-apiserver v0.32.1 // indirect
	k8s.io/klog/v2 v2.130.1 // indirect
	k8s.io/kube-openapi v0.0.0-20250318190949-c8a335a9a2ff // indirect
	sigs.k8s.io/json v0.0.0-20241010143419-9aa6b5e7a4b3 // indirect
	sigs.k8s.io/randfill v1.0.0 // indirect
	sigs.k8s.io/structured-merge-diff/v4 v4.6.0 // indirect
	sigs.k8s.io/yaml v1.4.0 // indirect
<<<<<<< HEAD
)

replace github.com/platform9/vjailbreak/pkg/vpwned => ../../pkg/vpwned
=======
)
>>>>>>> ba663a36
<|MERGE_RESOLUTION|>--- conflicted
+++ resolved
@@ -66,14 +66,7 @@
 	github.com/prometheus/client_model v0.6.1 // indirect
 	github.com/prometheus/common v0.55.0 // indirect
 	github.com/prometheus/procfs v0.15.1 // indirect
-<<<<<<< HEAD
-	github.com/rivo/uniseg v0.4.7 // indirect
-	github.com/rogpeppe/go-internal v1.14.1 // indirect
-	github.com/sirupsen/logrus v1.9.3 // indirect
-	github.com/spf13/pflag v1.0.6 // indirect
-=======
 	github.com/spf13/pflag v1.0.5 // indirect
->>>>>>> ba663a36
 	github.com/x448/float16 v0.8.4 // indirect
 	go.uber.org/automaxprocs v1.6.0 // indirect
 	go.uber.org/multierr v1.11.0 // indirect
@@ -98,10 +91,4 @@
 	sigs.k8s.io/randfill v1.0.0 // indirect
 	sigs.k8s.io/structured-merge-diff/v4 v4.6.0 // indirect
 	sigs.k8s.io/yaml v1.4.0 // indirect
-<<<<<<< HEAD
-)
-
-replace github.com/platform9/vjailbreak/pkg/vpwned => ../../pkg/vpwned
-=======
-)
->>>>>>> ba663a36
+)