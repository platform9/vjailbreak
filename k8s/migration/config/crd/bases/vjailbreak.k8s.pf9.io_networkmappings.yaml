---
apiVersion: apiextensions.k8s.io/v1
kind: CustomResourceDefinition
metadata:
  annotations:
    controller-gen.kubebuilder.io/version: v0.17.1
  name: networkmappings.vjailbreak.k8s.pf9.io
spec:
  group: vjailbreak.k8s.pf9.io
  names:
    kind: NetworkMapping
    listKind: NetworkMappingList
    plural: networkmappings
    singular: networkmapping
  scope: Namespaced
  versions:
  - additionalPrinterColumns:
    - jsonPath: .status.networkMappingValidationStatus
      name: Status
      type: string
    - jsonPath: .metadata.creationTimestamp
      name: Age
      type: date
    name: v1alpha1
    schema:
      openAPIV3Schema:
        description: |-
          NetworkMapping is the Schema for the networkmappings API that defines
          mappings between VMware and OpenStack networks to be used during migration
        properties:
          apiVersion:
            description: |-
              APIVersion defines the versioned schema of this representation of an object.
              Servers should convert recognized schemas to the latest internal value, and
              may reject unrecognized values.
              More info: https://git.k8s.io/community/contributors/devel/sig-architecture/api-conventions.md#resources
            type: string
          kind:
            description: |-
              Kind is a string value representing the REST resource this object represents.
              Servers may infer this from the endpoint the client submits requests to.
              Cannot be updated.
              In CamelCase.
              More info: https://git.k8s.io/community/contributors/devel/sig-architecture/api-conventions.md#types-kinds
            type: string
          metadata:
            type: object
          spec:
            description: |-
              NetworkMappingSpec defines the desired state of NetworkMapping including
              mappings between VMware and OpenStack networks
            properties:
              networks:
                description: Networks is the list of network mappings between source
<<<<<<< HEAD
                  and target environments
=======
                  (VMware) and target (OpenStack) environments
>>>>>>> 61f88370
                items:
                  description: Network represents a mapping between source and target
                    networks
                  properties:
                    source:
                      description: Source is the name of the source network in VMware
                      type: string
                    target:
                      description: Target is the name of the target network in OpenStack
                      type: string
                  required:
                  - source
                  - target
                  type: object
                type: array
            required:
            - networks
            type: object
          status:
            description: NetworkMappingStatus defines the observed state of NetworkMapping
            properties:
              networkMappingValidationMessage:
<<<<<<< HEAD
                description: NetworkmappingValidationMessage provides detailed validation
                  information
                type: string
              networkMappingValidationStatus:
                description: NetworkmappingValidationStatus indicates the validation
                  status of the network mapping
=======
                description: |-
                  NetworkmappingValidationMessage provides detailed validation information including
                  information about available networks and any validation errors
                type: string
              networkMappingValidationStatus:
                description: |-
                  NetworkmappingValidationStatus indicates the validation status of the network mapping
                  Valid states include: "Valid", "Invalid", "Pending", "ValidationFailed"
>>>>>>> 61f88370
                type: string
            type: object
        type: object
    served: true
    storage: true
    subresources:
      status: {}<|MERGE_RESOLUTION|>--- conflicted
+++ resolved
@@ -14,92 +14,81 @@
     singular: networkmapping
   scope: Namespaced
   versions:
-  - additionalPrinterColumns:
-    - jsonPath: .status.networkMappingValidationStatus
-      name: Status
-      type: string
-    - jsonPath: .metadata.creationTimestamp
-      name: Age
-      type: date
-    name: v1alpha1
-    schema:
-      openAPIV3Schema:
-        description: |-
-          NetworkMapping is the Schema for the networkmappings API that defines
-          mappings between VMware and OpenStack networks to be used during migration
-        properties:
-          apiVersion:
-            description: |-
-              APIVersion defines the versioned schema of this representation of an object.
-              Servers should convert recognized schemas to the latest internal value, and
-              may reject unrecognized values.
-              More info: https://git.k8s.io/community/contributors/devel/sig-architecture/api-conventions.md#resources
-            type: string
-          kind:
-            description: |-
-              Kind is a string value representing the REST resource this object represents.
-              Servers may infer this from the endpoint the client submits requests to.
-              Cannot be updated.
-              In CamelCase.
-              More info: https://git.k8s.io/community/contributors/devel/sig-architecture/api-conventions.md#types-kinds
-            type: string
-          metadata:
-            type: object
-          spec:
-            description: |-
-              NetworkMappingSpec defines the desired state of NetworkMapping including
-              mappings between VMware and OpenStack networks
-            properties:
-              networks:
-                description: Networks is the list of network mappings between source
-<<<<<<< HEAD
-                  and target environments
-=======
-                  (VMware) and target (OpenStack) environments
->>>>>>> 61f88370
-                items:
-                  description: Network represents a mapping between source and target
-                    networks
-                  properties:
-                    source:
-                      description: Source is the name of the source network in VMware
-                      type: string
-                    target:
-                      description: Target is the name of the target network in OpenStack
-                      type: string
-                  required:
-                  - source
-                  - target
-                  type: object
-                type: array
-            required:
-            - networks
-            type: object
-          status:
-            description: NetworkMappingStatus defines the observed state of NetworkMapping
-            properties:
-              networkMappingValidationMessage:
-<<<<<<< HEAD
-                description: NetworkmappingValidationMessage provides detailed validation
-                  information
-                type: string
-              networkMappingValidationStatus:
-                description: NetworkmappingValidationStatus indicates the validation
-                  status of the network mapping
-=======
-                description: |-
-                  NetworkmappingValidationMessage provides detailed validation information including
-                  information about available networks and any validation errors
-                type: string
-              networkMappingValidationStatus:
-                description: |-
-                  NetworkmappingValidationStatus indicates the validation status of the network mapping
-                  Valid states include: "Valid", "Invalid", "Pending", "ValidationFailed"
->>>>>>> 61f88370
-                type: string
-            type: object
-        type: object
-    served: true
-    storage: true
-    subresources:
-      status: {}+    - additionalPrinterColumns:
+        - jsonPath: .status.networkMappingValidationStatus
+          name: Status
+          type: string
+        - jsonPath: .metadata.creationTimestamp
+          name: Age
+          type: date
+      name: v1alpha1
+      schema:
+        openAPIV3Schema:
+          description: |-
+            NetworkMapping is the Schema for the networkmappings API that defines
+            mappings between VMware and OpenStack networks to be used during migration
+          properties:
+            apiVersion:
+              description: |-
+                APIVersion defines the versioned schema of this representation of an object.
+                Servers should convert recognized schemas to the latest internal value, and
+                may reject unrecognized values.
+                More info: https://git.k8s.io/community/contributors/devel/sig-architecture/api-conventions.md#resources
+              type: string
+            kind:
+              description: |-
+                Kind is a string value representing the REST resource this object represents.
+                Servers may infer this from the endpoint the client submits requests to.
+                Cannot be updated.
+                In CamelCase.
+                More info: https://git.k8s.io/community/contributors/devel/sig-architecture/api-conventions.md#types-kinds
+              type: string
+            metadata:
+              type: object
+            spec:
+              description: |-
+                NetworkMappingSpec defines the desired state of NetworkMapping including
+                mappings between VMware and OpenStack networks
+              properties:
+                networks:
+                  description:
+                    Networks is the list of network mappings between source
+                    (VMware) and target (OpenStack) environments
+                  items:
+                    description:
+                      Network represents a mapping between source and target
+                      networks
+                    properties:
+                      source:
+                        description: Source is the name of the source network in VMware
+                        type: string
+                      target:
+                        description: Target is the name of the target network in OpenStack
+                        type: string
+                    required:
+                      - source
+                      - target
+                    type: object
+                  type: array
+              required:
+                - networks
+              type: object
+            status:
+              description: NetworkMappingStatus defines the observed state of NetworkMapping
+              properties:
+                networkMappingValidationMessage:
+                  description: |-
+                    NetworkmappingValidationMessage provides detailed validation information including
+                    information about available networks and any validation errors
+                  type: string
+                networkMappingValidationStatus:
+                  description: |-
+                    NetworkmappingValidationStatus indicates the validation status of the network mapping
+                    Valid states include: "Valid", "Invalid", "Pending", "ValidationFailed"
+                  type: string
+              type: object
+          type: object
+      served: true
+      storage: true
+      subresources:
+        status: {}