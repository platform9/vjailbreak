--- conflicted
+++ resolved
@@ -169,11 +169,8 @@
                   adminInitiatedCutOver:
                     default: false
                     type: boolean
-<<<<<<< HEAD
-=======
                   arrayCredsRef:
                     type: string
->>>>>>> 230b0f2e
                   arrayOffload:
                     default: false
                     type: boolean
