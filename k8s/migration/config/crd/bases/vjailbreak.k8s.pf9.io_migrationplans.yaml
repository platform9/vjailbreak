---
apiVersion: apiextensions.k8s.io/v1
kind: CustomResourceDefinition
metadata:
  annotations:
    controller-gen.kubebuilder.io/version: v0.17.1
  name: migrationplans.vjailbreak.k8s.pf9.io
spec:
  group: vjailbreak.k8s.pf9.io
  names:
    kind: MigrationPlan
    listKind: MigrationPlanList
    plural: migrationplans
    singular: migrationplan
  scope: Namespaced
  versions:
  - additionalPrinterColumns:
    - jsonPath: .status.migrationStatus
      name: Status
      type: string
    name: v1alpha1
    schema:
      openAPIV3Schema:
        description: |-
          MigrationPlan is the Schema for the migrationplans API that defines
          how to migrate virtual machines from VMware to OpenStack including migration strategy and scheduling.
          It allows administrators to configure migration parameters such as timing, health checks,
          and VM-specific settings for bulk VM migration operations between environments.
        properties:
          apiVersion:
            description: |-
              APIVersion defines the versioned schema of this representation of an object.
              Servers should convert recognized schemas to the latest internal value, and
              may reject unrecognized values.
              More info: https://git.k8s.io/community/contributors/devel/sig-architecture/api-conventions.md#resources
            type: string
          kind:
            description: |-
              Kind is a string value representing the REST resource this object represents.
              Servers may infer this from the endpoint the client submits requests to.
              Cannot be updated.
              In CamelCase.
              More info: https://git.k8s.io/community/contributors/devel/sig-architecture/api-conventions.md#types-kinds
            type: string
          metadata:
            type: object
          spec:
            description: |-
              MigrationPlanSpec defines the desired state of MigrationPlan including
              the migration template, strategy, and the list of virtual machines to migrate
            properties:
              advancedOptions:
                description: AdvancedOptions is a list of advanced options for the
                  migration
                properties:
                  granularNetworks:
                    items:
                      type: string
                    type: array
                  granularPorts:
                    items:
                      type: string
                    type: array
                  granularVolumeTypes:
                    description: GranularVolumeTypes is a list of volume types to
                      be migrated
                    items:
                      type: string
                    type: array
                type: object
              firstBootScript:
                default: echo "Add your startup script here!"
                type: string
              migrationStrategy:
                description: MigrationStrategy is the strategy to be used for the
                  migration
                properties:
                  adminInitiatedCutOver:
                    default: false
                    type: boolean
                  dataCopyStart:
                    format: date-time
                    type: string
                  healthCheckPort:
                    default: "443"
                    type: string
                  performHealthChecks:
                    default: false
                    type: boolean
                  type:
                    enum:
                    - hot
                    - cold
                    type: string
                  vmCutoverEnd:
                    format: date-time
                    type: string
                  vmCutoverStart:
                    format: date-time
                    type: string
                required:
                - type
                type: object
              migrationTemplate:
                description: MigrationTemplate is the template to be used for the
                  migration
                type: string
              postMigrationAction:
<<<<<<< HEAD
=======
                description: 'NEW: Add post-migration action field'
>>>>>>> 947ab8c8
                properties:
                  folderName:
                    type: string
                  moveToFolder:
                    type: boolean
                  renameVm:
                    type: boolean
                  suffix:
                    type: string
                type: object
              retry:
                description: Retry the migration if it fails
                type: boolean
              virtualMachines:
                description: VirtualMachines is a list of virtual machines to be migrated
                items:
                  items:
                    type: string
                  type: array
                type: array
            required:
            - migrationStrategy
            - migrationTemplate
            - virtualMachines
            type: object
          status:
            description: |-
              MigrationPlanStatus defines the observed state of MigrationPlan including
              the current status and progress of the migration
            properties:
              migrationMessage:
                description: MigrationMessage is the message associated with the migration
                type: string
              migrationStatus:
                description: |-
                  MigrationStatus is the status of the migration using Kubernetes PodPhase states
                  (Pending, Running, Succeeded, Failed, Unknown)
                type: string
            required:
            - migrationMessage
            - migrationStatus
            type: object
        type: object
    served: true
    storage: true
    subresources:
      status: {}<|MERGE_RESOLUTION|>--- conflicted
+++ resolved
@@ -106,10 +106,7 @@
                   migration
                 type: string
               postMigrationAction:
-<<<<<<< HEAD
-=======
                 description: 'NEW: Add post-migration action field'
->>>>>>> 947ab8c8
                 properties:
                   folderName:
                     type: string
