---
apiVersion: apiextensions.k8s.io/v1
kind: CustomResourceDefinition
metadata:
  annotations:
    controller-gen.kubebuilder.io/version: v0.17.1
  name: migrationplans.vjailbreak.k8s.pf9.io
spec:
  group: vjailbreak.k8s.pf9.io
  names:
    kind: MigrationPlan
    listKind: MigrationPlanList
    plural: migrationplans
    singular: migrationplan
  scope: Namespaced
  versions:
  - additionalPrinterColumns:
    - jsonPath: .status.migrationStatus
      name: Status
      type: string
    name: v1alpha1
    schema:
      openAPIV3Schema:
        description: |-
          MigrationPlan is the Schema for the migrationplans API that defines
          how to migrate virtual machines from VMware to OpenStack including migration strategy and scheduling.
          It allows administrators to configure migration parameters such as timing, health checks,
          and VM-specific settings for bulk VM migration operations between environments.
        properties:
          apiVersion:
            description: |-
              APIVersion defines the versioned schema of this representation of an object.
              Servers should convert recognized schemas to the latest internal value, and
              may reject unrecognized values.
              More info: https://git.k8s.io/community/contributors/devel/sig-architecture/api-conventions.md#resources
            type: string
          kind:
            description: |-
              Kind is a string value representing the REST resource this object represents.
              Servers may infer this from the endpoint the client submits requests to.
              Cannot be updated.
              In CamelCase.
              More info: https://git.k8s.io/community/contributors/devel/sig-architecture/api-conventions.md#types-kinds
            type: string
          metadata:
            type: object
          spec:
            description: |-
              MigrationPlanSpec defines the desired state of MigrationPlan including
              the migration template, strategy, and the list of virtual machines to migrate
            properties:
              advancedOptions:
                description: AdvancedOptions is a list of advanced options for the
                  migration
                properties:
                  granularNetworks:
                    description: GranularNetworks is a list of networks to be migrated
                    items:
                      type: string
                    type: array
                  granularPorts:
                    description: GranularPorts is a list of ports to be migrated
                    items:
                      type: string
                    type: array
                  granularVolumeTypes:
                    description: GranularVolumeTypes is a list of volume types to
                      be migrated
                    items:
                      type: string
                    type: array
                type: object
              firstBootScript:
                default: echo "Add your startup script here!"
                type: string
              migrationStrategy:
                description: MigrationStrategy is the strategy to be used for the
                  migration
                properties:
                  adminInitiatedCutOver:
                    default: false
                    type: boolean
                  dataCopyStart:
                    format: date-time
                    type: string
                  healthCheckPort:
                    default: "443"
                    type: string
                  performHealthChecks:
                    default: false
                    type: boolean
                  type:
                    enum:
                    - hot
                    - cold
                    type: string
                  vmCutoverEnd:
                    format: date-time
                    type: string
                  vmCutoverStart:
                    format: date-time
                    type: string
                required:
                - type
                type: object
              migrationTemplate:
                description: MigrationTemplate is the template to be used for the
                  migration
                type: string
              retry:
                description: Retry the migration if it fails
                type: boolean
              virtualMachines:
                description: VirtualMachines is a list of virtual machines to be migrated
                items:
                  items:
                    type: string
                  type: array
                type: array
            required:
            - migrationStrategy
            - migrationTemplate
            - virtualMachines
            type: object
          status:
            description: |-
              MigrationPlanStatus defines the observed state of MigrationPlan including
              the current status and progress of the migration
            properties:
              migrationMessage:
                description: MigrationMessage is the message associated with the migration
                type: string
              migrationStatus:
<<<<<<< HEAD
                description: MigrationStatus is the status of the migration
=======
                description: |-
                  MigrationStatus is the status of the migration using Kubernetes PodPhase states
                  (Pending, Running, Succeeded, Failed, Unknown)
>>>>>>> 61f88370
                type: string
            required:
            - migrationMessage
            - migrationStatus
            type: object
        type: object
    served: true
    storage: true
    subresources:
      status: {}<|MERGE_RESOLUTION|>--- conflicted
+++ resolved
@@ -14,137 +14,137 @@
     singular: migrationplan
   scope: Namespaced
   versions:
-  - additionalPrinterColumns:
-    - jsonPath: .status.migrationStatus
-      name: Status
-      type: string
-    name: v1alpha1
-    schema:
-      openAPIV3Schema:
-        description: |-
-          MigrationPlan is the Schema for the migrationplans API that defines
-          how to migrate virtual machines from VMware to OpenStack including migration strategy and scheduling.
-          It allows administrators to configure migration parameters such as timing, health checks,
-          and VM-specific settings for bulk VM migration operations between environments.
-        properties:
-          apiVersion:
-            description: |-
-              APIVersion defines the versioned schema of this representation of an object.
-              Servers should convert recognized schemas to the latest internal value, and
-              may reject unrecognized values.
-              More info: https://git.k8s.io/community/contributors/devel/sig-architecture/api-conventions.md#resources
-            type: string
-          kind:
-            description: |-
-              Kind is a string value representing the REST resource this object represents.
-              Servers may infer this from the endpoint the client submits requests to.
-              Cannot be updated.
-              In CamelCase.
-              More info: https://git.k8s.io/community/contributors/devel/sig-architecture/api-conventions.md#types-kinds
-            type: string
-          metadata:
-            type: object
-          spec:
-            description: |-
-              MigrationPlanSpec defines the desired state of MigrationPlan including
-              the migration template, strategy, and the list of virtual machines to migrate
-            properties:
-              advancedOptions:
-                description: AdvancedOptions is a list of advanced options for the
-                  migration
-                properties:
-                  granularNetworks:
-                    description: GranularNetworks is a list of networks to be migrated
+    - additionalPrinterColumns:
+        - jsonPath: .status.migrationStatus
+          name: Status
+          type: string
+      name: v1alpha1
+      schema:
+        openAPIV3Schema:
+          description: |-
+            MigrationPlan is the Schema for the migrationplans API that defines
+            how to migrate virtual machines from VMware to OpenStack including migration strategy and scheduling.
+            It allows administrators to configure migration parameters such as timing, health checks,
+            and VM-specific settings for bulk VM migration operations between environments.
+          properties:
+            apiVersion:
+              description: |-
+                APIVersion defines the versioned schema of this representation of an object.
+                Servers should convert recognized schemas to the latest internal value, and
+                may reject unrecognized values.
+                More info: https://git.k8s.io/community/contributors/devel/sig-architecture/api-conventions.md#resources
+              type: string
+            kind:
+              description: |-
+                Kind is a string value representing the REST resource this object represents.
+                Servers may infer this from the endpoint the client submits requests to.
+                Cannot be updated.
+                In CamelCase.
+                More info: https://git.k8s.io/community/contributors/devel/sig-architecture/api-conventions.md#types-kinds
+              type: string
+            metadata:
+              type: object
+            spec:
+              description: |-
+                MigrationPlanSpec defines the desired state of MigrationPlan including
+                the migration template, strategy, and the list of virtual machines to migrate
+              properties:
+                advancedOptions:
+                  description:
+                    AdvancedOptions is a list of advanced options for the
+                    migration
+                  properties:
+                    granularNetworks:
+                      description: GranularNetworks is a list of networks to be migrated
+                      items:
+                        type: string
+                      type: array
+                    granularPorts:
+                      description: GranularPorts is a list of ports to be migrated
+                      items:
+                        type: string
+                      type: array
+                    granularVolumeTypes:
+                      description:
+                        GranularVolumeTypes is a list of volume types to
+                        be migrated
+                      items:
+                        type: string
+                      type: array
+                  type: object
+                firstBootScript:
+                  default: echo "Add your startup script here!"
+                  type: string
+                migrationStrategy:
+                  description:
+                    MigrationStrategy is the strategy to be used for the
+                    migration
+                  properties:
+                    adminInitiatedCutOver:
+                      default: false
+                      type: boolean
+                    dataCopyStart:
+                      format: date-time
+                      type: string
+                    healthCheckPort:
+                      default: "443"
+                      type: string
+                    performHealthChecks:
+                      default: false
+                      type: boolean
+                    type:
+                      enum:
+                        - hot
+                        - cold
+                      type: string
+                    vmCutoverEnd:
+                      format: date-time
+                      type: string
+                    vmCutoverStart:
+                      format: date-time
+                      type: string
+                  required:
+                    - type
+                  type: object
+                migrationTemplate:
+                  description:
+                    MigrationTemplate is the template to be used for the
+                    migration
+                  type: string
+                retry:
+                  description: Retry the migration if it fails
+                  type: boolean
+                virtualMachines:
+                  description: VirtualMachines is a list of virtual machines to be migrated
+                  items:
                     items:
                       type: string
                     type: array
-                  granularPorts:
-                    description: GranularPorts is a list of ports to be migrated
-                    items:
-                      type: string
-                    type: array
-                  granularVolumeTypes:
-                    description: GranularVolumeTypes is a list of volume types to
-                      be migrated
-                    items:
-                      type: string
-                    type: array
-                type: object
-              firstBootScript:
-                default: echo "Add your startup script here!"
-                type: string
-              migrationStrategy:
-                description: MigrationStrategy is the strategy to be used for the
-                  migration
-                properties:
-                  adminInitiatedCutOver:
-                    default: false
-                    type: boolean
-                  dataCopyStart:
-                    format: date-time
-                    type: string
-                  healthCheckPort:
-                    default: "443"
-                    type: string
-                  performHealthChecks:
-                    default: false
-                    type: boolean
-                  type:
-                    enum:
-                    - hot
-                    - cold
-                    type: string
-                  vmCutoverEnd:
-                    format: date-time
-                    type: string
-                  vmCutoverStart:
-                    format: date-time
-                    type: string
-                required:
-                - type
-                type: object
-              migrationTemplate:
-                description: MigrationTemplate is the template to be used for the
-                  migration
-                type: string
-              retry:
-                description: Retry the migration if it fails
-                type: boolean
-              virtualMachines:
-                description: VirtualMachines is a list of virtual machines to be migrated
-                items:
-                  items:
-                    type: string
                   type: array
-                type: array
-            required:
-            - migrationStrategy
-            - migrationTemplate
-            - virtualMachines
-            type: object
-          status:
-            description: |-
-              MigrationPlanStatus defines the observed state of MigrationPlan including
-              the current status and progress of the migration
-            properties:
-              migrationMessage:
-                description: MigrationMessage is the message associated with the migration
-                type: string
-              migrationStatus:
-<<<<<<< HEAD
-                description: MigrationStatus is the status of the migration
-=======
-                description: |-
-                  MigrationStatus is the status of the migration using Kubernetes PodPhase states
-                  (Pending, Running, Succeeded, Failed, Unknown)
->>>>>>> 61f88370
-                type: string
-            required:
-            - migrationMessage
-            - migrationStatus
-            type: object
-        type: object
-    served: true
-    storage: true
-    subresources:
-      status: {}+              required:
+                - migrationStrategy
+                - migrationTemplate
+                - virtualMachines
+              type: object
+            status:
+              description: |-
+                MigrationPlanStatus defines the observed state of MigrationPlan including
+                the current status and progress of the migration
+              properties:
+                migrationMessage:
+                  description: MigrationMessage is the message associated with the migration
+                  type: string
+                migrationStatus:
+                  description: |-
+                    MigrationStatus is the status of the migration using Kubernetes PodPhase states
+                    (Pending, Running, Succeeded, Failed, Unknown)
+                  type: string
+              required:
+                - migrationMessage
+                - migrationStatus
+              type: object
+          type: object
+      served: true
+      storage: true
+      subresources:
+        status: {}