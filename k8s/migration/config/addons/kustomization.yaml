--- conflicted
+++ resolved
@@ -5,8 +5,4 @@
 images:
 - name: vpwned
   newName: quay.io/platform9/vjailbreak-vpwned
-<<<<<<< HEAD
-  newTag: v0.1.15
-=======
-  newTag: v0.2.0
->>>>>>> 1b741ce4
+  newTag: v0.2.0