resources:
- k8s.svc.yaml
apiVersion: kustomize.config.k8s.io/v1beta1
kind: Kustomization
images:
- name: vpwned
  newName: quay.io/platform9/vjailbreak-vpwned
<<<<<<< HEAD
  newTag: test-branch-2-compare-shared-rdm-controller-changes-7c8d5383
=======
  newTag: v0.3.2
>>>>>>> cbcfd8d3
<|MERGE_RESOLUTION|>--- conflicted
+++ resolved
@@ -5,8 +5,4 @@
 images:
 - name: vpwned
   newName: quay.io/platform9/vjailbreak-vpwned
-<<<<<<< HEAD
-  newTag: test-branch-2-compare-shared-rdm-controller-changes-7c8d5383
-=======
-  newTag: v0.3.2
->>>>>>> cbcfd8d3
+  newTag: v0.3.2