--- conflicted
+++ resolved
@@ -4,131 +4,122 @@
 metadata:
   name: manager-role
 rules:
-- apiGroups:
-  - ""
-  resources:
-  - configmaps
-  - pods
-  - secrets
-  verbs:
-  - create
-  - delete
-  - get
-  - list
-  - patch
-  - update
-  - watch
-- apiGroups:
-  - ""
-  resources:
-  - events
-  verbs:
-  - get
-  - list
-  - watch
-- apiGroups:
-  - ""
-  resources:
-  - nodes
-  verbs:
-  - delete
-  - get
-  - list
-  - watch
-- apiGroups:
-  - ""
-  resources:
-  - pods/status
-  verbs:
-  - get
-  - patch
-  - update
-- apiGroups:
-  - batch
-  resources:
-  - jobs
-  verbs:
-  - create
-  - delete
-  - get
-  - list
-  - patch
-  - update
-  - watch
-- apiGroups:
-  - vjailbreak.k8s.pf9.io
-  resources:
-  - bmconfigs
-  - clustermigrations
-  - esximigrations
-  - migrationplans
-  - migrations
-  - migrationtemplates
-  - networkmappings
-  - openstackcreds
-<<<<<<< HEAD
-=======
-  - pcdclusters
-  - pcdhosts
->>>>>>> 61f88370
-  - rollingmigrationplans
-  - storagemappings
-  - vjailbreaknodes
-  - vmwareclusters
-  - vmwarecreds
-  - vmwarehosts
-  - vmwaremachines
-  verbs:
-  - create
-  - delete
-  - get
-  - list
-  - patch
-  - update
-  - watch
-- apiGroups:
-  - vjailbreak.k8s.pf9.io
-  resources:
-  - bmconfigs/finalizers
-  - clustermigrations/finalizers
-  - esximigrations/finalizers
-  - migrationplans/finalizers
-  - migrationtemplates/finalizers
-  - networkmappings/finalizers
-  - openstackcreds/finalizers
-<<<<<<< HEAD
-=======
-  - pcdclusters/finalizers
-  - pcdhosts/finalizers
->>>>>>> 61f88370
-  - rollingmigrationplans/finalizers
-  - storagemappings/finalizers
-  - vjailbreaknodes/finalizers
-  - vmwarecreds/finalizers
-  verbs:
-  - update
-- apiGroups:
-  - vjailbreak.k8s.pf9.io
-  resources:
-  - bmconfigs/status
-  - clustermigrations/status
-  - esximigrations/status
-  - migrationplans/status
-  - migrations/status
-  - migrationtemplates/status
-  - networkmappings/status
-  - openstackcreds/status
-<<<<<<< HEAD
-=======
-  - pcdclusters/status
-  - pcdhosts/status
->>>>>>> 61f88370
-  - rollingmigrationplans/status
-  - storagemappings/status
-  - vjailbreaknodes/status
-  - vmwarecreds/status
-  - vmwaremachines/status
-  verbs:
-  - get
-  - patch
-  - update+  - apiGroups:
+      - ""
+    resources:
+      - configmaps
+      - pods
+      - secrets
+    verbs:
+      - create
+      - delete
+      - get
+      - list
+      - patch
+      - update
+      - watch
+  - apiGroups:
+      - ""
+    resources:
+      - events
+    verbs:
+      - get
+      - list
+      - watch
+  - apiGroups:
+      - ""
+    resources:
+      - nodes
+    verbs:
+      - delete
+      - get
+      - list
+      - watch
+  - apiGroups:
+      - ""
+    resources:
+      - pods/status
+    verbs:
+      - get
+      - patch
+      - update
+  - apiGroups:
+      - batch
+    resources:
+      - jobs
+    verbs:
+      - create
+      - delete
+      - get
+      - list
+      - patch
+      - update
+      - watch
+  - apiGroups:
+      - vjailbreak.k8s.pf9.io
+    resources:
+      - bmconfigs
+      - clustermigrations
+      - esximigrations
+      - migrationplans
+      - migrations
+      - migrationtemplates
+      - networkmappings
+      - openstackcreds
+      - pcdclusters
+      - pcdhosts
+      - rollingmigrationplans
+      - storagemappings
+      - vjailbreaknodes
+      - vmwareclusters
+      - vmwarecreds
+      - vmwarehosts
+      - vmwaremachines
+    verbs:
+      - create
+      - delete
+      - get
+      - list
+      - patch
+      - update
+      - watch
+  - apiGroups:
+      - vjailbreak.k8s.pf9.io
+    resources:
+      - bmconfigs/finalizers
+      - clustermigrations/finalizers
+      - esximigrations/finalizers
+      - migrationplans/finalizers
+      - migrationtemplates/finalizers
+      - networkmappings/finalizers
+      - openstackcreds/finalizers
+      - pcdclusters/finalizers
+      - pcdhosts/finalizers
+      - rollingmigrationplans/finalizers
+      - storagemappings/finalizers
+      - vjailbreaknodes/finalizers
+      - vmwarecreds/finalizers
+    verbs:
+      - update
+  - apiGroups:
+      - vjailbreak.k8s.pf9.io
+    resources:
+      - bmconfigs/status
+      - clustermigrations/status
+      - esximigrations/status
+      - migrationplans/status
+      - migrations/status
+      - migrationtemplates/status
+      - networkmappings/status
+      - openstackcreds/status
+      - pcdclusters/status
+      - pcdhosts/status
+      - rollingmigrationplans/status
+      - storagemappings/status
+      - vjailbreaknodes/status
+      - vmwarecreds/status
+      - vmwaremachines/status
+    verbs:
+      - get
+      - patch
+      - update