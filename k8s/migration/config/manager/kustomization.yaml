--- conflicted
+++ resolved
@@ -1,12 +1,8 @@
 resources:
-- manager.yaml
+  - manager.yaml
 apiVersion: kustomize.config.k8s.io/v1beta1
 kind: Kustomization
 images:
-- name: controller
-  newName: quay.io/platform9/vjailbreak-controller
-<<<<<<< HEAD
-  newTag: rm
-=======
-  newTag: v0.1.12
->>>>>>> ba663a36
+  - name: controller
+    newName: quay.io/platform9/vjailbreak-controller
+    newTag: v0.1.12