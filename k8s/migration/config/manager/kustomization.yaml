resources:
- manager.yaml
apiVersion: kustomize.config.k8s.io/v1beta1
kind: Kustomization
images:
- name: controller
  newName: quay.io/platform9/vjailbreak-controller
<<<<<<< HEAD
  newTag: v0.1.15
=======
  newTag: v0.2.0
>>>>>>> 1b741ce4
<|MERGE_RESOLUTION|>--- conflicted
+++ resolved
@@ -5,8 +5,4 @@
 images:
 - name: controller
   newName: quay.io/platform9/vjailbreak-controller
-<<<<<<< HEAD
-  newTag: v0.1.15
-=======
-  newTag: v0.2.0
->>>>>>> 1b741ce4
+  newTag: v0.2.0