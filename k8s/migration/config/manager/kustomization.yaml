resources:
- manager.yaml
apiVersion: kustomize.config.k8s.io/v1beta1
kind: Kustomization
images:
- name: controller
  newName: quay.io/platform9/vjailbreak-controller
<<<<<<< HEAD
  newTag: v0.1.12
=======
  newTag: v0.1.13
>>>>>>> 7b8aa9e1
<|MERGE_RESOLUTION|>--- conflicted
+++ resolved
@@ -5,8 +5,4 @@
 images:
 - name: controller
   newName: quay.io/platform9/vjailbreak-controller
-<<<<<<< HEAD
   newTag: v0.1.12
-=======
-  newTag: v0.1.13
->>>>>>> 7b8aa9e1
