--- conflicted
+++ resolved
@@ -5,8 +5,4 @@
 images:
 - name: controller
   newName: quay.io/platform9/vjailbreak-controller
-<<<<<<< HEAD
-  newTag: v0.1.13
-=======
   newTag: v0.1.15
->>>>>>> a9acfd24
