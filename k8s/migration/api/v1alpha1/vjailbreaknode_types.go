--- conflicted
+++ resolved
@@ -21,12 +21,8 @@
 	metav1 "k8s.io/apimachinery/pkg/apis/meta/v1"
 )
 
-<<<<<<< HEAD
-// VjailbreakNodePhase represents the phase of a vjailbreak node
-=======
 // VjailbreakNodePhase represents the lifecycle phase of a vjailbreak node
 // including provisioning, ready, and error states
->>>>>>> 61f88370
 type VjailbreakNodePhase string
 
 // VjailbreakNodeSpec defines the desired state of VjailbreakNode including
