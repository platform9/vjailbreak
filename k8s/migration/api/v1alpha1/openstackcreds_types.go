--- conflicted
+++ resolved
@@ -73,11 +73,7 @@
 
 // OpenstackCredsStatus defines the observed state of OpenstackCreds
 type OpenstackCredsStatus struct {
-<<<<<<< HEAD
-	// Openstack is the Openstack configuration for the openstackcreds
-=======
 	// Openstack is the OpenStack configuration for the openstackcreds
->>>>>>> 61f88370
 	Openstack OpenstackInfo `json:"openstack,omitempty"`
 	// OpenStackValidationStatus is the status of the OpenStack validation
 	OpenStackValidationStatus string `json:"openstackValidationStatus,omitempty"`
