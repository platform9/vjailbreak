/*
Copyright 2024.

Licensed under the Apache License, Version 2.0 (the "License");
you may not use this file except in compliance with the License.
You may obtain a copy of the License at

    http://www.apache.org/licenses/LICENSE-2.0

Unless required by applicable law or agreed to in writing, software
distributed under the License is distributed on an "AS IS" BASIS,
WITHOUT WARRANTIES OR CONDITIONS OF ANY KIND, either express or implied.
See the License for the specific language governing permissions and
limitations under the License.
*/

package v1alpha1

import (
	metav1 "k8s.io/apimachinery/pkg/apis/meta/v1"
)

// VMInfo contains detailed information about a VMware virtual machine to be migrated,
// including resource allocation, network configuration, storage details, and host placement.
// This comprehensive data is necessary for accurately recreating the VM in the target environment.
type VMInfo struct {
	// Name is the name of the virtual machine
	Name string `json:"name"`
	// Datastores is the list of datastores for the virtual machine
	Datastores []string `json:"datastores,omitempty"`
	// Disks is the list of disks for the virtual machine
	Disks []string `json:"disks,omitempty"`
	// Networks is the list of networks for the virtual machine
	Networks []string `json:"networks,omitempty"`
	// IPAddress is the IP address of the virtual machine
	IPAddress string `json:"ipAddress,omitempty"`
	// VMState is the state of the virtual machine
	VMState string `json:"vmState,omitempty"`
	// OSFamily is the OS family of the virtual machine
	OSFamily string `json:"osFamily,omitempty"`
	// CPU is the number of CPUs in the virtual machine
	CPU int `json:"cpu,omitempty"`
	// Memory is the amount of memory in the virtual machine
	Memory int `json:"memory,omitempty"`
	// ESXiName is the name of the ESXi host
	ESXiName string `json:"esxiName,omitempty"`
	// ClusterName is the name of the cluster
	ClusterName string `json:"clusterName,omitempty"`
	// AssignedIp is the IP address assigned to the VM
	AssignedIP string `json:"assignedIp,omitempty"`
	// RDMDisks is the list of RDM disks for the virtual machine
<<<<<<< HEAD
	RDMDisks []string `json:"rdmDisks,omitempty"`
=======
	RDMDisks []RDMDiskInfo `json:"rdmDisks,omitempty"`
	// NetworkInterfaces is the list of network interfaces for the virtual machine expect the lo device
	NetworkInterfaces []NIC `json:"networkInterfaces,omitempty"`
	// GuestNetworks is the list of network interfaces for the virtual machine as reported by the guest
	GuestNetworks []GuestNetwork `json:"guestNetworks,omitempty"`
}

// NIC represents a Virtual ethernet card in the virtual machine.
type NIC struct {
	Network string `json:"network,omitempty" `
	MAC     string `json:"mac,omitempty"`
	Index   int    `json:"order,omitempty"`
}

// GuestNetwork represents a network interface as reported by the guest.
type GuestNetwork struct {
	MAC          string   `json:"mac,omitempty"`
	IP           string   `json:"ip,omitempty"`
	Origin       string   `json:"origin,omitempty"`       // DHCP or static
	PrefixLength int32    `json:"prefixLength,omitempty"` // Subnet mask length
	DNS          []string `json:"dns,omitempty"`          // DNS servers
	Device       string   `json:"device,omitempty"`       // e.g. eth0
>>>>>>> c3555413
}

// VMwareMachineSpec defines the desired state of VMwareMachine
type VMwareMachineSpec struct {
	// VMInfo is the info of the VMs in the VMwareMachine
	VMInfo VMInfo `json:"vms,omitempty"`

	// TargetFlavorId is the flavor to be used to create the target VM on openstack
	TargetFlavorID string `json:"targetFlavorId,omitempty"`
}

// VMwareMachineStatus defines the observed state of VMwareMachine
type VMwareMachineStatus struct {
	// PowerState is the state of the VMs in the VMware
	PowerState string `json:"powerState,omitempty"`

	// Migrated flag to indicate if the VMs have been migrated
	// +kubebuilder:default=false
	// +kubebuilder:validation:Required
	Migrated bool `json:"migrated,omitempty"`
}

// +kubebuilder:object:root=true
// +kubebuilder:subresource:status

// VMwareMachine is the Schema for the vmwaremachines API that represents a virtual machine
// in the VMware source environment targeted for migration. It tracks VM configuration,
// resource allocation, migration status, and target environment specifications.
// VMwareMachine resources are the primary workloads migrated from VMware to OpenStack
// as part of the migration process and contain all necessary information to recreate
// equivalent virtual machines in the target environment.
type VMwareMachine struct {
	metav1.TypeMeta   `json:",inline"`
	metav1.ObjectMeta `json:"metadata,omitempty"`

	Spec   VMwareMachineSpec   `json:"spec,omitempty"`
	Status VMwareMachineStatus `json:"status,omitempty"`
}

// +kubebuilder:object:root=true

// VMwareMachineList contains a list of VMwareMachine
type VMwareMachineList struct {
	metav1.TypeMeta `json:",inline"`
	metav1.ListMeta `json:"metadata,omitempty"`
	Items           []VMwareMachine `json:"items"`
}

// OpenStackVolumeRefInfo contains information about the OpenStack volume reference in migrating rdm disks
// This struct is used to store the reference to the OpenStack volume and its associated metadata
type OpenStackVolumeRefInfo struct {
	// VolumeRef is the reference to the OpenStack volume
	VolumeRef map[string]string `json:"volumeRef,omitempty"`
	// CinderBackendPool is the cinder backend pool of the disk
	CinderBackendPool string `json:"cinderBackendPool,omitempty"`
	// VolumeType is the volume type of the disk
	VolumeType string `json:"volumeType,omitempty"`
}

func init() {
	SchemeBuilder.Register(&VMwareMachine{}, &VMwareMachineList{})
}<|MERGE_RESOLUTION|>--- conflicted
+++ resolved
@@ -49,10 +49,7 @@
 	// AssignedIp is the IP address assigned to the VM
 	AssignedIP string `json:"assignedIp,omitempty"`
 	// RDMDisks is the list of RDM disks for the virtual machine
-<<<<<<< HEAD
 	RDMDisks []string `json:"rdmDisks,omitempty"`
-=======
-	RDMDisks []RDMDiskInfo `json:"rdmDisks,omitempty"`
 	// NetworkInterfaces is the list of network interfaces for the virtual machine expect the lo device
 	NetworkInterfaces []NIC `json:"networkInterfaces,omitempty"`
 	// GuestNetworks is the list of network interfaces for the virtual machine as reported by the guest
@@ -74,7 +71,6 @@
 	PrefixLength int32    `json:"prefixLength,omitempty"` // Subnet mask length
 	DNS          []string `json:"dns,omitempty"`          // DNS servers
 	Device       string   `json:"device,omitempty"`       // e.g. eth0
->>>>>>> c3555413
 }
 
 // VMwareMachineSpec defines the desired state of VMwareMachine
