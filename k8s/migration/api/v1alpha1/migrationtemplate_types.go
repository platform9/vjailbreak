--- conflicted
+++ resolved
@@ -22,21 +22,13 @@
 
 // MigrationTemplateSource defines the source environment details for the migration template
 type MigrationTemplateSource struct {
-<<<<<<< HEAD
-	// VMwareRef is the reference for the virtual machine
-=======
 	// VMwareRef is the reference to the VMware credentials to be used as the source environment
->>>>>>> 61f88370
 	VMwareRef string `json:"vmwareRef"`
 }
 
 // MigrationTemplateDestination defines the destination environment details for the migration template
 type MigrationTemplateDestination struct {
-<<<<<<< HEAD
-	// OpenstackRef is the reference for the virtual machine
-=======
 	// OpenstackRef is the reference to the OpenStack credentials to be used as the destination environment
->>>>>>> 61f88370
 	OpenstackRef string `json:"openstackRef"`
 }
 
@@ -47,25 +39,16 @@
 	OSType string `json:"osType,omitempty"`
 	// VirtioWinDriver is the driver to be used for the virtual machine
 	VirtioWinDriver string `json:"virtioWinDriver,omitempty"`
-<<<<<<< HEAD
-	// NetworkMapping is the network mapping for the virtual machine
-	NetworkMapping string `json:"networkMapping"`
-	// StorageMapping is the storage mapping for the virtual machine
-=======
 	// NetworkMapping is the reference to the NetworkMapping resource that defines source to destination network mappings
 	NetworkMapping string `json:"networkMapping"`
 	// StorageMapping is the reference to the StorageMapping resource that defines source to destination storage mappings
->>>>>>> 61f88370
 	StorageMapping string `json:"storageMapping"`
 	// Source is the source details for the virtual machine
 	Source MigrationTemplateSource `json:"source"`
 	// Destination is the destination details for the virtual machine
 	Destination MigrationTemplateDestination `json:"destination"`
-<<<<<<< HEAD
-=======
 	// TargetPCDClusterName is the name of the PCD cluster where the virtual machine will be migrated
 	TargetPCDClusterName string `json:"targetPCDClusterName,omitempty"`
->>>>>>> 61f88370
 }
 
 // +kubebuilder:object:root=true
