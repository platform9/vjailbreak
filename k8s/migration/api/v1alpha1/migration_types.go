--- conflicted
+++ resolved
@@ -56,7 +56,6 @@
 
 // MigrationStatus defines the observed state of Migration
 type MigrationStatus struct {
-<<<<<<< HEAD
 	// Phase is the current phase of the migration
 	Phase string `json:"phase"`
 
@@ -65,10 +64,6 @@
 
 	// AgentName is the name of the agent where migration is running
 	AgentName string `json:"AgentName,omitempty"`
-=======
-	Phase      MigrationPhase        `json:"phase"`
-	Conditions []corev1.PodCondition `json:"conditions,omitempty"`
->>>>>>> 8e862127
 }
 
 // +kubebuilder:object:root=true
