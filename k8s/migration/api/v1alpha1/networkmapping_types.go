--- conflicted
+++ resolved
@@ -23,11 +23,7 @@
 // NetworkMappingSpec defines the desired state of NetworkMapping including
 // mappings between VMware and OpenStack networks
 type NetworkMappingSpec struct {
-<<<<<<< HEAD
-	// Networks is the list of network mappings between source and target environments
-=======
 	// Networks is the list of network mappings between source (VMware) and target (OpenStack) environments
->>>>>>> 61f88370
 	Networks []Network `json:"networks"`
 }
 
@@ -42,15 +38,10 @@
 // NetworkMappingStatus defines the observed state of NetworkMapping
 type NetworkMappingStatus struct {
 	// NetworkmappingValidationStatus indicates the validation status of the network mapping
-<<<<<<< HEAD
-	NetworkmappingValidationStatus string `json:"networkMappingValidationStatus,omitempty"`
-	// NetworkmappingValidationMessage provides detailed validation information
-=======
 	// Valid states include: "Valid", "Invalid", "Pending", "ValidationFailed"
 	NetworkmappingValidationStatus string `json:"networkMappingValidationStatus,omitempty"`
 	// NetworkmappingValidationMessage provides detailed validation information including
 	// information about available networks and any validation errors
->>>>>>> 61f88370
 	NetworkmappingValidationMessage string `json:"networkMappingValidationMessage,omitempty"`
 }
 
