version: "2"

run:
  timeout: 5m

linters:
  enable:
    - bodyclose
    - copyloopvar
    - dogsled
    - dupl
    - errcheck
    - goconst
    - gocritic
    - gocyclo
    - gosec
    - staticcheck
    - govet
    - ineffassign
    - misspell
    - nakedret
    - prealloc
    - revive
    - unconvert
    - unparam
    - unused
    - whitespace
  exclusions:
    rules:
      # Exclude some linters from running on tests files.
      - path: _test\.go
        linters:
          - gocyclo
          - errcheck
          - dupl
      - path: pkg/scope
        linters:
          - dupl
<<<<<<< HEAD
=======
      - path: pkg/sdk/keystone/keystone\.go
        linters:
          - dupl
      - path: pkg/sdk/resmgr/resmgr\.go
        linters:
          - dupl
      - path: pkg/utils/pcdutils\.go
        linters:
          - dupl
>>>>>>> 61f88370
    paths:
      - test
  settings:
    errcheck:
      check-type-assertions: true
      check-blank: true
    dupl:
      threshold: 100<|MERGE_RESOLUTION|>--- conflicted
+++ resolved
@@ -36,8 +36,6 @@
       - path: pkg/scope
         linters:
           - dupl
-<<<<<<< HEAD
-=======
       - path: pkg/sdk/keystone/keystone\.go
         linters:
           - dupl
@@ -47,7 +45,6 @@
       - path: pkg/utils/pcdutils\.go
         linters:
           - dupl
->>>>>>> 61f88370
     paths:
       - test
   settings:
