--- conflicted
+++ resolved
@@ -170,10 +170,7 @@
 
 	// RDMDiskControllerName is the name of the RDM disk controller
 	RDMDiskControllerName = "rdmdisk-controller"
-<<<<<<< HEAD
-=======
-  
->>>>>>> 2cfc4c2c
+
 	// VCenterVMScanConcurrencyLimit is the limit for concurrency while scanning vCenter VMs
 	VCenterVMScanConcurrencyLimit = 100
 
