--- conflicted
+++ resolved
@@ -168,13 +168,12 @@
 	// PCDClusterNameNoCluster is the name of the PCD cluster when there is no cluster
 	PCDClusterNameNoCluster = "NO CLUSTER"
 
-<<<<<<< HEAD
 	// RDMDiskControllerName is the name of the RDM disk controller
 	RDMDiskControllerName = "rdmdisk-controller"
+  
 	// VCenterVMScanConcurrencyLimit is the limit for concurrency while scanning vCenter VMs
 	VCenterVMScanConcurrencyLimit = 100
-=======
->>>>>>> d796ea75
+
 	// VMwareClusterNameStandAloneESX is the name of the VMware cluster when there is no cluster
 	VMwareClusterNameStandAloneESX = "NO CLUSTER"
 
