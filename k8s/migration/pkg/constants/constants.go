// Package constants provides constant values used throughout the migration system
package constants

import (
	"time"

	vjailbreakv1alpha1 "github.com/platform9/vjailbreak/k8s/migration/api/v1alpha1"
	corev1 "k8s.io/api/core/v1"
)

// TerminationPeriod defines the grace period for pod termination in seconds
const (
	TerminationPeriod = int64(120)

	// NameMaxLength defines the maximum length of a name
	K8sNameMaxLength = 63

	// HashSuffixLength defines the length of the hash suffix
	HashSuffixLength = 5

	// VMNameMaxLength defines the maximum length of a VM name excluding the hash suffix
	VMNameMaxLength = 57

	// MaxJobNameLength defines the maximum length of a job name
	MaxJobNameLength = 46 // 63 - 11 (prefix v2v-helper-) - 1 (hyphen) - 5 (hash)

	// VjailbreakNodeControllerName is the name of the vjailbreak node controller
	VjailbreakNodeControllerName = "vjailbreaknode-controller"

	// OpenstackCredsControllerName is the name of the openstack credentials controller
	OpenstackCredsControllerName = "openstackcreds-controller" //nolint:gosec // not a password string

	// VMwareCredsControllerName is the name of the vmware credentials controller
	VMwareCredsControllerName = "vmwarecreds-controller" //nolint:gosec // not a password string

	// ArrayCredsControllerName is the name of the storage array credentials controller
	ArrayCredsControllerName = "arraycreds-controller" //nolint:gosec // not a password string

	// MigrationControllerName is the name of the migration controller
	MigrationControllerName = "migration-controller"

	// RollingMigrationPlanControllerName is the name of the rolling migration plan controller
	RollingMigrationPlanControllerName = "rollingmigrationplan-controller"

	// ESXIMigrationControllerName is the name of the ESXi migration controller
	ESXIMigrationControllerName = "esximigration-controller"

	// ClusterMigrationControllerName is the name of the cluster migration controller
	ClusterMigrationControllerName = "clustermigration-controller"

	// BMConfigControllerName is the name of the BMConfig controller
	BMConfigControllerName = "bmconfig-controller"

	// ValidationStatusFailed is the status value for failed credential validation
	ValidationStatusFailed = "Failed"

	// K8sMasterNodeAnnotation is the annotation for k8s master node
	K8sMasterNodeAnnotation = "node-role.kubernetes.io/control-plane"

	// VMwareCredsLabel is the label for vmware credentials
	VMwareCredsLabel = "vjailbreak.k8s.pf9.io/vmwarecreds" //nolint:gosec // not a password string

	// OpenstackCredsLabel is the label for openstack credentials
	OpenstackCredsLabel = "vjailbreak.k8s.pf9.io/openstackcreds" //nolint:gosec // not a password string

	// IsPCDCredsLabel is the label for pcd credentials
	IsPCDCredsLabel = "vjailbreak.k8s.pf9.io/is-pcd" //nolint:gosec // not a password string

	// VMNameLabel is the label for vm name
	VMNameLabel = "vjailbreak.k8s.pf9.io/vm-name"

	// RollingMigrationPlanFinalizer is the finalizer for rolling migration plan
	RollingMigrationPlanFinalizer = "rollingmigrationplan.k8s.pf9.io/finalizer"

	// BMConfigFinalizer is the finalizer for BMConfig
	BMConfigFinalizer = "bmconfig.k8s.pf9.io/finalizer"

	// VMwareClusterLabel is the label for vmware cluster
	VMwareClusterLabel = "vjailbreak.k8s.pf9.io/vmware-cluster"

	// ESXiNameLabel is the label for ESXi name
	ESXiNameLabel = "vjailbreak.k8s.pf9.io/esxi-name"

	// ClusterMigrationLabel is the label for cluster migration
	ClusterMigrationLabel = "vjailbreak.k8s.pf9.io/clustermigration"

	// RollingMigrationPlanLabel is the label for rolling migration plan
	RollingMigrationPlanLabel = "vjailbreak.k8s.pf9.io/rollingmigrationplan"

	// PauseMigrationLabel is the label for pausing rolling migration plan
	PauseMigrationLabel = "vjailbreak.k8s.pf9.io/pause"

	// UserDataSecretKey is the key for user data secret
	UserDataSecretKey = "user-data"

	// CloudInitConfigKey is the key for cloud init config
	CloudInitConfigKey = "cloud-init-config"

	// RollingMigrationPlanValidationConfigKey is the key for rolling migration plan validation config
	RollingMigrationPlanValidationConfigKey = "validation-config"

	// NodeRoleMaster is the role of the master node
	NodeRoleMaster = "master"

	// InternalIPAnnotation is the annotation for internal IP
	InternalIPAnnotation = "k3s.io/internal-ip"

	// NumberOfDisksLabel is the label for number of disks
	NumberOfDisksLabel = "vjailbreak.k8s.pf9.io/disk-count"

	// OpenstackCredsFinalizer is the finalizer for openstack credentials
	OpenstackCredsFinalizer = "openstackcreds.k8s.pf9.io/finalizer" //nolint:gosec // not a password string

	// ClusterMigrationFinalizer is the finalizer for cluster migration
	ClusterMigrationFinalizer = "clustermigration.k8s.pf9.io/finalizer"

	// ESXIMigrationFinalizer is the finalizer for ESXi migration
	ESXIMigrationFinalizer = "esximigration.k8s.pf9.io/finalizer"

	// VMwareCredsFinalizer is the finalizer for vmware credentials
	VMwareCredsFinalizer = "vmwarecreds.k8s.pf9.io/finalizer" //nolint:gosec // not a password string

	// ArrayCredsFinalizer is the finalizer for storage array credentials
	ArrayCredsFinalizer = "arraycreds.k8s.pf9.io/finalizer" //nolint:gosec // not a password string

<<<<<<< HEAD
=======
	// ArrayCreds phases
	ArrayCredsPhaseDiscovered = "Discovered"
	ArrayCredsPhaseConfigured = "Configured"
	ArrayCredsPhaseValidated  = "Validated"
	ArrayCredsPhaseFailed     = "Failed"

	// ArrayCreds validation statuses
	ArrayCredsStatusPending             = "Pending"
	ArrayCredsStatusSucceeded           = "Succeeded"
	ArrayCredsStatusFailed              = "Failed"
	ArrayCredsStatusAwaitingCredentials = "AwaitingCredentials"

>>>>>>> 11e85c86
	// VjailbreakNodePhaseVMCreating is the phase for creating VM
	VjailbreakNodePhaseVMCreating = vjailbreakv1alpha1.VjailbreakNodePhase("CreatingVM")

	// VjailbreakNodePhaseVMCreated is the phase for VM created
	VjailbreakNodePhaseVMCreated = vjailbreakv1alpha1.VjailbreakNodePhase("VMCreated")

	// VjailbreakNodePhaseDeleting is the phase for deleting
	VjailbreakNodePhaseDeleting = vjailbreakv1alpha1.VjailbreakNodePhase("Deleting")

	// VjailbreakNodePhaseNodeReady is the phase for node ready
	VjailbreakNodePhaseNodeReady = vjailbreakv1alpha1.VjailbreakNodePhase("Ready")

	// NamespaceMigrationSystem is the namespace for migration system
	NamespaceMigrationSystem = "migration-system"

	// VjailbreakMasterNodeName is the name of the vjailbreak master node
	VjailbreakMasterNodeName = "vjailbreak-master"

	// VjailbreakNodeFinalizer is the finalizer for vjailbreak node
	VjailbreakNodeFinalizer = "vjailbreak.k8s.pf9.io/finalizer"

	// K3sTokenFileLocation is the location of the k3s token file
	K3sTokenFileLocation = "/etc/pf9/k3s/token" //nolint:gosec // not a password string

	// CredsRequeueAfter is the time to requeue after
	CredsRequeueAfter = 1 * time.Minute

	// OpenstackCredsRequeueAfter is the time to requeue after.
	OpenstackCredsRequeueAfterMinutes = 60

	// VMwareCredsRequeueAfter is the time to requeue after.
	VMwareCredsRequeueAfterMinutes = 60

	// ENVFileLocation is the location of the env file
	ENVFileLocation = "/etc/pf9/k3s.env"

	// MigrationTriggerDelay is the delay for migration trigger
	MigrationTriggerDelay = 5 * time.Second

	// MigrationReason is the reason for migration
	MigrationReason = "Migration"

	// StartCutOverYes is the value for start cut over yes
	StartCutOverYes = "yes"

	// MaxVCPUs is the maximum number of vCPUs
	OSFamilyWindows = "windows"
	OSFamilyLinux   = "linux"

	MaxVCPUs = 99999

	// MaxRAM is the maximum amount of RAM
	MaxRAM = 99999

	// StartCutOverNo is the value for start cut over no
	StartCutOverNo = "no"

	// PCDClusterNameNoCluster is the name of the PCD cluster when there is no cluster
	PCDClusterNameNoCluster = "NO CLUSTER"

	// RDMDiskControllerName is the name of the RDM disk controller
	RDMDiskControllerName = "rdmdisk-controller"
	// VCenterVMScanConcurrencyLimit is the limit for concurrency while scanning vCenter VMs
	VCenterVMScanConcurrencyLimit = 100

	// VMwareClusterNameStandAloneESX is the name of the VMware cluster when there is no cluster
	VMwareClusterNameStandAloneESX = "NO CLUSTER"

	// ConfigMap default values
	ChangedBlocksCopyIterationThreshold = 20

	PeriodicSyncInterval = "1h"
	// VMActiveWaitIntervalSeconds is the interval to wait for vm to become active
	VMActiveWaitIntervalSeconds = 20

	// VMActiveWaitRetryLimit is the number of retries to wait for vm to become active
	VMActiveWaitRetryLimit = 15

	// VolumeAvailableWaitIntervalSeconds is the interval to wait for volume to become available
	VolumeAvailableWaitIntervalSeconds = 5

	// VolumeAvailableWaitRetryLimit is the number of retries to wait for volume to become available
	VolumeAvailableWaitRetryLimit = 15

	// DefaultMigrationMethod is the default migration method
	DefaultMigrationMethod = "hot"

	// VCenterScanConcurrencyLimit is the max number of vcenter scan pods
	VCenterScanConcurrencyLimit = 100

	// CleanupVolumesAfterConvertFailure is the default value for cleanup volumes after convert failure
	CleanupVolumesAfterConvertFailure = true

	// CleanupPortsAfterMigrationFailure is the default value for cleanup ports after migration failure
	CleanupPortsAfterMigrationFailure = false

	// PopulateVMwareMachineFlavors is the default value for populate vmware machine flavors
	PopulateVMwareMachineFlavors = true

	// ValidateRDMOwnerVMs is the default value for RDM owner VM validation
	ValidateRDMOwnerVMs = true

	// MigrationPlan status message prefix
	MigrationPlanValidationFailedPrefix = "Migration plan validation failed"

	// VjailbreakSettingsConfigMapName is the name of the vjailbreak settings configmap
	VjailbreakSettingsConfigMapName = "vjailbreak-settings"

	// VCenterLoginRetryLimit is the number of retries for vcenter login
	VCenterLoginRetryLimit = 5

	MaxRetries = 3
	RetryCap   = "3h"
	// ConfigMap settings keys
	// ValidateRDMOwnerVMsKey is the key for enabling/disabling RDM owner VM validation
	ValidateRDMOwnerVMsKey = "VALIDATE_RDM_OWNER_VMS"
)

// CloudInitScript contains the cloud-init script for VM initialization
var (
	K3sCloudInitScript = `#cloud-config
password: %s
chpasswd: { expire: False }
write_files:
- path: %s
  content: |
    export IS_MASTER=%s
    export MASTER_IP=%s
    export K3S_TOKEN=%s
runcmd:
  - echo "Created k3s env variables!" > /home/ubuntu/cloud-init.log
`

	// MigrationConditionTypeDataCopy represents the condition type for data copy phase
	MigrationConditionTypeDataCopy corev1.PodConditionType = "DataCopy"

	// MigrationConditionTypeMigrating represents the condition type for migrating phase
	MigrationConditionTypeMigrating corev1.PodConditionType = "Migrating"

	// MigrationConditionTypeValidated represents the condition type for validated phase
	MigrationConditionTypeValidated corev1.PodConditionType = "Validated"
	MigrationConditionTypeFailed    corev1.PodConditionType = "Failed"

	// MigrationConditionTypeMigrated represents the condition type for successful completion
	MigrationConditionTypeMigrated corev1.PodConditionType = "Migrated"

	// VMMigrationStatesEnum is a map of migration phase to state
	VMMigrationStatesEnum = map[vjailbreakv1alpha1.VMMigrationPhase]int{
		vjailbreakv1alpha1.VMMigrationPhasePending:                  0,
		vjailbreakv1alpha1.VMMigrationPhaseValidating:               1,
		vjailbreakv1alpha1.VMMigrationPhaseFailed:                   2,
		vjailbreakv1alpha1.VMMigrationPhaseAwaitingDataCopyStart:    3,
		vjailbreakv1alpha1.VMMigrationPhaseCopying:                  4,
		vjailbreakv1alpha1.VMMigrationPhaseCopyingChangedBlocks:     5,
		vjailbreakv1alpha1.VMMigrationPhaseConvertingDisk:           6,
		vjailbreakv1alpha1.VMMigrationPhaseAwaitingCutOverStartTime: 7,
		vjailbreakv1alpha1.VMMigrationPhaseAwaitingAdminCutOver:     8,
		vjailbreakv1alpha1.VMMigrationPhaseSucceeded:                9,
		vjailbreakv1alpha1.VMMigrationPhaseUnknown:                  10,
	}

	// MigrationJobTTL is the TTL for migration job
	MigrationJobTTL int32 = 300

	// PCDCloudInitScript contains the cloud-init script for PCD onboarding
	PCDCloudInitScript = `#cloud-config

# Run the cloud-init script on boot
runcmd:
  - echo "Validating prerequisites..."
  - for cmd in curl cloud-ctl; do
      if ! command -v "$cmd" >/dev/null 2>&1; then
        echo "Error: Required command '$cmd' is not installed. Please install it and retry." >&2
        exit 1
      fi
    done
  - echo "All prerequisites met. Proceeding with setup."
  
  - echo "Downloading and executing cloud-ctl setup script..."
  - curl -s https://cloud-ctl.s3.us-west-1.amazonaws.com/cloud-ctl-setup | bash
  - echo "Cloud-ctl setup script executed successfully."

  - echo "Configuring cloud-ctl..."
  - cloud-ctl config set \
      -u https://cloud-region1.platform9.io \
      -e admin@airctl.localnet \
      -r Region1 \
      -t service \
      -p 'xyz'
  - echo "Cloud-ctl configuration set successfully."

  - echo "Preparing the node..."
  - cloud-ctl prep-node
  - echo "Node preparation complete. Setup finished successfully."`
)
var (
	// RDMPhaseManaging is the phase for RDMDisk when it is being managed
	RDMPhaseManaging = "Managing"
	// RDMPhaseManaged is the phase for RDMDisk when it has been successfully managed
	RDMPhaseManaged = "Managed"
	// RDMPhaseError is the phase for RDMDisk when there is an error
	RDMPhaseError = "Error"
)<|MERGE_RESOLUTION|>--- conflicted
+++ resolved
@@ -51,9 +51,6 @@
 	// BMConfigControllerName is the name of the BMConfig controller
 	BMConfigControllerName = "bmconfig-controller"
 
-	// ValidationStatusFailed is the status value for failed credential validation
-	ValidationStatusFailed = "Failed"
-
 	// K8sMasterNodeAnnotation is the annotation for k8s master node
 	K8sMasterNodeAnnotation = "node-role.kubernetes.io/control-plane"
 
@@ -123,8 +120,6 @@
 	// ArrayCredsFinalizer is the finalizer for storage array credentials
 	ArrayCredsFinalizer = "arraycreds.k8s.pf9.io/finalizer" //nolint:gosec // not a password string
 
-<<<<<<< HEAD
-=======
 	// ArrayCreds phases
 	ArrayCredsPhaseDiscovered = "Discovered"
 	ArrayCredsPhaseConfigured = "Configured"
@@ -137,7 +132,6 @@
 	ArrayCredsStatusFailed              = "Failed"
 	ArrayCredsStatusAwaitingCredentials = "AwaitingCredentials"
 
->>>>>>> 11e85c86
 	// VjailbreakNodePhaseVMCreating is the phase for creating VM
 	VjailbreakNodePhaseVMCreating = vjailbreakv1alpha1.VjailbreakNodePhase("CreatingVM")
 
@@ -230,9 +224,6 @@
 
 	// CleanupVolumesAfterConvertFailure is the default value for cleanup volumes after convert failure
 	CleanupVolumesAfterConvertFailure = true
-
-	// CleanupPortsAfterMigrationFailure is the default value for cleanup ports after migration failure
-	CleanupPortsAfterMigrationFailure = false
 
 	// PopulateVMwareMachineFlavors is the default value for populate vmware machine flavors
 	PopulateVMwareMachineFlavors = true
@@ -281,9 +272,6 @@
 	MigrationConditionTypeValidated corev1.PodConditionType = "Validated"
 	MigrationConditionTypeFailed    corev1.PodConditionType = "Failed"
 
-	// MigrationConditionTypeMigrated represents the condition type for successful completion
-	MigrationConditionTypeMigrated corev1.PodConditionType = "Migrated"
-
 	// VMMigrationStatesEnum is a map of migration phase to state
 	VMMigrationStatesEnum = map[vjailbreakv1alpha1.VMMigrationPhase]int{
 		vjailbreakv1alpha1.VMMigrationPhasePending:                  0,
