// Package constants provides constant values used throughout the migration system
package constants

import (
	"time"

	vjailbreakv1alpha1 "github.com/platform9/vjailbreak/k8s/migration/api/v1alpha1"
	corev1 "k8s.io/api/core/v1"
)

// TerminationPeriod defines the grace period for pod termination in seconds
const (
	TerminationPeriod = int64(120)

	// NameMaxLength defines the maximum length of a name
	NameMaxLength = 242

	// VjailbreakNodeControllerName is the name of the vjailbreak node controller
	VjailbreakNodeControllerName = "vjailbreaknode-controller"

	// OpenstackCredsControllerName is the name of the openstack credentials controller
	OpenstackCredsControllerName = "openstackcreds-controller" //nolint:gosec // not a password string

	// VMwareCredsControllerName is the name of the vmware credentials controller
	VMwareCredsControllerName = "vmwarecreds-controller" //nolint:gosec // not a password string

	// MigrationControllerName is the name of the migration controller
	MigrationControllerName = "migration-controller"

	// RollingMigrationPlanControllerName is the name of the rolling migration plan controller
	RollingMigrationPlanControllerName = "rollingmigrationplan-controller"

	// ESXIMigrationControllerName is the name of the ESXi migration controller
	ESXIMigrationControllerName = "esximigration-controller"

	// ClusterMigrationControllerName is the name of the cluster migration controller
	ClusterMigrationControllerName = "clustermigration-controller"

	// BMConfigControllerName is the name of the BMConfig controller
	BMConfigControllerName = "bmconfig-controller"

	// K8sMasterNodeAnnotation is the annotation for k8s master node
	K8sMasterNodeAnnotation = "node-role.kubernetes.io/control-plane"

	// VMwareCredsLabel is the label for vmware credentials
	VMwareCredsLabel = "vjailbreak.k8s.pf9.io/vmwarecreds" //nolint:gosec // not a password string

<<<<<<< HEAD
	// IsPCDCredsLabel is the label for pcd credentials
	IsPCDCredsLabel = "vjailbreak.k8s.pf9.io/is-pcd"
=======
	// OpenstackCredsLabel is the label for openstack credentials
	OpenstackCredsLabel = "vjailbreak.k8s.pf9.io/openstackcreds" //nolint:gosec // not a password string

	// IsPCDCredsLabel is the label for pcd credentials
	IsPCDCredsLabel = "vjailbreak.k8s.pf9.io/is-pcd" //nolint:gosec // not a password string
>>>>>>> 61f88370

	// RollingMigrationPlanFinalizer is the finalizer for rolling migration plan
	RollingMigrationPlanFinalizer = "rollingmigrationplan.k8s.pf9.io/finalizer"

	// BMConfigFinalizer is the finalizer for BMConfig
	BMConfigFinalizer = "bmconfig.k8s.pf9.io/finalizer"

	// VMwareClusterLabel is the label for vmware cluster
	VMwareClusterLabel = "vjailbreak.k8s.pf9.io/vmware-cluster"

	// ESXiNameLabel is the label for ESXi name
	ESXiNameLabel = "vjailbreak.k8s.pf9.io/esxi-name"

	// ClusterNameLabel is the label for cluster name
	ClusterNameLabel = "vjailbreak.k8s.pf9.io/cluster-name"

<<<<<<< HEAD
=======
	// ClusterMigrationLabel is the label for cluster migration
	ClusterMigrationLabel = "vjailbreak.k8s.pf9.io/clustermigration"

	// RollingMigrationPlanLabel is the label for rolling migration plan
	RollingMigrationPlanLabel = "vjailbreak.k8s.pf9.io/rollingmigrationplan"

	// PauseMigrationLabel is the label for pausing rolling migration plan
	PauseMigrationLabel = "vjailbreak.k8s.pf9.io/pause"

>>>>>>> 61f88370
	// UserDataSecretKey is the key for user data secret
	UserDataSecretKey = "user-data"

	// CloudInitConfigKey is the key for cloud init config
	CloudInitConfigKey = "cloud-init-config"

	// NodeRoleMaster is the role of the master node
	NodeRoleMaster = "master"

	// InternalIPAnnotation is the annotation for internal IP
	InternalIPAnnotation = "k3s.io/internal-ip"

	// NumberOfDisksLabel is the label for number of disks
	NumberOfDisksLabel = "vjailbreak.k8s.pf9.io/disk-count"

	// OpenstackCredsFinalizer is the finalizer for openstack credentials
	OpenstackCredsFinalizer = "openstackcreds.k8s.pf9.io/finalizer" //nolint:gosec // not a password string

	// ClusterMigrationFinalizer is the finalizer for cluster migration
	ClusterMigrationFinalizer = "clustermigration.k8s.pf9.io/finalizer"

	// ESXIMigrationFinalizer is the finalizer for ESXi migration
	ESXIMigrationFinalizer = "esximigration.k8s.pf9.io/finalizer"

	// VMwareCredsFinalizer is the finalizer for vmware credentials
	VMwareCredsFinalizer = "vmwarecreds.k8s.pf9.io/finalizer" //nolint:gosec // not a password string

	// VjailbreakNodePhaseVMCreating is the phase for creating VM
	VjailbreakNodePhaseVMCreating = vjailbreakv1alpha1.VjailbreakNodePhase("CreatingVM")

	// VjailbreakNodePhaseVMCreated is the phase for VM created
	VjailbreakNodePhaseVMCreated = vjailbreakv1alpha1.VjailbreakNodePhase("VMCreated")

	// VjailbreakNodePhaseDeleting is the phase for deleting
	VjailbreakNodePhaseDeleting = vjailbreakv1alpha1.VjailbreakNodePhase("Deleting")

	// VjailbreakNodePhaseNodeReady is the phase for node ready
	VjailbreakNodePhaseNodeReady = vjailbreakv1alpha1.VjailbreakNodePhase("Ready")

	// NamespaceMigrationSystem is the namespace for migration system
	NamespaceMigrationSystem = "migration-system"

	// VjailbreakMasterNodeName is the name of the vjailbreak master node
	VjailbreakMasterNodeName = "vjailbreak-master"

	// VjailbreakNodeFinalizer is the finalizer for vjailbreak node
	VjailbreakNodeFinalizer = "vjailbreak.k8s.pf9.io/finalizer"

	// K3sTokenFileLocation is the location of the k3s token file
	K3sTokenFileLocation = "/etc/pf9/k3s/token" //nolint:gosec // not a password string

	// CredsRequeueAfter is the time to requeue after
	CredsRequeueAfter = 1 * time.Minute

	// ENVFileLocation is the location of the env file
	ENVFileLocation = "/etc/pf9/k3s.env"

	// MigrationTriggerDelay is the delay for migration trigger
	MigrationTriggerDelay = 5 * time.Second

	// MigrationReason is the reason for migration
	MigrationReason = "Migration"

	// StartCutOverYes is the value for start cut over yes
	StartCutOverYes = "yes"

	// MaxVCPUs is the maximum number of vCPUs
	MaxVCPUs = 99999

	// MaxRAM is the maximum amount of RAM
	MaxRAM = 99999

	// StartCutOverNo is the value for start cut over no
	StartCutOverNo = "no"
)

// CloudInitScript contains the cloud-init script for VM initialization
var (
	K3sCloudInitScript = `#cloud-config
password: %s
chpasswd: { expire: False }
write_files:
- path: %s
  content: |
    export IS_MASTER=%s
    export MASTER_IP=%s
    export K3S_TOKEN=%s
runcmd:
  - echo "Created k3s env variables!" > /home/ubuntu/cloud-init.log
`

	// MigrationConditionTypeDataCopy represents the condition type for data copy phase
	MigrationConditionTypeDataCopy corev1.PodConditionType = "DataCopy"

	// MigrationConditionTypeMigrating represents the condition type for migrating phase
	MigrationConditionTypeMigrating corev1.PodConditionType = "Migrating"

	// MigrationConditionTypeValidated represents the condition type for validated phase
	MigrationConditionTypeValidated corev1.PodConditionType = "Validated"
	MigrationConditionTypeFailed    corev1.PodConditionType = "Failed"

<<<<<<< HEAD
	// StatesEnum is a map of migration phase to state
	StatesEnum = map[vjailbreakv1alpha1.MigrationPhase]int{
		vjailbreakv1alpha1.MigrationPhasePending:                  0,
		vjailbreakv1alpha1.MigrationPhaseValidating:               1,
		vjailbreakv1alpha1.MigrationPhaseFailed:                   2,
		vjailbreakv1alpha1.MigrationPhaseAwaitingDataCopyStart:    3,
		vjailbreakv1alpha1.MigrationPhaseCopying:                  4,
		vjailbreakv1alpha1.MigrationPhaseCopyingChangedBlocks:     5,
		vjailbreakv1alpha1.MigrationPhaseConvertingDisk:           6,
		vjailbreakv1alpha1.MigrationPhaseAwaitingCutOverStartTime: 7,
		vjailbreakv1alpha1.MigrationPhaseAwaitingAdminCutOver:     8,
		vjailbreakv1alpha1.MigrationPhaseSucceeded:                9,
		vjailbreakv1alpha1.MigrationPhaseUnknown:                  10,
=======
	// VMMigrationStatesEnum is a map of migration phase to state
	VMMigrationStatesEnum = map[vjailbreakv1alpha1.VMMigrationPhase]int{
		vjailbreakv1alpha1.VMMigrationPhasePending:                  0,
		vjailbreakv1alpha1.VMMigrationPhaseValidating:               1,
		vjailbreakv1alpha1.VMMigrationPhaseFailed:                   2,
		vjailbreakv1alpha1.VMMigrationPhaseAwaitingDataCopyStart:    3,
		vjailbreakv1alpha1.VMMigrationPhaseCopying:                  4,
		vjailbreakv1alpha1.VMMigrationPhaseCopyingChangedBlocks:     5,
		vjailbreakv1alpha1.VMMigrationPhaseConvertingDisk:           6,
		vjailbreakv1alpha1.VMMigrationPhaseAwaitingCutOverStartTime: 7,
		vjailbreakv1alpha1.VMMigrationPhaseAwaitingAdminCutOver:     8,
		vjailbreakv1alpha1.VMMigrationPhaseSucceeded:                9,
		vjailbreakv1alpha1.VMMigrationPhaseUnknown:                  10,
>>>>>>> 61f88370
	}

	// MigrationJobTTL is the TTL for migration job
	MigrationJobTTL int32 = 300

	// PCDCloudInitScript contains the cloud-init script for PCD onboarding
	PCDCloudInitScript = `#cloud-config

# Run the cloud-init script on boot
runcmd:
  - echo "Validating prerequisites..."
  - for cmd in curl cloud-ctl; do
      if ! command -v "$cmd" >/dev/null 2>&1; then
        echo "Error: Required command '$cmd' is not installed. Please install it and retry." >&2
        exit 1
      fi
    done
  - echo "All prerequisites met. Proceeding with setup."
  
  - echo "Downloading and executing cloud-ctl setup script..."
  - curl -s https://cloud-ctl.s3.us-west-1.amazonaws.com/cloud-ctl-setup | bash
  - echo "Cloud-ctl setup script executed successfully."

  - echo "Configuring cloud-ctl..."
  - cloud-ctl config set \
      -u https://cloud-region1.platform9.io \
      -e admin@airctl.localnet \
      -r Region1 \
      -t service \
      -p 'xyz'
  - echo "Cloud-ctl configuration set successfully."

  - echo "Preparing the node..."
  - cloud-ctl prep-node
  - echo "Node preparation complete. Setup finished successfully."`
)<|MERGE_RESOLUTION|>--- conflicted
+++ resolved
@@ -45,16 +45,11 @@
 	// VMwareCredsLabel is the label for vmware credentials
 	VMwareCredsLabel = "vjailbreak.k8s.pf9.io/vmwarecreds" //nolint:gosec // not a password string
 
-<<<<<<< HEAD
-	// IsPCDCredsLabel is the label for pcd credentials
-	IsPCDCredsLabel = "vjailbreak.k8s.pf9.io/is-pcd"
-=======
 	// OpenstackCredsLabel is the label for openstack credentials
 	OpenstackCredsLabel = "vjailbreak.k8s.pf9.io/openstackcreds" //nolint:gosec // not a password string
 
 	// IsPCDCredsLabel is the label for pcd credentials
 	IsPCDCredsLabel = "vjailbreak.k8s.pf9.io/is-pcd" //nolint:gosec // not a password string
->>>>>>> 61f88370
 
 	// RollingMigrationPlanFinalizer is the finalizer for rolling migration plan
 	RollingMigrationPlanFinalizer = "rollingmigrationplan.k8s.pf9.io/finalizer"
@@ -71,8 +66,6 @@
 	// ClusterNameLabel is the label for cluster name
 	ClusterNameLabel = "vjailbreak.k8s.pf9.io/cluster-name"
 
-<<<<<<< HEAD
-=======
 	// ClusterMigrationLabel is the label for cluster migration
 	ClusterMigrationLabel = "vjailbreak.k8s.pf9.io/clustermigration"
 
@@ -82,7 +75,6 @@
 	// PauseMigrationLabel is the label for pausing rolling migration plan
 	PauseMigrationLabel = "vjailbreak.k8s.pf9.io/pause"
 
->>>>>>> 61f88370
 	// UserDataSecretKey is the key for user data secret
 	UserDataSecretKey = "user-data"
 
@@ -184,21 +176,6 @@
 	MigrationConditionTypeValidated corev1.PodConditionType = "Validated"
 	MigrationConditionTypeFailed    corev1.PodConditionType = "Failed"
 
-<<<<<<< HEAD
-	// StatesEnum is a map of migration phase to state
-	StatesEnum = map[vjailbreakv1alpha1.MigrationPhase]int{
-		vjailbreakv1alpha1.MigrationPhasePending:                  0,
-		vjailbreakv1alpha1.MigrationPhaseValidating:               1,
-		vjailbreakv1alpha1.MigrationPhaseFailed:                   2,
-		vjailbreakv1alpha1.MigrationPhaseAwaitingDataCopyStart:    3,
-		vjailbreakv1alpha1.MigrationPhaseCopying:                  4,
-		vjailbreakv1alpha1.MigrationPhaseCopyingChangedBlocks:     5,
-		vjailbreakv1alpha1.MigrationPhaseConvertingDisk:           6,
-		vjailbreakv1alpha1.MigrationPhaseAwaitingCutOverStartTime: 7,
-		vjailbreakv1alpha1.MigrationPhaseAwaitingAdminCutOver:     8,
-		vjailbreakv1alpha1.MigrationPhaseSucceeded:                9,
-		vjailbreakv1alpha1.MigrationPhaseUnknown:                  10,
-=======
 	// VMMigrationStatesEnum is a map of migration phase to state
 	VMMigrationStatesEnum = map[vjailbreakv1alpha1.VMMigrationPhase]int{
 		vjailbreakv1alpha1.VMMigrationPhasePending:                  0,
@@ -212,7 +189,6 @@
 		vjailbreakv1alpha1.VMMigrationPhaseAwaitingAdminCutOver:     8,
 		vjailbreakv1alpha1.VMMigrationPhaseSucceeded:                9,
 		vjailbreakv1alpha1.VMMigrationPhaseUnknown:                  10,
->>>>>>> 61f88370
 	}
 
 	// MigrationJobTTL is the TTL for migration job
