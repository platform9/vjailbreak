--- conflicted
+++ resolved
@@ -14,10 +14,7 @@
 	VjailbreakNodeControllerName = "vjailbreaknode-controller"
 	OpenstackCredsControllerName = "openstackcreds-controller" //nolint:gosec // not a password string
 	VMwareCredsControllerName    = "vmwarecreds-controller"    //nolint:gosec // not a password string
-<<<<<<< HEAD
-=======
 	MigrationControllerName      = "migration-controller"
->>>>>>> a343f392
 
 	K8sMasterNodeAnnotation = "node-role.kubernetes.io/control-plane"
 	NodeRoleMaster          = "master"
