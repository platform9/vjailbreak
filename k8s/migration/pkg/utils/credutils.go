--- conflicted
+++ resolved
@@ -555,17 +555,12 @@
 // GetAllVMs gets all the VMs in a datacenter.
 //
 //nolint:gocyclo // GetAllVMs is complex but intentional due to VM discovery logic
-<<<<<<< HEAD
-func GetAllVMs(ctx context.Context, k3sclient client.Client, vmwcreds *vjailbreakv1alpha1.VMwareCreds, datacenter string) ([]vjailbreakv1alpha1.VMInfo, []vjailbreakv1alpha1.RDMDisk, error) {
-	c, err := ValidateVMwareCreds(ctx, k3sclient, vmwcreds)
-=======
-func GetAllVMs(ctx context.Context, scope *scope.VMwareCredsScope, datacenter string) ([]vjailbreakv1alpha1.VMInfo, error) {
+func GetAllVMs(ctx context.Context, scope *scope.VMwareCredsScope, datacenter string) ([]vjailbreakv1alpha1.VMInfo, []vjailbreakv1alpha1.RDMDisk, error) {
 	log := scope.Logger
 	vmErrors := []vmError{}
 	errMu := sync.Mutex{}
 
 	c, err := ValidateVMwareCreds(ctx, scope.Client, scope.VMwareCreds)
->>>>>>> 5cc0f2ee
 	if err != nil {
 		return nil, nil, fmt.Errorf("failed to validate vCenter connection: %w", err)
 	}
@@ -595,14 +590,10 @@
 			"summary.config.annotation",
 		}, &vmProps)
 		if err != nil {
-<<<<<<< HEAD
-			return nil, nil, fmt.Errorf("failed to get VM properties: %w", err)
-=======
 			errMu.Lock()
 			vmErrors = append(vmErrors, vmError{vmName: vm.Name(), err: fmt.Errorf("failed to get VM properties: %w", err)})
 			errMu.Unlock()
 			continue
->>>>>>> 5cc0f2ee
 		}
 		if vmProps.Config == nil {
 			// VM is not powered on or is in creating state
@@ -620,18 +611,6 @@
 		}
 		// Fetch details required for RDM disks
 		hostStorageMap := sync.Map{}
-<<<<<<< HEAD
-		controllers := make(map[int32]types.BaseVirtualSCSIController)
-		// Collect all SCSI controller to find shared RDM disks
-		for _, device := range vmProps.Config.Hardware.Device {
-			if scsiController, ok := device.(types.BaseVirtualSCSIController); ok {
-				controllers[device.GetVirtualDevice().Key] = scsiController
-			}
-		}
-=======
-		// Get basic RDM disk info from VM properties
-		rdmDiskInfos := make([]vjailbreakv1alpha1.RDMDiskInfo, 0)
->>>>>>> 5cc0f2ee
 		hostStorageInfo, err := getHostStorageDeviceInfo(ctx, vm, &hostStorageMap)
 		if err != nil {
 			ctxlog.Error(err, "failed to get disk info for vm skipping vm", "vm", vm.Name())
@@ -643,14 +622,10 @@
 			var netObj mo.Network
 			err := pc.RetrieveOne(ctx, netRef, []string{"name"}, &netObj)
 			if err != nil {
-<<<<<<< HEAD
-				return nil, nil, fmt.Errorf("failed to retrieve network name for %s: %w", netRef.Value, err)
-=======
 				errMu.Lock()
 				vmErrors = append(vmErrors, vmError{vmName: vm.Name(), err: fmt.Errorf("failed to retrieve network name for %s: %w", netRef.Value, err)})
 				errMu.Unlock()
 				continue
->>>>>>> 5cc0f2ee
 			}
 			networks = append(networks, netObj.Name)
 		}
@@ -660,18 +635,9 @@
 			if !ok {
 				continue
 			}
-<<<<<<< HEAD
-			dsref, rdmInfo, skip, err := processVMDisk(ctx, disk, controllers, hostStorageInfo, vm.Name())
-=======
-			dsref, rdmInfos, err := processVMDisk(disk, hostStorageInfo)
->>>>>>> 5cc0f2ee
+			dsref, rdmInfo, err := processVMDisk(disk, hostStorageInfo, vm.Name())
 			if err != nil {
 				return nil, nil, err
-			}
-<<<<<<< HEAD
-			if skip {
-				skipVM = true
-				break
 			}
 			if !reflect.DeepEqual(rdmInfo, v1alpha1.RDMDisk{}) {
 				rdmForVM = append(rdmForVM, strings.TrimSpace(rdmInfo.Name))
@@ -693,24 +659,14 @@
 					rdmDiskInfos[strings.TrimSpace(rdmInfo.Name)] = rdmInfo
 				}
 
-=======
-			if !reflect.DeepEqual(rdmInfos, vjailbreakv1alpha1.RDMDiskInfo{}) {
-				rdmDiskInfos = append(rdmDiskInfos, rdmInfos)
-				continue
->>>>>>> 5cc0f2ee
-			}
-
+			}
 			var ds mo.Datastore
 			err = pc.RetrieveOne(ctx, *dsref, []string{"name"}, &ds)
 			if err != nil {
-<<<<<<< HEAD
-				return nil, nil, fmt.Errorf("failed to get datastore: %w", err)
-=======
 				errMu.Lock()
 				vmErrors = append(vmErrors, vmError{vmName: vm.Name(), err: fmt.Errorf("failed to get datastore: %w", err)})
 				errMu.Unlock()
 				continue
->>>>>>> 5cc0f2ee
 			}
 
 			datastores = AppendUnique(datastores, ds.Name)
@@ -721,14 +677,10 @@
 		host := mo.HostSystem{}
 		err = property.DefaultCollector(c).RetrieveOne(ctx, *vmProps.Runtime.Host, []string{"name", "parent"}, &host)
 		if err != nil {
-<<<<<<< HEAD
-			return nil, nil, fmt.Errorf("failed to get host name: %w", err)
-=======
 			errMu.Lock()
 			vmErrors = append(vmErrors, vmError{vmName: vm.Name(), err: fmt.Errorf("failed to get host name: %w", err)})
 			errMu.Unlock()
 			continue
->>>>>>> 5cc0f2ee
 		}
 
 		clusterName = getClusterNameFromHost(ctx, c, host)
@@ -802,36 +754,24 @@
 		// Get the virtual NICs
 		nicList, err := ExtractVirtualNICs(&vmProps)
 		if err != nil {
-<<<<<<< HEAD
-			return nil, nil, err
-=======
 			errMu.Lock()
 			vmErrors = append(vmErrors, vmError{vmName: vm.Name(), err: fmt.Errorf("failed to get virtual NICs for vm %s: %w", vm.Name(), err)})
 			errMu.Unlock()
->>>>>>> 5cc0f2ee
 		}
 		// Get the guest network info
 		guestNetworksFromVmware, err := ExtractGuestNetworkInfo(&vmProps)
 		if err != nil {
-<<<<<<< HEAD
-			return nil, nil, err
-=======
 			errMu.Lock()
 			vmErrors = append(vmErrors, vmError{vmName: vm.Name(), err: fmt.Errorf("failed to get guest network info for vm %s: %w", vm.Name(), err)})
 			errMu.Unlock()
->>>>>>> 5cc0f2ee
 		}
 
 		// Convert VM name to Kubernetes-safe name
 		vmName, err := GetVMwareMachineNameForVMName(vmProps.Config.Name)
 		if err != nil {
-<<<<<<< HEAD
-			return nil, nil, fmt.Errorf("failed to convert vm name: %w", err)
-=======
 			errMu.Lock()
 			vmErrors = append(vmErrors, vmError{vmName: vm.Name(), err: fmt.Errorf("failed to get vm name: %w", err)})
 			errMu.Unlock()
->>>>>>> 5cc0f2ee
 		}
 
 		vmwvm := &vjailbreakv1alpha1.VMwareMachine{}
@@ -849,14 +789,10 @@
 
 		case err != nil:
 			// Unexpected error
-<<<<<<< HEAD
-			return nil, nil, fmt.Errorf("failed to get VMwareMachine: %w", err)
-=======
 			errMu.Lock()
 			vmErrors = append(vmErrors, vmError{vmName: vm.Name(), err: fmt.Errorf("failed to get VMwareMachine: %w", err)})
 			errMu.Unlock()
 			continue
->>>>>>> 5cc0f2ee
 
 		default:
 			// Object exists
@@ -896,15 +832,11 @@
 			GuestNetworks:     guestNetworks,
 		})
 	}
-<<<<<<< HEAD
 	var rdmDiskValues []vjailbreakv1alpha1.RDMDisk
 	// Convert map to slices
 	for _, value := range rdmDiskInfos {
 		rdmDiskValues = append(rdmDiskValues, value)
 	}
-	return vminfo, rdmDiskValues, nil
-=======
-
 	if len(vmErrors) > 0 {
 		log.Error(fmt.Errorf("failed to get (%d) VMs", len(vmErrors)), "failed to get VMs")
 		// Print individual VM errors for better debugging
@@ -912,9 +844,7 @@
 			log.Error(e.err, "VM error details", "vmName", e.vmName)
 		}
 	}
-
-	return vminfo, nil
->>>>>>> 5cc0f2ee
+	return vminfo, rdmDiskValues, nil
 }
 
 // ExtractVirtualNICs retrieves the virtual NICs defined in the VM hardware (config.hardware.device).
@@ -996,23 +926,7 @@
 // processVMDisk processes a single virtual disk device and updates the disk information
 // it returns the datastore reference, RDM disk info, a skip flag, and any error encountered
 // It checks if the disk is backed by a shared SCSI controller and skips the VM.
-<<<<<<< HEAD
-func processVMDisk(ctx context.Context,
-	disk *types.VirtualDisk,
-	controllers map[int32]types.BaseVirtualSCSIController,
-	hostStorageInfo *types.HostStorageDeviceInfo,
-	vmName string) (dsref *types.ManagedObjectReference, rdmDiskInfos vjailbreakv1alpha1.RDMDisk, skipVM bool, err error) {
-	if controller, ok := controllers[disk.ControllerKey]; ok {
-		if controller.GetVirtualSCSIController().SharedBus == types.VirtualSCSISharingPhysicalSharing {
-			ctrllog.FromContext(ctx).Info("SKipping VM: VM has SCSI controller with shared bus, migration not supported",
-				"vm", vmName)
-			return nil, vjailbreakv1alpha1.RDMDisk{}, true, nil
-		}
-	}
-
-=======
-func processVMDisk(disk *types.VirtualDisk, hostStorageInfo *types.HostStorageDeviceInfo) (dsref *types.ManagedObjectReference, rdmDiskInfos vjailbreakv1alpha1.RDMDiskInfo, err error) {
->>>>>>> 5cc0f2ee
+func processVMDisk(disk *types.VirtualDisk, hostStorageInfo *types.HostStorageDeviceInfo, vmName string) (dsref *types.ManagedObjectReference, rdmDiskInfos vjailbreakv1alpha1.RDMDisk, err error) {
 	switch backing := disk.Backing.(type) {
 	case *types.VirtualDiskFlatVer2BackingInfo:
 		ref := backing.Datastore.Reference()
@@ -1041,11 +955,7 @@
 			}
 		}
 	default:
-<<<<<<< HEAD
-		return nil, vjailbreakv1alpha1.RDMDisk{}, false, fmt.Errorf("unsupported disk backing type: %T", disk.Backing)
-=======
-		return nil, vjailbreakv1alpha1.RDMDiskInfo{}, fmt.Errorf("unsupported disk backing type: %T", disk.Backing)
->>>>>>> 5cc0f2ee
+		return nil, vjailbreakv1alpha1.RDMDisk{}, fmt.Errorf("unsupported disk backing type: %T", disk.Backing)
 	}
 
 	return dsref, rdmDiskInfos, nil
@@ -1592,15 +1502,9 @@
 					}
 					mp := make(map[string]string)
 					mp[splotVolRef[0]] = splotVolRef[1]
-<<<<<<< HEAD
-					log.Info("Setting OpenStack Volume Ref for RDM disk:", diskName, "to", mp, rdmInfo)
+					log.Info("Setting OpenStack Volume Ref for RDM disk:", diskName, "to")
 					rdmInfo.Spec.OpenstackVolumeRef = vjailbreakv1alpha1.VolumeRefInfo{
 						Source: mp,
-=======
-					log.Info("Setting OpenStack Volume Ref for RDM disk:", diskName, "to")
-					rdmInfo.OpenstackVolumeRef = vjailbreakv1alpha1.OpenStackVolumeRefInfo{
-						VolumeRef: mp,
->>>>>>> 5cc0f2ee
 					}
 					rdmMap[diskName] = rdmInfo
 				}
@@ -1657,7 +1561,6 @@
 	}
 }
 
-<<<<<<< HEAD
 // CreateOrUpdateRDMDisks creates or updates CreateOrUpdateRDMDisks objects for the given VMs
 func CreateOrUpdateRDMDisks(ctx context.Context, client client.Client,
 	vmwcreds *vjailbreakv1alpha1.VMwareCreds, rdmInfo []vjailbreakv1alpha1.RDMDisk) error {
@@ -1666,7 +1569,8 @@
 		return err
 	}
 	return nil
-=======
+}
+
 // getCinderVolumeBackendPools retrieves the list of Cinder volume backend pools from OpenStack
 func getCinderVolumeBackendPools(openstackClients *OpenStackClients) ([]string, error) {
 	allStoragePoolPages, err := schedulerstats.List(openstackClients.BlockStorageClient, nil).AllPages()
@@ -1682,5 +1586,4 @@
 		volBackendPools = append(volBackendPools, pool.Name)
 	}
 	return volBackendPools, nil
->>>>>>> 5cc0f2ee
 }