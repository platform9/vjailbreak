// Package utils provides utility functions for handling credentials and other operations
package utils

import (
	"context"
	"crypto/tls"
	"crypto/x509"
	"fmt"
	"net/http"
	"net/url"
	"reflect"
<<<<<<< HEAD
=======
	"slices"
>>>>>>> 61f88370
	"strings"
	"sync"

	gophercloud "github.com/gophercloud/gophercloud"
	"github.com/gophercloud/gophercloud/openstack"
	"github.com/gophercloud/gophercloud/openstack/blockstorage/v3/volumetypes"
	"github.com/gophercloud/gophercloud/openstack/compute/v2/flavors"
	"github.com/gophercloud/gophercloud/openstack/networking/v2/networks"
	"github.com/gophercloud/gophercloud/openstack/networking/v2/ports"
	"github.com/pkg/errors"
	vjailbreakv1alpha1 "github.com/platform9/vjailbreak/k8s/migration/api/v1alpha1"
<<<<<<< HEAD
=======
	apierrors "k8s.io/apimachinery/pkg/api/errors"
	k8stypes "k8s.io/apimachinery/pkg/types"
	"sigs.k8s.io/controller-runtime/pkg/client"
	"sigs.k8s.io/controller-runtime/pkg/controller/controllerutil"
	ctrllog "sigs.k8s.io/controller-runtime/pkg/log"

>>>>>>> 61f88370
	"github.com/platform9/vjailbreak/k8s/migration/pkg/constants"
	scope "github.com/platform9/vjailbreak/k8s/migration/pkg/scope"
	"github.com/vmware/govmomi/find"
	"github.com/vmware/govmomi/property"
	"github.com/vmware/govmomi/session/cache"
	"github.com/vmware/govmomi/vim25"
	"github.com/vmware/govmomi/vim25/mo"
	govmitypes "github.com/vmware/govmomi/vim25/types"
	corev1 "k8s.io/api/core/v1"
	k8serrors "k8s.io/apimachinery/pkg/api/errors"
	metav1 "k8s.io/apimachinery/pkg/apis/meta/v1"
<<<<<<< HEAD
	k8stypes "k8s.io/apimachinery/pkg/types"
	"sigs.k8s.io/controller-runtime/pkg/client"
	"sigs.k8s.io/controller-runtime/pkg/controller/controllerutil"
	ctrllog "sigs.k8s.io/controller-runtime/pkg/log"
=======
>>>>>>> 61f88370
)

// OpenStackClients holds clients for interacting with OpenStack services
type OpenStackClients struct {
	// BlockStorageClient is the client for interacting with OpenStack Block Storage
	BlockStorageClient *gophercloud.ServiceClient
	// ComputeClient is the client for interacting with OpenStack Compute
	ComputeClient *gophercloud.ServiceClient
	// NetworkingClient is the client for interacting with OpenStack Networking
	NetworkingClient *gophercloud.ServiceClient
<<<<<<< HEAD
}

// VMwareCredentials holds the actual credentials after decoding
type VMwareCredentials struct {
	// Host is the vCenter host
	Host string
	// Username is the vCenter username
	Username string
	// Password is the vCenter password
	Password string
	// Datacenter is the vCenter datacenter
	Datacenter string
	// Insecure is whether to skip certificate verification
	Insecure bool
}

// OpenStackCredentials holds the actual credentials after decoding
type OpenStackCredentials struct {
	// AuthURL is the OpenStack authentication URL
	AuthURL string
	// Username is the OpenStack username
	Username string
	// Password is the OpenStack password
	Password string
	// RegionName is the OpenStack region
	RegionName string
	// TenantName is the OpenStack tenant
	TenantName string
	// Insecure is whether to skip certificate verification
	Insecure bool
	// DomainName is the OpenStack domain
	DomainName string
=======
>>>>>>> 61f88370
}

const (
	trueString = "true" // Define at package level
)

<<<<<<< HEAD
// GetVMwareCredentials retrieves vCenter credentials from a secret
func GetVMwareCredentials(ctx context.Context, k3sclient client.Client, credsName string) (VMwareCredentials, error) {
	creds := vjailbreakv1alpha1.VMwareCreds{}
	if err := k3sclient.Get(ctx, k8stypes.NamespacedName{Namespace: constants.NamespaceMigrationSystem, Name: credsName}, &creds); err != nil {
		return VMwareCredentials{}, errors.Wrapf(err, "failed to get VMware credentials '%s'", credsName)
=======
// GetVMwareCredsInfo retrieves vCenter credentials from a secret
func GetVMwareCredsInfo(ctx context.Context, k3sclient client.Client, credsName string) (vjailbreakv1alpha1.VMwareCredsInfo, error) {
	creds := vjailbreakv1alpha1.VMwareCreds{}
	if err := k3sclient.Get(ctx, k8stypes.NamespacedName{Namespace: constants.NamespaceMigrationSystem, Name: credsName}, &creds); err != nil {
		return vjailbreakv1alpha1.VMwareCredsInfo{}, errors.Wrapf(err, "failed to get VMware credentials '%s'", credsName)
>>>>>>> 61f88370
	}
	return GetVMwareCredentialsFromSecret(ctx, k3sclient, creds.Spec.SecretRef.Name)
}

<<<<<<< HEAD
// GetOpenstackCredentials retrieves OpenStack credentials from a secret
func GetOpenstackCredentials(ctx context.Context, k3sclient client.Client, credsName string) (OpenStackCredentials, error) {
	creds := vjailbreakv1alpha1.OpenstackCreds{}
	if err := k3sclient.Get(ctx, k8stypes.NamespacedName{Namespace: constants.NamespaceMigrationSystem, Name: credsName}, &creds); err != nil {
		return OpenStackCredentials{}, errors.Wrapf(err, "failed to get OpenStack credentials '%s'", credsName)
	}
	return GetOpenstackCredentialsFromSecret(ctx, k3sclient, creds.Spec.SecretRef.Name)
}

// GetVMwareCredentialsFromSecret retrieves vCenter credentials from a secret
func GetVMwareCredentialsFromSecret(ctx context.Context, k3sclient client.Client, secretName string) (VMwareCredentials, error) {
	secret := &corev1.Secret{}

	// Get In cluster client
	if err := k3sclient.Get(ctx, k8stypes.NamespacedName{Namespace: constants.NamespaceMigrationSystem, Name: secretName}, secret); err != nil {
		return VMwareCredentials{}, errors.Wrapf(err, "failed to get secret '%s'", secretName)
=======
// GetOpenstackCredsInfo retrieves OpenStack credentials from a secret
func GetOpenstackCredsInfo(ctx context.Context, k3sclient client.Client, credsName string) (vjailbreakv1alpha1.OpenStackCredsInfo, error) {
	creds := vjailbreakv1alpha1.OpenstackCreds{}
	if err := k3sclient.Get(ctx, k8stypes.NamespacedName{Namespace: constants.NamespaceMigrationSystem, Name: credsName}, &creds); err != nil {
		return vjailbreakv1alpha1.OpenStackCredsInfo{}, errors.Wrapf(err, "failed to get OpenStack credentials '%s'", credsName)
	}
	return GetOpenstackCredentialsFromSecret(ctx, k3sclient, creds.Spec.SecretRef.Name)
}

// GetVMwareCredentialsFromSecret retrieves vCenter credentials from a secret
func GetVMwareCredentialsFromSecret(ctx context.Context, k3sclient client.Client, secretName string) (vjailbreakv1alpha1.VMwareCredsInfo, error) {
	secret := &corev1.Secret{}

	// Get In cluster client
	if err := k3sclient.Get(ctx, k8stypes.NamespacedName{Namespace: constants.NamespaceMigrationSystem, Name: secretName}, secret); err != nil {
		return vjailbreakv1alpha1.VMwareCredsInfo{}, errors.Wrapf(err, "failed to get secret '%s'", secretName)
>>>>>>> 61f88370
	}

	if secret.Data == nil {
		return vjailbreakv1alpha1.VMwareCredsInfo{}, fmt.Errorf("no data in secret '%s'", secretName)
	}

	host := string(secret.Data["VCENTER_HOST"])
	username := string(secret.Data["VCENTER_USERNAME"])
	password := string(secret.Data["VCENTER_PASSWORD"])
	insecureStr := string(secret.Data["VCENTER_INSECURE"])
	datacenter := string(secret.Data["VCENTER_DATACENTER"])

	if host == "" {
		return vjailbreakv1alpha1.VMwareCredsInfo{}, errors.Errorf("VCENTER_HOST is missing in secret '%s'", secretName)
	}
	if username == "" {
		return vjailbreakv1alpha1.VMwareCredsInfo{}, errors.Errorf("VCENTER_USERNAME is missing in secret '%s'", secretName)
	}
	if password == "" {
		return vjailbreakv1alpha1.VMwareCredsInfo{}, errors.Errorf("VCENTER_PASSWORD is missing in secret '%s'", secretName)
	}
	if datacenter == "" {
		return vjailbreakv1alpha1.VMwareCredsInfo{}, errors.Errorf("VCENTER_DATACENTER is missing in secret '%s'", secretName)
	}

	insecure := strings.EqualFold(strings.TrimSpace(insecureStr), trueString)

	return vjailbreakv1alpha1.VMwareCredsInfo{
		Host:       host,
		Username:   username,
		Password:   password,
		Datacenter: datacenter,
		Insecure:   insecure,
	}, nil
}

// GetOpenstackCredentialsFromSecret retrieves and checks the secret
<<<<<<< HEAD
func GetOpenstackCredentialsFromSecret(ctx context.Context, k3sclient client.Client, secretName string) (OpenStackCredentials, error) {
	secret := &corev1.Secret{}
	if err := k3sclient.Get(ctx, k8stypes.NamespacedName{Namespace: constants.NamespaceMigrationSystem, Name: secretName}, secret); err != nil {
		return OpenStackCredentials{}, errors.Wrap(err, "failed to get secret")
=======
func GetOpenstackCredentialsFromSecret(ctx context.Context, k3sclient client.Client, secretName string) (vjailbreakv1alpha1.OpenStackCredsInfo, error) {
	secret := &corev1.Secret{}
	if err := k3sclient.Get(ctx, k8stypes.NamespacedName{Namespace: constants.NamespaceMigrationSystem, Name: secretName}, secret); err != nil {
		return vjailbreakv1alpha1.OpenStackCredsInfo{}, errors.Wrap(err, "failed to get secret")
>>>>>>> 61f88370
	}

	// Extract and validate each field
	fields := map[string]string{
		"AuthURL":    string(secret.Data["OS_AUTH_URL"]),
		"DomainName": string(secret.Data["OS_DOMAIN_NAME"]),
		"Username":   string(secret.Data["OS_USERNAME"]),
		"Password":   string(secret.Data["OS_PASSWORD"]),
		"TenantName": string(secret.Data["OS_TENANT_NAME"]),
		"RegionName": string(secret.Data["OS_REGION_NAME"]),
	}

	for key, value := range fields {
		if value == "" {
			return vjailbreakv1alpha1.OpenStackCredsInfo{}, errors.Errorf("%s is missing in secret '%s'", key, secretName)
		}
	}

	insecureStr := string(secret.Data["OS_INSECURE"])
	insecure := strings.EqualFold(strings.TrimSpace(insecureStr), trueString)

	return vjailbreakv1alpha1.OpenStackCredsInfo{
		AuthURL:    fields["AuthURL"],
		DomainName: fields["DomainName"],
		Username:   fields["Username"],
		Password:   fields["Password"],
		RegionName: fields["RegionName"],
		TenantName: fields["TenantName"],
		Insecure:   insecure,
	}, nil
}

// GetCert retrieves an X.509 certificate from an endpoint
func GetCert(endpoint string) (*x509.Certificate, error) {
	conf := &tls.Config{
		//nolint:gosec // This is required to skip certificate verification
		InsecureSkipVerify: true,
	}
	parsedURL, err := url.Parse(endpoint)
	if err != nil {
		return nil, errors.Wrap(err, "error parsing URL")
	}
	hostname := parsedURL.Hostname()
	conn, err := tls.Dial("tcp", hostname+":443", conf)
	if err != nil {
		return nil, errors.Wrapf(err, "error connecting to %s", hostname)
	}
	defer func() {
		if err := conn.Close(); err != nil {
			ctrllog.Log.Info("Error closing connection", "error", err)
		}
	}()
	cert := conn.ConnectionState().PeerCertificates[0]
	return cert, nil
}

// VerifyNetworks verifies the existence of specified networks in OpenStack
func VerifyNetworks(ctx context.Context, k3sclient client.Client, openstackcreds *vjailbreakv1alpha1.OpenstackCreds, targetnetworks []string) error {
	openstackClients, err := GetOpenStackClients(ctx, k3sclient, openstackcreds)
	if err != nil {
		return errors.Wrap(err, "failed to get openstack clients")
	}
	allPages, err := networks.List(openstackClients.NetworkingClient, nil).AllPages()
	if err != nil {
		return errors.Wrap(err, "failed to list networks")
	}

	allNetworks, err := networks.ExtractNetworks(allPages)
	if err != nil {
		return errors.Wrap(err, "failed to extract all networks")
	}

	// Build a map of all networks
	networkMap := make(map[string]bool)
	for i := 0; i < len(allNetworks); i++ {
		networkMap[allNetworks[i].Name] = true
	}

	// Verify that all network names in targetnetworks exist in the openstack networks
	for _, targetNetwork := range targetnetworks {
		if _, found := networkMap[targetNetwork]; !found {
			return fmt.Errorf("network '%s' not found in OpenStack", targetNetwork)
		}
	}
	return nil
}

// VerifyPorts verifies the existence of specified ports in OpenStack
func VerifyPorts(ctx context.Context, k3sclient client.Client, openstackcreds *vjailbreakv1alpha1.OpenstackCreds, targetports []string) error {
	openstackClients, err := GetOpenStackClients(ctx, k3sclient, openstackcreds)
	if err != nil {
		return errors.Wrap(err, "failed to get openstack clients")
	}

	allPages, err := ports.List(openstackClients.NetworkingClient, nil).AllPages()
	if err != nil {
		return errors.Wrap(err, "failed to list ports")
	}

	allPorts, err := ports.ExtractPorts(allPages)
	if err != nil {
		return errors.Wrap(err, "failed to extract all ports")
	}

	// Build a map of all ports
	portMap := make(map[string]bool)
	for i := 0; i < len(allPorts); i++ {
		portMap[allPorts[i].ID] = true
	}

	// Verify that all port names in targetports exist in the openstack ports
	for _, targetPort := range targetports {
		if _, found := portMap[targetPort]; !found {
			return errors.Wrap(fmt.Errorf("port '%s' not found in OpenStack", targetPort), "failed to verify ports")
		}
	}
	return nil
}

// VerifyStorage verifies the existence of specified storage in OpenStack
func VerifyStorage(ctx context.Context, k3sclient client.Client, openstackcreds *vjailbreakv1alpha1.OpenstackCreds, targetstorages []string) error {
	openstackClients, err := GetOpenStackClients(ctx, k3sclient, openstackcreds)
	if err != nil {
		return errors.Wrap(err, "failed to get openstack clients")
	}
	allPages, err := volumetypes.List(openstackClients.BlockStorageClient, nil).AllPages()
	if err != nil {
		return errors.Wrap(err, "failed to list volume types")
	}

	allvoltypes, err := volumetypes.ExtractVolumeTypes(allPages)
	if err != nil {
		return errors.Wrap(err, "failed to extract all volume types")
	}

	// Verify that all volume types in targetstorage exist in the openstack volume types
	for _, targetstorage := range targetstorages {
		found := false
		for i := 0; i < len(allvoltypes); i++ {
			if allvoltypes[i].Name == targetstorage {
				found = true
				break
			}
		}
		if !found {
			return errors.Wrap(fmt.Errorf("volume type '%s' not found in OpenStack", targetstorage), "failed to verify volume types")
		}
	}
	return nil
}

// GetOpenstackInfo retrieves OpenStack information using provided credentials
func GetOpenstackInfo(ctx context.Context, k3sclient client.Client, openstackcreds *vjailbreakv1alpha1.OpenstackCreds) (*vjailbreakv1alpha1.OpenstackInfo, error) {
	openstackClients, err := GetOpenStackClients(ctx, k3sclient, openstackcreds)
	if err != nil {
		return nil, errors.Wrap(err, "failed to get openstack clients")
	}
	var openstackvoltypes []string
	var openstacknetworks []string
	allVolumeTypePages, err := volumetypes.List(openstackClients.BlockStorageClient, nil).AllPages()
	if err != nil {
		return nil, errors.Wrap(err, "failed to list volume types")
	}

	allvoltypes, err := volumetypes.ExtractVolumeTypes(allVolumeTypePages)
	if err != nil {
		return nil, errors.Wrap(err, "failed to extract all volume types")
	}

	for i := 0; i < len(allvoltypes); i++ {
		openstackvoltypes = append(openstackvoltypes, allvoltypes[i].Name)
	}

	allNetworkPages, err := networks.List(openstackClients.NetworkingClient, nil).AllPages()
	if err != nil {
		return nil, errors.Wrap(err, "failed to list networks")
	}

	allNetworks, err := networks.ExtractNetworks(allNetworkPages)
	if err != nil {
		return nil, errors.Wrap(err, "failed to extract all networks")
	}

	for i := 0; i < len(allNetworks); i++ {
		openstacknetworks = append(openstacknetworks, allNetworks[i].Name)
	}

	return &vjailbreakv1alpha1.OpenstackInfo{
		VolumeTypes: openstackvoltypes,
		Networks:    openstacknetworks,
	}, nil
}

// GetOpenStackClients is a function to create openstack clients
func GetOpenStackClients(ctx context.Context, k3sclient client.Client, openstackcreds *vjailbreakv1alpha1.OpenstackCreds) (*OpenStackClients, error) {
	if openstackcreds == nil {
		return nil, errors.New("openstackcreds cannot be nil")
	}

	openstackCredential, err := GetOpenstackCredentialsFromSecret(ctx, k3sclient, openstackcreds.Spec.SecretRef.Name)
	if err != nil {
		return nil, errors.Wrap(err, "failed to get openstack credentials from secret")
	}

	endpoint := gophercloud.EndpointOpts{
		Region: openstackCredential.RegionName,
	}
	providerClient, err := ValidateAndGetProviderClient(ctx, k3sclient, openstackcreds)
	if err != nil {
		return nil, errors.Wrap(err, fmt.Sprintf("failed to get provider client for region '%s'", openstackCredential.RegionName))
	}
	if providerClient == nil {
		return nil, errors.New(fmt.Sprintf("failed to get provider client for region '%s'", openstackCredential.RegionName)) //nolint:revive // preferred over revive
	}
	computeClient, err := openstack.NewComputeV2(providerClient, endpoint)
	if err != nil {
		return nil, errors.Wrap(err, fmt.Sprintf("failed to create openstack compute client for region '%s'", openstackCredential.RegionName))
	}
	blockStorageClient, err := openstack.NewBlockStorageV3(providerClient, endpoint)
	if err != nil {
		return nil, errors.Wrap(err, fmt.Sprintf("failed to create openstack block storage client for region '%s'",
			openstackCredential.RegionName))
	}
	networkingClient, err := openstack.NewNetworkV2(providerClient, endpoint)
	if err != nil {
		return nil, errors.Wrap(err, fmt.Sprintf("failed to create openstack networking client for region '%s'",
			openstackCredential.RegionName))
	}

	return &OpenStackClients{
		BlockStorageClient: blockStorageClient,
		ComputeClient:      computeClient,
		NetworkingClient:   networkingClient,
	}, nil
}

// ValidateAndGetProviderClient is a function to get provider client
func ValidateAndGetProviderClient(ctx context.Context, k3sclient client.Client,
	openstackcreds *vjailbreakv1alpha1.OpenstackCreds) (*gophercloud.ProviderClient, error) {
	openstackCredential, err := GetOpenstackCredentialsFromSecret(ctx, k3sclient, openstackcreds.Spec.SecretRef.Name)
<<<<<<< HEAD
	ctxlog := ctrllog.Log
=======
>>>>>>> 61f88370
	if err != nil {
		return nil, errors.Wrap(err, "failed to get openstack credentials from secret")
	}

	providerClient, err := openstack.NewClient(openstackCredential.AuthURL)
	if err != nil {
		return nil, errors.Wrap(err, "failed to create openstack client")
	}
	tlsConfig := &tls.Config{
		MinVersion: tls.VersionTLS12,
	}
	if openstackCredential.Insecure {
		tlsConfig.InsecureSkipVerify = true
	} else {
		// Get the certificate for the Openstack endpoint
		caCert, certerr := GetCert(openstackCredential.AuthURL)
		if certerr != nil {
			return nil, errors.Wrap(certerr, "failed to get certificate for openstack")
		}
		// Trying to fetch the system cert pool and add the Openstack certificate to it
		caCertPool, err := x509.SystemCertPool()
		if err != nil {
			return nil, fmt.Errorf("failed to get system cert pool: %w", err)
		}
		if caCertPool == nil {
			caCertPool = x509.NewCertPool()
		}
		caCertPool.AddCert(caCert)
		tlsConfig.RootCAs = caCertPool
	}
	transport := &http.Transport{
		TLSClientConfig: tlsConfig,
	}
	providerClient.HTTPClient = http.Client{
		Transport: transport,
	}
	err = openstack.Authenticate(providerClient, gophercloud.AuthOptions{
		IdentityEndpoint: openstackCredential.AuthURL,
		Username:         openstackCredential.Username,
		Password:         openstackCredential.Password,
		DomainName:       openstackCredential.DomainName,
		TenantName:       openstackCredential.TenantName,
	})
	if err != nil {
		return nil, errors.Wrap(err, "failed to authenticate to openstack")
	}

	return providerClient, nil
}

// ValidateVMwareCreds validates the VMware credentials
func ValidateVMwareCreds(ctx context.Context, k3sclient client.Client, vmwcreds *vjailbreakv1alpha1.VMwareCreds) (*vim25.Client, error) {
<<<<<<< HEAD
	VMwareCredentials, err := GetVMwareCredentialsFromSecret(ctx, k3sclient, vmwcreds.Spec.SecretRef.Name)
=======
	vmwareCredsinfo, err := GetVMwareCredentialsFromSecret(ctx, k3sclient, vmwcreds.Spec.SecretRef.Name)
>>>>>>> 61f88370
	if err != nil {
		return nil, fmt.Errorf("failed to get vCenter credentials from secret: %w", err)
	}

	host := vmwareCredsinfo.Host
	username := vmwareCredsinfo.Username
	password := vmwareCredsinfo.Password
	disableSSLVerification := vmwareCredsinfo.Insecure
	if host[:4] != "http" {
		host = "https://" + host
	}
	if host[len(host)-4:] != "/sdk" {
		host += "/sdk"
	}
	u, err := url.Parse(host)
	if err != nil {
		return nil, fmt.Errorf("failed to parse URL: %w", err)
	}
	u.User = url.UserPassword(username, password)
	// Connect and log in to ESX or vCenter
	s := &cache.Session{
		URL:      u,
		Insecure: disableSSLVerification,
		Reauth:   true,
	}

	c := new(vim25.Client)
	err = s.Login(context.Background(), c, nil)
	if err != nil {
		return nil, fmt.Errorf("failed to login to vSphere: %w", err)
	}

	// Check if the datacenter exists
	finder := find.NewFinder(c, false)
	_, err = finder.Datacenter(context.Background(), vmwareCredsinfo.Datacenter)
	if err != nil {
		return nil, fmt.Errorf("failed to find datacenter: %w", err)
	}

	return c, nil
}

// GetVMwNetworks gets the networks of a VM
func GetVMwNetworks(ctx context.Context, k3sclient client.Client, vmwcreds *vjailbreakv1alpha1.VMwareCreds, datacenter, vmname string) ([]string, error) {
<<<<<<< HEAD
	var networks []string
=======
	// Pre-allocate networks slice to avoid append allocations
	networks := make([]string, 0)
>>>>>>> 61f88370
	c, err := ValidateVMwareCreds(ctx, k3sclient, vmwcreds)
	if err != nil {
		return nil, fmt.Errorf("failed to validate vCenter connection: %w", err)
	}
	finder := find.NewFinder(c, false)
	dc, err := finder.Datacenter(ctx, datacenter)
	if err != nil {
		return nil, fmt.Errorf("failed to find datacenter: %w", err)
	}
	finder.SetDatacenter(dc)

	// Get the vm
	vm, err := finder.VirtualMachine(ctx, vmname)
	if err != nil {
		return nil, fmt.Errorf("failed to find vm: %w", err)
	}

	// Get the network name of the VM
	var o mo.VirtualMachine
	err = vm.Properties(ctx, vm.Reference(), []string{"network"}, &o)
	if err != nil {
		return nil, fmt.Errorf("failed to get VM properties: %w", err)
	}

	pc := property.DefaultCollector(c)
	for _, netRef := range o.Network {
		var netObj mo.Network
		err := pc.RetrieveOne(ctx, netRef, []string{"name"}, &netObj)
		if err != nil {
			return nil, fmt.Errorf("failed to retrieve network name for %s: %w", netRef.Value, err)
		}
		networks = append(networks, netObj.Name)
	}

	return networks, nil
}

// GetVMwDatastore gets the datastores of a VM
func GetVMwDatastore(ctx context.Context, k3sclient client.Client, vmwcreds *vjailbreakv1alpha1.VMwareCreds, datacenter, vmname string) ([]string, error) {
	c, err := ValidateVMwareCreds(ctx, k3sclient, vmwcreds)
	if err != nil {
		return nil, fmt.Errorf("failed to validate vCenter connection: %w", err)
	}
	finder := find.NewFinder(c, false)
	dc, err := finder.Datacenter(ctx, datacenter)
	if err != nil {
		return nil, fmt.Errorf("failed to find datacenter: %w", err)
	}
	finder.SetDatacenter(dc)

	// Get the vm
	vm, err := finder.VirtualMachine(ctx, vmname)
	if err != nil {
		return nil, fmt.Errorf("failed to find vm: %w", err)
	}

	var vmProps mo.VirtualMachine
	err = vm.Properties(ctx, vm.Reference(), []string{"config"}, &vmProps)
	if err != nil {
		return nil, fmt.Errorf("failed to get VM properties: %w", err)
	}

	var datastores []string
	var ds mo.Datastore
	var dsref govmitypes.ManagedObjectReference
	for _, device := range vmProps.Config.Hardware.Device {
		if _, ok := device.(*govmitypes.VirtualDisk); ok {
			switch backing := device.GetVirtualDevice().Backing.(type) {
			case *govmitypes.VirtualDiskFlatVer2BackingInfo:
				dsref = backing.Datastore.Reference()
			case *govmitypes.VirtualDiskSparseVer2BackingInfo:
				dsref = backing.Datastore.Reference()
			case *govmitypes.VirtualDiskRawDiskMappingVer1BackingInfo:
				dsref = backing.Datastore.Reference()
			default:
				return nil, fmt.Errorf("unsupported disk backing type: %T", device.GetVirtualDevice().Backing)
			}
			err := property.DefaultCollector(c).RetrieveOne(ctx, dsref, []string{"name"}, &ds)
			if err != nil {
				return nil, fmt.Errorf("failed to get datastore: %w", err)
			}

			datastores = AppendUnique(datastores, ds.Name)
		}
	}
	return datastores, nil
}

// GetAllVMs gets all the VMs in a datacenter
func GetAllVMs(ctx context.Context, k3sclient client.Client, vmwcreds *vjailbreakv1alpha1.VMwareCreds, datacenter string) ([]vjailbreakv1alpha1.VMInfo, error) {
	c, err := ValidateVMwareCreds(ctx, k3sclient, vmwcreds)
	if err != nil {
		return nil, fmt.Errorf("failed to validate vCenter connection: %w", err)
	}
	finder := find.NewFinder(c, false)
	dc, err := finder.Datacenter(ctx, datacenter)
	if err != nil {
		return nil, fmt.Errorf("failed to find datacenter: %w", err)
	}
	finder.SetDatacenter(dc)

	vms, err := finder.VirtualMachineList(ctx, "*")
	if err != nil {
		return nil, fmt.Errorf("failed to get vms: %w", err)
	}
	// Pre-allocate vminfo slice with capacity of vms to avoid append allocations
	vminfo := make([]vjailbreakv1alpha1.VMInfo, 0, len(vms))
	for _, vm := range vms {
		var vmProps mo.VirtualMachine
		err = vm.Properties(ctx, vm.Reference(), []string{"config", "guest", "runtime", "network"}, &vmProps)
		if err != nil {
			return nil, fmt.Errorf("failed to get VM properties: %w", err)
		}
		if vmProps.Config == nil {
			// VM is not powered on or is in creating state
			fmt.Printf("VM properties not available for vm (%s), skipping this VM\n", vm.Name())
			continue
		}
		var datastores []string
		var networks []string
		var disks []string
		var clusterName string
		if vmProps.Config == nil {
			// VM is not powered on or is in creating state
			fmt.Printf("VM properties not available for vm (%s), skipping this VM", vm.Name())
			continue
		}
		pc := property.DefaultCollector(c)
		for _, netRef := range vmProps.Network {
			var netObj mo.Network
			err := pc.RetrieveOne(ctx, netRef, []string{"name"}, &netObj)
			if err != nil {
				return nil, fmt.Errorf("failed to retrieve network name for %s: %w", netRef.Value, err)
			}
			networks = append(networks, netObj.Name)
		}

		for _, device := range vmProps.Config.Hardware.Device {
			disk, ok := device.(*govmitypes.VirtualDisk)
			if !ok {
				continue
			}

			var dsref govmitypes.ManagedObjectReference
			switch backing := disk.Backing.(type) {
			case *govmitypes.VirtualDiskFlatVer2BackingInfo:
				dsref = backing.Datastore.Reference()
			case *govmitypes.VirtualDiskSparseVer2BackingInfo:
				dsref = backing.Datastore.Reference()
			case *govmitypes.VirtualDiskRawDiskMappingVer1BackingInfo:
				dsref = backing.Datastore.Reference()
			default:
				return nil, fmt.Errorf("unsupported disk backing type: %T", disk.Backing)
			}

			var ds mo.Datastore
			err := pc.RetrieveOne(ctx, dsref, []string{"name"}, &ds)
			if err != nil {
				return nil, fmt.Errorf("failed to get datastore: %w", err)
			}

			datastores = AppendUnique(datastores, ds.Name)
			disks = append(disks, disk.DeviceInfo.GetDescription().Label)
		}

		// Get the host name and parent (cluster) information
		host := mo.HostSystem{}
		err = property.DefaultCollector(c).RetrieveOne(ctx, *vmProps.Runtime.Host, []string{"name", "parent"}, &host)
		if err != nil {
			return nil, fmt.Errorf("failed to get host name: %w", err)
		}

		// Get the cluster name from the host's parent
		if host.Parent != nil {
			// Determine parent type based on the object reference type
			parentType := host.Parent.Type
			// Get the parent name
			var parentEntity mo.ManagedEntity
			err = property.DefaultCollector(c).RetrieveOne(ctx, *host.Parent, []string{"name"}, &parentEntity)
			if err != nil {
				fmt.Printf("failed to get parent info for host %s: %v\n", host.Name, err)
			} else {
				// Handle based on the parent's type
				switch parentType {
				case "ClusterComputeResource":
					var cluster mo.ClusterComputeResource
					err = property.DefaultCollector(c).RetrieveOne(ctx, *host.Parent, []string{"name"}, &cluster)
					if err != nil {
						fmt.Printf("failed to get cluster name for host %s: %v\n", host.Name, err)
					} else {
						clusterName = cluster.Name
					}
				case "ComputeResource":
					var compute mo.ComputeResource
					err = property.DefaultCollector(c).RetrieveOne(ctx, *host.Parent, []string{"name"}, &compute)
					if err != nil {
						fmt.Printf("failed to get compute resource name for host %s: %v\n", host.Name, err)
					} else {
						clusterName = compute.Name
					}
				default:
					fmt.Printf("unknown parent type for host %s: %s\n", host.Name, parentType)
				}
			}
		} else {
			clusterName = ""
		}

		vminfo = append(vminfo, vjailbreakv1alpha1.VMInfo{
			Name:        vmProps.Config.Name,
			Datastores:  datastores,
			Disks:       disks,
			Networks:    networks,
			IPAddress:   vmProps.Guest.IpAddress,
			VMState:     vmProps.Guest.GuestState,
			OSType:      vmProps.Guest.GuestFamily,
			CPU:         int(vmProps.Config.Hardware.NumCPU),
			Memory:      int(vmProps.Config.Hardware.MemoryMB),
			ESXiName:    host.Name,
			ClusterName: clusterName,
		})
	}
	return vminfo, nil
}

// AppendUnique appends unique values to a slice
func AppendUnique(slice []string, values ...string) []string {
	for _, value := range values {
<<<<<<< HEAD
		if !containsString(slice, value) {
=======
		if !slices.Contains(slice, value) {
>>>>>>> 61f88370
			slice = append(slice, value)
		}
	}
	return slice
}

// CreateOrUpdateVMwareMachines creates or updates VMwareMachine objects for the given VMs
func CreateOrUpdateVMwareMachines(ctx context.Context, client client.Client,
	vmwcreds *vjailbreakv1alpha1.VMwareCreds, vminfo []vjailbreakv1alpha1.VMInfo) error {
	var wg sync.WaitGroup
	for i := range vminfo {
		wg.Add(1)
		go func(i int) {
			defer wg.Done()
			// Don't panic on error
			defer func() {
				if r := recover(); r != nil {
					fmt.Printf("Panic: %v\n", r)
				}
			}()
			vm := &vminfo[i] // Use a pointer
			err := CreateOrUpdateVMwareMachine(ctx, client, vmwcreds, vm)
			if err != nil {
				fmt.Printf("Error creating or updating VM '%s': %v\n", vm.Name, err)
			}
		}(i)
	}
	// Wait for all vms to be created or updated
	wg.Wait()
	return nil
}

// CreateOrUpdateVMwareMachine creates or updates a VMwareMachine object for the given VM
func CreateOrUpdateVMwareMachine(ctx context.Context, client client.Client,
	vmwcreds *vjailbreakv1alpha1.VMwareCreds, vminfo *vjailbreakv1alpha1.VMInfo) error {
	sanitizedVMName, err := ConvertToK8sName(vminfo.Name)
	if err != nil {
		return fmt.Errorf("failed to convert VM name: %w", err)
	}
	// We need this flag because, there can be multiple VMwarecreds and each will
	// trigger its own reconciliation loop,
	// so we need to know if the object is new or not. if it is new we mark the migrated
	// field to false and powerstate to the current state of the vm.
	// If the object is not new, we update the status and persist the migrated status.
	init := false

	vmwvm := &vjailbreakv1alpha1.VMwareMachine{}
	vmwvmKey := k8stypes.NamespacedName{Name: sanitizedVMName, Namespace: vmwcreds.Namespace}

	// Try to fetch existing resource
	err = client.Get(ctx, vmwvmKey, vmwvm)
	if err != nil && !apierrors.IsNotFound(err) {
		return fmt.Errorf("failed to get VMwareMachine: %w", err)
	}

	// Check if the object is present or not if not present create a new object and set init to true.
	if apierrors.IsNotFound(err) {
		// If not found, create a new object
		vmwvm = &vjailbreakv1alpha1.VMwareMachine{
			ObjectMeta: metav1.ObjectMeta{
				Name:      vmwvmKey.Name,
				Namespace: vmwcreds.Namespace,
				Labels: map[string]string{
					constants.VMwareCredsLabel: vmwcreds.Name,
					constants.ESXiNameLabel:    vminfo.ESXiName,
					constants.ClusterNameLabel: vminfo.ClusterName,
				},
			},
			Spec: vjailbreakv1alpha1.VMwareMachineSpec{
				VMInfo: *vminfo,
			},
		}
		init = true
	} else {
		// Initialize labels map if needed
		if vmwvm.Labels == nil {
			vmwvm.Labels = make(map[string]string)
		}
		// Set the new label
		vmwvm.Labels[constants.VMwareCredsLabel] = vmwcreds.Name

<<<<<<< HEAD
		if !reflect.DeepEqual(vmwvm.Spec.VMInfo, *vminfo) {
			// update vminfo in case the VM has been moved by vMotion
			vmwvm.Spec.VMInfo = *vminfo
=======
		if !reflect.DeepEqual(vmwvm.Spec.VMInfo, *vminfo) || !reflect.DeepEqual(vmwvm.Labels[constants.ESXiNameLabel], vminfo.ESXiName) || !reflect.DeepEqual(vmwvm.Labels[constants.ClusterNameLabel], vminfo.ClusterName) {
			// update vminfo in case the VM has been moved by vMotion
			vmwvm.Spec.VMInfo = *vminfo
			vmwvm.Labels[constants.ESXiNameLabel] = vminfo.ESXiName
			vmwvm.Labels[constants.ClusterNameLabel] = vminfo.ClusterName
>>>>>>> 61f88370

			// Update only if we made changes
			if err = client.Update(ctx, vmwvm); err != nil {
				return fmt.Errorf("failed to update VMwareMachine: %w", err)
			}
		}
	}
	_, err = controllerutil.CreateOrUpdate(ctx, client, vmwvm, func() error {
		return nil
	})
	if err != nil {
		return fmt.Errorf("failed to create or update VMwareMachine: %w", err)
	}

	// Assumption is if init is true, the object is new and it is not migrated hence mark migrated to false.
	if init {
		vmwvm.Status = vjailbreakv1alpha1.VMwareMachineStatus{
			PowerState: vminfo.VMState,
			Migrated:   false,
		}
	} else {
		// If the object is not new, update the status and persist migrated status.
		currentMigratedStatus := vmwvm.Status.Migrated
		if vmwvm.Status.PowerState != vminfo.VMState {
			vmwvm.Status.PowerState = vminfo.VMState
		}
		vmwvm.Status.Migrated = currentMigratedStatus
	}

	// Update the status
	if err := client.Status().Update(ctx, vmwvm); err != nil {
		return fmt.Errorf("failed to update VMwareMachine status: %w", err)
	}
	return nil
}

// GetClosestFlavour gets the closest flavor for the given CPU and memory
<<<<<<< HEAD
func GetClosestFlavour(ctx context.Context, cpu, memory int, computeClient *gophercloud.ServiceClient) (*flavors.Flavor, error) {
	ctxlog := ctrllog.FromContext(ctx)

	// Fixed logging with proper string keys
	ctxlog.Info("Checking flavor requirements",
		"CPU", cpu,
		"MemoryMB", memory)

=======
func GetClosestFlavour(_ context.Context, cpu, memory int, computeClient *gophercloud.ServiceClient) (*flavors.Flavor, error) {
>>>>>>> 61f88370
	allPages, err := flavors.ListDetail(computeClient, nil).AllPages()
	if err != nil {
		return nil, fmt.Errorf("failed to list flavors: %w", err)
	}

	allFlavors, err := flavors.ExtractFlavors(allPages)
	if err != nil {
		return nil, fmt.Errorf("failed to extract all flavors: %w", err)
	}

	bestFlavor := new(flavors.Flavor)
	bestFlavor.VCPUs = constants.MaxVCPUs
	bestFlavor.RAM = constants.MaxRAM

	// Find the smallest flavor that meets the requirements
	for _, flavor := range allFlavors {
		if flavor.VCPUs >= cpu && flavor.RAM >= memory {
			if flavor.VCPUs < bestFlavor.VCPUs ||
				(flavor.VCPUs == bestFlavor.VCPUs && flavor.RAM < bestFlavor.RAM) {
				bestFlavor = &flavor
			}
		}
	}

	if bestFlavor.VCPUs != constants.MaxVCPUs {
		return bestFlavor, nil
	}
	return nil, fmt.Errorf("no suitable flavor found for %d vCPUs and %d MB RAM", cpu, memory)
}

// CreateOrUpdateLabel creates or updates a label on a VMwareMachine resource
func CreateOrUpdateLabel(ctx context.Context, client client.Client,
	vmwvm *vjailbreakv1alpha1.VMwareMachine, key, value string) error {
	_, err := controllerutil.CreateOrUpdate(ctx, client, vmwvm, func() error {
		if vmwvm.Labels == nil {
			vmwvm.Labels = make(map[string]string)
		}
		if vmwvm.Labels[key] == value {
			return nil
		}
		vmwvm.Labels[key] = value
		return nil
	})
	if err != nil {
		return fmt.Errorf("failed to create or update VMwareMachine labels: %w", err)
	}
	return nil
}

// FilterVMwareMachinesForCreds returns all VMwareMachine objects associated with a VMwareCreds resource
func FilterVMwareMachinesForCreds(ctx context.Context, k8sClient client.Client,
	vmwcreds *vjailbreakv1alpha1.VMwareCreds) (*vjailbreakv1alpha1.VMwareMachineList, error) {
	vmList := vjailbreakv1alpha1.VMwareMachineList{}
	if err := k8sClient.List(ctx, &vmList, client.InNamespace(constants.NamespaceMigrationSystem), client.MatchingLabels{constants.VMwareCredsLabel: vmwcreds.Name}); err != nil {
		return nil, errors.Wrap(err, "Error listing VMs")
	}
	return &vmList, nil
}

// FilterVMwareHostsForCreds filters VMwareHost objects for the given credentials
func FilterVMwareHostsForCreds(ctx context.Context, k8sClient client.Client, vmwcreds *vjailbreakv1alpha1.VMwareCreds) (*vjailbreakv1alpha1.VMwareHostList, error) {
	hostList := vjailbreakv1alpha1.VMwareHostList{}
	if err := k8sClient.List(ctx, &hostList, client.InNamespace(constants.NamespaceMigrationSystem), client.MatchingLabels{constants.VMwareCredsLabel: vmwcreds.Name}); err != nil {
		return nil, errors.Wrap(err, "Error listing VMs")
	}
	return &hostList, nil
}

// FilterVMwareClustersForCreds filters VMwareCluster objects for the given credentials
func FilterVMwareClustersForCreds(ctx context.Context, k8sClient client.Client, vmwcreds *vjailbreakv1alpha1.VMwareCreds) (*vjailbreakv1alpha1.VMwareClusterList, error) {
	clusterList := vjailbreakv1alpha1.VMwareClusterList{}
	if err := k8sClient.List(ctx, &clusterList, client.InNamespace(constants.NamespaceMigrationSystem), client.MatchingLabels{constants.VMwareCredsLabel: vmwcreds.Name}); err != nil {
		return nil, errors.Wrap(err, "Error listing VMs")
	}
	return &clusterList, nil
}

// FindVMwareMachinesNotInVcenter finds VMwareMachine objects that are not present in the vCenter
func FindVMwareMachinesNotInVcenter(ctx context.Context, client client.Client, vmwcreds *vjailbreakv1alpha1.VMwareCreds, vcenterVMs []vjailbreakv1alpha1.VMInfo) ([]vjailbreakv1alpha1.VMwareMachine, error) {
	vmList, err := FilterVMwareMachinesForCreds(ctx, client, vmwcreds)
	if err != nil {
		return nil, errors.Wrap(err, "Error filtering VMs")
	}
	var staleVMs []vjailbreakv1alpha1.VMwareMachine
	for _, vm := range vmList.Items {
		if !VMExistsInVcenter(vm.Spec.VMInfo.Name, vcenterVMs) {
			staleVMs = append(staleVMs, vm)
		}
	}
	return staleVMs, nil
}

// FindVMwareHostsNotInVcenter finds VMwareHost objects that are not present in the vCenter
func FindVMwareHostsNotInVcenter(ctx context.Context, client client.Client, vmwcreds *vjailbreakv1alpha1.VMwareCreds, clusterInfo []VMwareClusterInfo) ([]vjailbreakv1alpha1.VMwareHost, error) {
	hostList, err := FilterVMwareHostsForCreds(ctx, client, vmwcreds)
	if err != nil {
		return nil, errors.Wrap(err, "Error filtering VMs")
	}
	var staleHosts []vjailbreakv1alpha1.VMwareHost
	for _, host := range hostList.Items {
		if !HostExistsInVcenter(host.Name, clusterInfo) {
			staleHosts = append(staleHosts, host)
		}
	}
	return staleHosts, nil
}

// DeleteStaleVMwareMachines deletes VMwareMachine objects that are not present in the vCenter
func DeleteStaleVMwareMachines(ctx context.Context, client client.Client, vmwcreds *vjailbreakv1alpha1.VMwareCreds, vcenterVMs []vjailbreakv1alpha1.VMInfo) error {
	staleVMs, err := FindVMwareMachinesNotInVcenter(ctx, client, vmwcreds, vcenterVMs)
	if err != nil {
		return errors.Wrap(err, "Error finding stale VMs")
	}
	for _, vm := range staleVMs {
		if err := client.Delete(ctx, &vm); err != nil {
			if !apierrors.IsNotFound(err) {
				return errors.Wrap(err, fmt.Sprintf("Error deleting stale VM '%s'", vm.Name))
			}
		}
	}
	return nil
}

// VMExistsInVcenter checks if a VM exists in the vCenter
func VMExistsInVcenter(vmName string, vcenterVMs []vjailbreakv1alpha1.VMInfo) bool {
	for _, vm := range vcenterVMs {
		if vm.Name == vmName {
			return true
		}
	}
	return false
}

// HostExistsInVcenter checks if a host exists in the vCenter
func HostExistsInVcenter(hostName string, clusterInfo []VMwareClusterInfo) bool {
	for _, cluster := range clusterInfo {
		for _, host := range cluster.Hosts {
			if host.Name == hostName {
				return true
			}
		}
	}
	return false
}

// DeleteDependantObjectsForVMwareCreds removes all objects dependent on a VMwareCreds resource
func DeleteDependantObjectsForVMwareCreds(ctx context.Context, scope *scope.VMwareCredsScope) error {
	log := scope.Logger
	log.Info("Deleting dependant objects for VMwareCreds", "vmwarecreds", scope.Name())
	if err := DeleteVMwareMachinesForVMwareCreds(ctx, scope); err != nil {
		return errors.Wrap(err, "Error deleting VMs")
	}
	if err := DeleteVMwareHostsForVMwareCreds(ctx, scope); err != nil {
		return errors.Wrap(err, "Error deleting hosts")
	}
	if err := DeleteVMwareClustersForVMwareCreds(ctx, scope); err != nil {
		return errors.Wrap(err, "Error deleting clusters")
	}

	if err := DeleteVMwarecredsSecret(ctx, scope); err != nil {
		return errors.Wrap(err, "Error deleting secret")
	}

	return nil
}

// DeleteVMwarecredsSecret removes the secret associated with a VMwareCreds resource
func DeleteVMwarecredsSecret(ctx context.Context, scope *scope.VMwareCredsScope) error {
	secret := corev1.Secret{
		ObjectMeta: metav1.ObjectMeta{
			Name:      scope.VMwareCreds.Spec.SecretRef.Name,
			Namespace: constants.NamespaceMigrationSystem,
		},
	}
	if err := scope.Client.Delete(ctx, &secret); err != nil {
		if !apierrors.IsNotFound(err) {
			return errors.Wrap(err, "failed to delete associated secret")
		}
	}
	return nil
}

// DeleteVMwareMachinesForVMwareCreds removes all VMwareMachine objects associated with a VMwareCreds resource
func DeleteVMwareMachinesForVMwareCreds(ctx context.Context, scope *scope.VMwareCredsScope) error {
	vmList, err := FilterVMwareMachinesForCreds(ctx, scope.Client, scope.VMwareCreds)
	if err != nil {
		return errors.Wrap(err, "Error filtering VMs")
	}
	for _, vm := range vmList.Items {
		if err := scope.Client.Delete(ctx, &vm); err != nil {
			if !apierrors.IsNotFound(err) {
				return errors.Wrap(err, fmt.Sprintf("error deleting VM '%s'", vm.Name))
			}
		}
	}
	return nil
}

// DeleteVMwareClustersForVMwareCreds removes all VMwareCluster objects associated with a VMwareCreds resource
func DeleteVMwareClustersForVMwareCreds(ctx context.Context, scope *scope.VMwareCredsScope) error {
	clusterList, err := FilterVMwareClustersForCreds(ctx, scope.Client, scope.VMwareCreds)
	if err != nil {
		return errors.Wrap(err, "Error filtering VMs")
	}
	for _, cluster := range clusterList.Items {
		if err := scope.Client.Delete(ctx, &cluster); err != nil {
			if !apierrors.IsNotFound(err) {
				return errors.Wrap(err, fmt.Sprintf("error deleting VM '%s'", cluster.Name))
			}
		}
	}
	return nil
}

// DeleteVMwareHostsForVMwareCreds removes all VMwareHost objects associated with a VMwareCreds resource
func DeleteVMwareHostsForVMwareCreds(ctx context.Context, scope *scope.VMwareCredsScope) error {
	hostList, err := FilterVMwareHostsForCreds(ctx, scope.Client, scope.VMwareCreds)
	if err != nil {
		return errors.Wrap(err, "Error filtering VMs")
	}
	for _, host := range hostList.Items {
		if err := scope.Client.Delete(ctx, &host); err != nil {
			if !apierrors.IsNotFound(err) {
				return errors.Wrap(err, fmt.Sprintf("error deleting VM '%s'", host.Name))
			}
		}
	}
	return nil
}

// containsString checks if a string exists in a slice
func containsString(slice []string, target string) bool {
	for _, item := range slice {
		if item == target {
			return true
		}
	}
	return false
}<|MERGE_RESOLUTION|>--- conflicted
+++ resolved
@@ -9,10 +9,7 @@
 	"net/http"
 	"net/url"
 	"reflect"
-<<<<<<< HEAD
-=======
 	"slices"
->>>>>>> 61f88370
 	"strings"
 	"sync"
 
@@ -24,15 +21,12 @@
 	"github.com/gophercloud/gophercloud/openstack/networking/v2/ports"
 	"github.com/pkg/errors"
 	vjailbreakv1alpha1 "github.com/platform9/vjailbreak/k8s/migration/api/v1alpha1"
-<<<<<<< HEAD
-=======
 	apierrors "k8s.io/apimachinery/pkg/api/errors"
 	k8stypes "k8s.io/apimachinery/pkg/types"
 	"sigs.k8s.io/controller-runtime/pkg/client"
 	"sigs.k8s.io/controller-runtime/pkg/controller/controllerutil"
 	ctrllog "sigs.k8s.io/controller-runtime/pkg/log"
 
->>>>>>> 61f88370
 	"github.com/platform9/vjailbreak/k8s/migration/pkg/constants"
 	scope "github.com/platform9/vjailbreak/k8s/migration/pkg/scope"
 	"github.com/vmware/govmomi/find"
@@ -44,13 +38,6 @@
 	corev1 "k8s.io/api/core/v1"
 	k8serrors "k8s.io/apimachinery/pkg/api/errors"
 	metav1 "k8s.io/apimachinery/pkg/apis/meta/v1"
-<<<<<<< HEAD
-	k8stypes "k8s.io/apimachinery/pkg/types"
-	"sigs.k8s.io/controller-runtime/pkg/client"
-	"sigs.k8s.io/controller-runtime/pkg/controller/controllerutil"
-	ctrllog "sigs.k8s.io/controller-runtime/pkg/log"
-=======
->>>>>>> 61f88370
 )
 
 // OpenStackClients holds clients for interacting with OpenStack services
@@ -61,82 +48,21 @@
 	ComputeClient *gophercloud.ServiceClient
 	// NetworkingClient is the client for interacting with OpenStack Networking
 	NetworkingClient *gophercloud.ServiceClient
-<<<<<<< HEAD
-}
-
-// VMwareCredentials holds the actual credentials after decoding
-type VMwareCredentials struct {
-	// Host is the vCenter host
-	Host string
-	// Username is the vCenter username
-	Username string
-	// Password is the vCenter password
-	Password string
-	// Datacenter is the vCenter datacenter
-	Datacenter string
-	// Insecure is whether to skip certificate verification
-	Insecure bool
-}
-
-// OpenStackCredentials holds the actual credentials after decoding
-type OpenStackCredentials struct {
-	// AuthURL is the OpenStack authentication URL
-	AuthURL string
-	// Username is the OpenStack username
-	Username string
-	// Password is the OpenStack password
-	Password string
-	// RegionName is the OpenStack region
-	RegionName string
-	// TenantName is the OpenStack tenant
-	TenantName string
-	// Insecure is whether to skip certificate verification
-	Insecure bool
-	// DomainName is the OpenStack domain
-	DomainName string
-=======
->>>>>>> 61f88370
 }
 
 const (
 	trueString = "true" // Define at package level
 )
 
-<<<<<<< HEAD
-// GetVMwareCredentials retrieves vCenter credentials from a secret
-func GetVMwareCredentials(ctx context.Context, k3sclient client.Client, credsName string) (VMwareCredentials, error) {
-	creds := vjailbreakv1alpha1.VMwareCreds{}
-	if err := k3sclient.Get(ctx, k8stypes.NamespacedName{Namespace: constants.NamespaceMigrationSystem, Name: credsName}, &creds); err != nil {
-		return VMwareCredentials{}, errors.Wrapf(err, "failed to get VMware credentials '%s'", credsName)
-=======
 // GetVMwareCredsInfo retrieves vCenter credentials from a secret
 func GetVMwareCredsInfo(ctx context.Context, k3sclient client.Client, credsName string) (vjailbreakv1alpha1.VMwareCredsInfo, error) {
 	creds := vjailbreakv1alpha1.VMwareCreds{}
 	if err := k3sclient.Get(ctx, k8stypes.NamespacedName{Namespace: constants.NamespaceMigrationSystem, Name: credsName}, &creds); err != nil {
 		return vjailbreakv1alpha1.VMwareCredsInfo{}, errors.Wrapf(err, "failed to get VMware credentials '%s'", credsName)
->>>>>>> 61f88370
 	}
 	return GetVMwareCredentialsFromSecret(ctx, k3sclient, creds.Spec.SecretRef.Name)
 }
 
-<<<<<<< HEAD
-// GetOpenstackCredentials retrieves OpenStack credentials from a secret
-func GetOpenstackCredentials(ctx context.Context, k3sclient client.Client, credsName string) (OpenStackCredentials, error) {
-	creds := vjailbreakv1alpha1.OpenstackCreds{}
-	if err := k3sclient.Get(ctx, k8stypes.NamespacedName{Namespace: constants.NamespaceMigrationSystem, Name: credsName}, &creds); err != nil {
-		return OpenStackCredentials{}, errors.Wrapf(err, "failed to get OpenStack credentials '%s'", credsName)
-	}
-	return GetOpenstackCredentialsFromSecret(ctx, k3sclient, creds.Spec.SecretRef.Name)
-}
-
-// GetVMwareCredentialsFromSecret retrieves vCenter credentials from a secret
-func GetVMwareCredentialsFromSecret(ctx context.Context, k3sclient client.Client, secretName string) (VMwareCredentials, error) {
-	secret := &corev1.Secret{}
-
-	// Get In cluster client
-	if err := k3sclient.Get(ctx, k8stypes.NamespacedName{Namespace: constants.NamespaceMigrationSystem, Name: secretName}, secret); err != nil {
-		return VMwareCredentials{}, errors.Wrapf(err, "failed to get secret '%s'", secretName)
-=======
 // GetOpenstackCredsInfo retrieves OpenStack credentials from a secret
 func GetOpenstackCredsInfo(ctx context.Context, k3sclient client.Client, credsName string) (vjailbreakv1alpha1.OpenStackCredsInfo, error) {
 	creds := vjailbreakv1alpha1.OpenstackCreds{}
@@ -153,7 +79,6 @@
 	// Get In cluster client
 	if err := k3sclient.Get(ctx, k8stypes.NamespacedName{Namespace: constants.NamespaceMigrationSystem, Name: secretName}, secret); err != nil {
 		return vjailbreakv1alpha1.VMwareCredsInfo{}, errors.Wrapf(err, "failed to get secret '%s'", secretName)
->>>>>>> 61f88370
 	}
 
 	if secret.Data == nil {
@@ -191,17 +116,10 @@
 }
 
 // GetOpenstackCredentialsFromSecret retrieves and checks the secret
-<<<<<<< HEAD
-func GetOpenstackCredentialsFromSecret(ctx context.Context, k3sclient client.Client, secretName string) (OpenStackCredentials, error) {
-	secret := &corev1.Secret{}
-	if err := k3sclient.Get(ctx, k8stypes.NamespacedName{Namespace: constants.NamespaceMigrationSystem, Name: secretName}, secret); err != nil {
-		return OpenStackCredentials{}, errors.Wrap(err, "failed to get secret")
-=======
 func GetOpenstackCredentialsFromSecret(ctx context.Context, k3sclient client.Client, secretName string) (vjailbreakv1alpha1.OpenStackCredsInfo, error) {
 	secret := &corev1.Secret{}
 	if err := k3sclient.Get(ctx, k8stypes.NamespacedName{Namespace: constants.NamespaceMigrationSystem, Name: secretName}, secret); err != nil {
 		return vjailbreakv1alpha1.OpenStackCredsInfo{}, errors.Wrap(err, "failed to get secret")
->>>>>>> 61f88370
 	}
 
 	// Extract and validate each field
@@ -442,10 +360,6 @@
 func ValidateAndGetProviderClient(ctx context.Context, k3sclient client.Client,
 	openstackcreds *vjailbreakv1alpha1.OpenstackCreds) (*gophercloud.ProviderClient, error) {
 	openstackCredential, err := GetOpenstackCredentialsFromSecret(ctx, k3sclient, openstackcreds.Spec.SecretRef.Name)
-<<<<<<< HEAD
-	ctxlog := ctrllog.Log
-=======
->>>>>>> 61f88370
 	if err != nil {
 		return nil, errors.Wrap(err, "failed to get openstack credentials from secret")
 	}
@@ -498,11 +412,7 @@
 
 // ValidateVMwareCreds validates the VMware credentials
 func ValidateVMwareCreds(ctx context.Context, k3sclient client.Client, vmwcreds *vjailbreakv1alpha1.VMwareCreds) (*vim25.Client, error) {
-<<<<<<< HEAD
-	VMwareCredentials, err := GetVMwareCredentialsFromSecret(ctx, k3sclient, vmwcreds.Spec.SecretRef.Name)
-=======
 	vmwareCredsinfo, err := GetVMwareCredentialsFromSecret(ctx, k3sclient, vmwcreds.Spec.SecretRef.Name)
->>>>>>> 61f88370
 	if err != nil {
 		return nil, fmt.Errorf("failed to get vCenter credentials from secret: %w", err)
 	}
@@ -547,12 +457,8 @@
 
 // GetVMwNetworks gets the networks of a VM
 func GetVMwNetworks(ctx context.Context, k3sclient client.Client, vmwcreds *vjailbreakv1alpha1.VMwareCreds, datacenter, vmname string) ([]string, error) {
-<<<<<<< HEAD
-	var networks []string
-=======
 	// Pre-allocate networks slice to avoid append allocations
 	networks := make([]string, 0)
->>>>>>> 61f88370
 	c, err := ValidateVMwareCreds(ctx, k3sclient, vmwcreds)
 	if err != nil {
 		return nil, fmt.Errorf("failed to validate vCenter connection: %w", err)
@@ -781,11 +687,7 @@
 // AppendUnique appends unique values to a slice
 func AppendUnique(slice []string, values ...string) []string {
 	for _, value := range values {
-<<<<<<< HEAD
-		if !containsString(slice, value) {
-=======
 		if !slices.Contains(slice, value) {
->>>>>>> 61f88370
 			slice = append(slice, value)
 		}
 	}
@@ -867,17 +769,11 @@
 		// Set the new label
 		vmwvm.Labels[constants.VMwareCredsLabel] = vmwcreds.Name
 
-<<<<<<< HEAD
-		if !reflect.DeepEqual(vmwvm.Spec.VMInfo, *vminfo) {
-			// update vminfo in case the VM has been moved by vMotion
-			vmwvm.Spec.VMInfo = *vminfo
-=======
 		if !reflect.DeepEqual(vmwvm.Spec.VMInfo, *vminfo) || !reflect.DeepEqual(vmwvm.Labels[constants.ESXiNameLabel], vminfo.ESXiName) || !reflect.DeepEqual(vmwvm.Labels[constants.ClusterNameLabel], vminfo.ClusterName) {
 			// update vminfo in case the VM has been moved by vMotion
 			vmwvm.Spec.VMInfo = *vminfo
 			vmwvm.Labels[constants.ESXiNameLabel] = vminfo.ESXiName
 			vmwvm.Labels[constants.ClusterNameLabel] = vminfo.ClusterName
->>>>>>> 61f88370
 
 			// Update only if we made changes
 			if err = client.Update(ctx, vmwvm); err != nil {
@@ -915,18 +811,7 @@
 }
 
 // GetClosestFlavour gets the closest flavor for the given CPU and memory
-<<<<<<< HEAD
-func GetClosestFlavour(ctx context.Context, cpu, memory int, computeClient *gophercloud.ServiceClient) (*flavors.Flavor, error) {
-	ctxlog := ctrllog.FromContext(ctx)
-
-	// Fixed logging with proper string keys
-	ctxlog.Info("Checking flavor requirements",
-		"CPU", cpu,
-		"MemoryMB", memory)
-
-=======
 func GetClosestFlavour(_ context.Context, cpu, memory int, computeClient *gophercloud.ServiceClient) (*flavors.Flavor, error) {
->>>>>>> 61f88370
 	allPages, err := flavors.ListDetail(computeClient, nil).AllPages()
 	if err != nil {
 		return nil, fmt.Errorf("failed to list flavors: %w", err)
