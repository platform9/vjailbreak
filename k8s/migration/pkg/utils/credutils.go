// Package utils provides utility functions for handling credentials and other operations
package utils

import (
	"context"
	"crypto/tls"
	"crypto/x509"
	"fmt"
	"net/http"
	"net/url"
	"reflect"
	"slices"
	"strings"
	"sync"
	"time"

	gophercloud "github.com/gophercloud/gophercloud"
	"github.com/gophercloud/gophercloud/openstack"
	"github.com/gophercloud/gophercloud/openstack/blockstorage/extensions/schedulerstats"
	"github.com/gophercloud/gophercloud/openstack/blockstorage/v3/volumetypes"
	"github.com/gophercloud/gophercloud/openstack/compute/v2/flavors"
	"github.com/gophercloud/gophercloud/openstack/networking/v2/networks"
	"github.com/gophercloud/gophercloud/openstack/networking/v2/ports"
	"github.com/pkg/errors"
	vjailbreakv1alpha1 "github.com/platform9/vjailbreak/k8s/migration/api/v1alpha1"
	apierrors "k8s.io/apimachinery/pkg/api/errors"
	k8stypes "k8s.io/apimachinery/pkg/types"
	"sigs.k8s.io/controller-runtime/pkg/client"
	"sigs.k8s.io/controller-runtime/pkg/controller/controllerutil"
	ctrllog "sigs.k8s.io/controller-runtime/pkg/log"

	"github.com/platform9/vjailbreak/k8s/migration/pkg/constants"
	scope "github.com/platform9/vjailbreak/k8s/migration/pkg/scope"
	"github.com/vmware/govmomi/find"
	"github.com/vmware/govmomi/object"
	"github.com/vmware/govmomi/property"
	"github.com/vmware/govmomi/session/cache"
	"github.com/vmware/govmomi/vim25"
	"github.com/vmware/govmomi/vim25/mo"
	"github.com/vmware/govmomi/vim25/types"
	corev1 "k8s.io/api/core/v1"
	metav1 "k8s.io/apimachinery/pkg/apis/meta/v1"
)

const (
	trueString = "true" // Define at package level
)

// GetVMwareCredsInfo retrieves vCenter credentials from a secret
func GetVMwareCredsInfo(ctx context.Context, k3sclient client.Client, credsName string) (vjailbreakv1alpha1.VMwareCredsInfo, error) {
	creds := vjailbreakv1alpha1.VMwareCreds{}
	if err := k3sclient.Get(ctx, k8stypes.NamespacedName{Namespace: constants.NamespaceMigrationSystem, Name: credsName}, &creds); err != nil {
		return vjailbreakv1alpha1.VMwareCredsInfo{}, errors.Wrapf(err, "failed to get VMware credentials '%s'", credsName)
	}
	return GetVMwareCredentialsFromSecret(ctx, k3sclient, creds.Spec.SecretRef.Name)
}

// GetOpenstackCredsInfo retrieves OpenStack credentials from a secret
func GetOpenstackCredsInfo(ctx context.Context, k3sclient client.Client, credsName string) (vjailbreakv1alpha1.OpenStackCredsInfo, error) {
	creds := vjailbreakv1alpha1.OpenstackCreds{}
	if err := k3sclient.Get(ctx, k8stypes.NamespacedName{Namespace: constants.NamespaceMigrationSystem, Name: credsName}, &creds); err != nil {
		return vjailbreakv1alpha1.OpenStackCredsInfo{}, errors.Wrapf(err, "failed to get OpenStack credentials '%s'", credsName)
	}
	return GetOpenstackCredentialsFromSecret(ctx, k3sclient, creds.Spec.SecretRef.Name)
}

// GetVMwareCredentialsFromSecret retrieves vCenter credentials from a secret
func GetVMwareCredentialsFromSecret(ctx context.Context, k3sclient client.Client, secretName string) (vjailbreakv1alpha1.VMwareCredsInfo, error) {
	secret := &corev1.Secret{}

	// Get In cluster client
	if err := k3sclient.Get(ctx, k8stypes.NamespacedName{Namespace: constants.NamespaceMigrationSystem, Name: secretName}, secret); err != nil {
		return vjailbreakv1alpha1.VMwareCredsInfo{}, errors.Wrapf(err, "failed to get secret '%s'", secretName)
	}

	if secret.Data == nil {
		return vjailbreakv1alpha1.VMwareCredsInfo{}, fmt.Errorf("no data in secret '%s'", secretName)
	}

	host := string(secret.Data["VCENTER_HOST"])
	username := string(secret.Data["VCENTER_USERNAME"])
	password := string(secret.Data["VCENTER_PASSWORD"])
	insecureStr := string(secret.Data["VCENTER_INSECURE"])
	datacenter := string(secret.Data["VCENTER_DATACENTER"])

	if host == "" {
		return vjailbreakv1alpha1.VMwareCredsInfo{}, errors.Errorf("VCENTER_HOST is missing in secret '%s'", secretName)
	}
	if username == "" {
		return vjailbreakv1alpha1.VMwareCredsInfo{}, errors.Errorf("VCENTER_USERNAME is missing in secret '%s'", secretName)
	}
	if password == "" {
		return vjailbreakv1alpha1.VMwareCredsInfo{}, errors.Errorf("VCENTER_PASSWORD is missing in secret '%s'", secretName)
	}
	if datacenter == "" {
		return vjailbreakv1alpha1.VMwareCredsInfo{}, errors.Errorf("VCENTER_DATACENTER is missing in secret '%s'", secretName)
	}

	insecure := strings.EqualFold(strings.TrimSpace(insecureStr), trueString)

	return vjailbreakv1alpha1.VMwareCredsInfo{
		Host:       host,
		Username:   username,
		Password:   password,
		Datacenter: datacenter,
		Insecure:   insecure,
	}, nil
}

// GetOpenstackCredentialsFromSecret retrieves and checks the secret
func GetOpenstackCredentialsFromSecret(ctx context.Context, k3sclient client.Client, secretName string) (vjailbreakv1alpha1.OpenStackCredsInfo, error) {
	secret := &corev1.Secret{}
	if err := k3sclient.Get(ctx, k8stypes.NamespacedName{Namespace: constants.NamespaceMigrationSystem, Name: secretName}, secret); err != nil {
		return vjailbreakv1alpha1.OpenStackCredsInfo{}, errors.Wrap(err, "failed to get secret")
	}

	// Extract and validate each field
	fields := map[string]string{
		"AuthURL":    string(secret.Data["OS_AUTH_URL"]),
		"DomainName": string(secret.Data["OS_DOMAIN_NAME"]),
		"Username":   string(secret.Data["OS_USERNAME"]),
		"Password":   string(secret.Data["OS_PASSWORD"]),
		"TenantName": string(secret.Data["OS_TENANT_NAME"]),
		"RegionName": string(secret.Data["OS_REGION_NAME"]),
	}

	for key, value := range fields {
		if value == "" {
			return vjailbreakv1alpha1.OpenStackCredsInfo{}, errors.Errorf("%s is missing in secret '%s'", key, secretName)
		}
	}

	insecureStr := string(secret.Data["OS_INSECURE"])
	insecure := strings.EqualFold(strings.TrimSpace(insecureStr), trueString)

	return vjailbreakv1alpha1.OpenStackCredsInfo{
		AuthURL:    fields["AuthURL"],
		DomainName: fields["DomainName"],
		Username:   fields["Username"],
		Password:   fields["Password"],
		RegionName: fields["RegionName"],
		TenantName: fields["TenantName"],
		Insecure:   insecure,
	}, nil
}

// GetCert retrieves an X.509 certificate from an endpoint
func GetCert(endpoint string) (*x509.Certificate, error) {
	conf := &tls.Config{
		//nolint:gosec // This is required to skip certificate verification
		InsecureSkipVerify: true,
	}
	parsedURL, err := url.Parse(endpoint)
	if err != nil {
		return nil, errors.Wrap(err, "error parsing URL")
	}
	hostname := parsedURL.Hostname()
	conn, err := tls.Dial("tcp", hostname+":443", conf)
	if err != nil {
		return nil, errors.Wrapf(err, "error connecting to %s", hostname)
	}
	defer func() {
		if err := conn.Close(); err != nil {
			ctrllog.Log.Info("Error closing connection", "error", err)
		}
	}()
	cert := conn.ConnectionState().PeerCertificates[0]
	return cert, nil
}

// VerifyNetworks verifies the existence of specified networks in OpenStack
func VerifyNetworks(ctx context.Context, k3sclient client.Client, openstackcreds *vjailbreakv1alpha1.OpenstackCreds, targetnetworks []string) error {
	openstackClients, err := GetOpenStackClients(ctx, k3sclient, openstackcreds)
	if err != nil {
		return errors.Wrap(err, "failed to get openstack clients")
	}
	allPages, err := networks.List(openstackClients.NetworkingClient, nil).AllPages()
	if err != nil {
		return errors.Wrap(err, "failed to list networks")
	}

	allNetworks, err := networks.ExtractNetworks(allPages)
	if err != nil {
		return errors.Wrap(err, "failed to extract all networks")
	}

	// Build a map of all networks
	networkMap := make(map[string]bool)
	for i := 0; i < len(allNetworks); i++ {
		networkMap[allNetworks[i].Name] = true
	}

	// Verify that all network names in targetnetworks exist in the openstack networks
	for _, targetNetwork := range targetnetworks {
		if _, found := networkMap[targetNetwork]; !found {
			return fmt.Errorf("network '%s' not found in OpenStack", targetNetwork)
		}
	}
	return nil
}

// VerifyPorts verifies the existence of specified ports in OpenStack
func VerifyPorts(ctx context.Context, k3sclient client.Client, openstackcreds *vjailbreakv1alpha1.OpenstackCreds, targetports []string) error {
	openstackClients, err := GetOpenStackClients(ctx, k3sclient, openstackcreds)
	if err != nil {
		return errors.Wrap(err, "failed to get openstack clients")
	}

	allPages, err := ports.List(openstackClients.NetworkingClient, nil).AllPages()
	if err != nil {
		return errors.Wrap(err, "failed to list ports")
	}

	allPorts, err := ports.ExtractPorts(allPages)
	if err != nil {
		return errors.Wrap(err, "failed to extract all ports")
	}

	// Build a map of all ports
	portMap := make(map[string]bool)
	for i := 0; i < len(allPorts); i++ {
		portMap[allPorts[i].ID] = true
	}

	// Verify that all port names in targetports exist in the openstack ports
	for _, targetPort := range targetports {
		if _, found := portMap[targetPort]; !found {
			return errors.Wrap(fmt.Errorf("port '%s' not found in OpenStack", targetPort), "failed to verify ports")
		}
	}
	return nil
}

// VerifyStorage verifies the existence of specified storage in OpenStack
func VerifyStorage(ctx context.Context, k3sclient client.Client, openstackcreds *vjailbreakv1alpha1.OpenstackCreds, targetstorages []string) error {
	openstackClients, err := GetOpenStackClients(ctx, k3sclient, openstackcreds)
	if err != nil {
		return errors.Wrap(err, "failed to get openstack clients")
	}
	allPages, err := volumetypes.List(openstackClients.BlockStorageClient, nil).AllPages()
	if err != nil {
		return errors.Wrap(err, "failed to list volume types")
	}

	allvoltypes, err := volumetypes.ExtractVolumeTypes(allPages)
	if err != nil {
		return errors.Wrap(err, "failed to extract all volume types")
	}
	// Verify that all volume types in targetstorage exist in the openstack volume types
	for _, targetstorage := range targetstorages {
		found := false
		for i := 0; i < len(allvoltypes); i++ {
			if allvoltypes[i].Name == targetstorage {
				found = true
				break
			}
		}
		if !found {
			return errors.Wrap(fmt.Errorf("volume type '%s' not found in OpenStack", targetstorage), "failed to verify volume types")
		}
	}
	return nil
}

// GetOpenstackInfo retrieves OpenStack information using provided credentials
func GetOpenstackInfo(ctx context.Context, k3sclient client.Client, openstackcreds *vjailbreakv1alpha1.OpenstackCreds) (*vjailbreakv1alpha1.OpenstackInfo, error) {
	openstackClients, err := GetOpenStackClients(ctx, k3sclient, openstackcreds)
	if err != nil {
		return nil, errors.Wrap(err, "failed to get openstack clients")
	}
	var openstackvoltypes []string
	allVolumeTypePages, err := volumetypes.List(openstackClients.BlockStorageClient, nil).AllPages()
	if err != nil {
		return nil, errors.Wrap(err, "failed to list volume types")
	}

	allvoltypes, err := volumetypes.ExtractVolumeTypes(allVolumeTypePages)
	if err != nil {
		return nil, errors.Wrap(err, "failed to extract all volume types")
	}

	for i := 0; i < len(allvoltypes); i++ {
		openstackvoltypes = append(openstackvoltypes, allvoltypes[i].Name)
	}

	allNetworkPages, err := networks.List(openstackClients.NetworkingClient, nil).AllPages()
	if err != nil {
		return nil, errors.Wrap(err, "failed to list networks")
	}

	allNetworks, err := networks.ExtractNetworks(allNetworkPages)
	if err != nil {
		return nil, errors.Wrap(err, "failed to extract all networks")
	}
	volumeBackendPools, err := getCinderVolumeBackendPools(openstackClients)
	if err != nil {
		return nil, errors.Wrap(err, "failed to get cinder volume backend pools")
	}
	openstacknetworks := make([]string, len(allNetworks))
	for i := 0; i < len(allNetworks); i++ {
		openstacknetworks = append(openstacknetworks, allNetworks[i].Name)
	}
	return &vjailbreakv1alpha1.OpenstackInfo{
		VolumeTypes:    openstackvoltypes,
		Networks:       openstacknetworks,
		VolumeBackends: volumeBackendPools,
	}, nil
}

// GetOpenStackClients is a function to create openstack clients
func GetOpenStackClients(ctx context.Context, k3sclient client.Client, openstackcreds *vjailbreakv1alpha1.OpenstackCreds) (*OpenStackClients, error) {
	if openstackcreds == nil {
		return nil, errors.New("openstackcreds cannot be nil")
	}

	openstackCredential, err := GetOpenstackCredentialsFromSecret(ctx, k3sclient, openstackcreds.Spec.SecretRef.Name)
	if err != nil {
		return nil, errors.Wrap(err, "failed to get openstack credentials from secret")
	}

	endpoint := gophercloud.EndpointOpts{
		Region: openstackCredential.RegionName,
	}
	providerClient, err := ValidateAndGetProviderClient(ctx, k3sclient, openstackcreds)
	if err != nil {
		return nil, errors.Wrap(err, fmt.Sprintf("failed to get provider client for region '%s'", openstackCredential.RegionName))
	}
	if providerClient == nil {
		return nil, fmt.Errorf("failed to get provider client for region '%s'", openstackCredential.RegionName)
	}
	computeClient, err := openstack.NewComputeV2(providerClient, endpoint)
	if err != nil {
		return nil, errors.Wrap(err, fmt.Sprintf("failed to create openstack compute client for region '%s'", openstackCredential.RegionName))
	}
	blockStorageClient, err := openstack.NewBlockStorageV3(providerClient, endpoint)
	if err != nil {
		return nil, errors.Wrap(err, fmt.Sprintf("failed to create openstack block storage client for region '%s'",
			openstackCredential.RegionName))
	}
	networkingClient, err := openstack.NewNetworkV2(providerClient, endpoint)
	if err != nil {
		return nil, errors.Wrap(err, fmt.Sprintf("failed to create openstack networking client for region '%s'",
			openstackCredential.RegionName))
	}

	return &OpenStackClients{
		BlockStorageClient: blockStorageClient,
		ComputeClient:      computeClient,
		NetworkingClient:   networkingClient,
	}, nil
}

// ValidateAndGetProviderClient is a function to get provider client
func ValidateAndGetProviderClient(ctx context.Context, k3sclient client.Client,
	openstackcreds *vjailbreakv1alpha1.OpenstackCreds) (*gophercloud.ProviderClient, error) {
	openstackCredential, err := GetOpenstackCredentialsFromSecret(ctx, k3sclient, openstackcreds.Spec.SecretRef.Name)
	if err != nil {
		return nil, errors.Wrap(err, "failed to get openstack credentials from secret")
	}

	providerClient, err := openstack.NewClient(openstackCredential.AuthURL)
	if err != nil {
		return nil, errors.Wrap(err, "failed to create openstack client")
	}
	tlsConfig := &tls.Config{
		MinVersion: tls.VersionTLS12,
	}
	if openstackCredential.Insecure {
		tlsConfig.InsecureSkipVerify = true
	} else {
		// Get the certificate for the Openstack endpoint
		caCert, certerr := GetCert(openstackCredential.AuthURL)
		if certerr != nil {
			return nil, errors.Wrap(certerr, "failed to get certificate for openstack")
		}
		// Trying to fetch the system cert pool and add the Openstack certificate to it
		caCertPool, err := x509.SystemCertPool()
		if err != nil {
			return nil, fmt.Errorf("failed to get system cert pool: %w", err)
		}
		if caCertPool == nil {
			caCertPool = x509.NewCertPool()
		}
		caCertPool.AddCert(caCert)
		tlsConfig.RootCAs = caCertPool
	}
	transport := &http.Transport{
		TLSClientConfig: tlsConfig,
	}
	providerClient.HTTPClient = http.Client{
		Transport: transport,
		Timeout:   60 * time.Second,
	}
	authOpts := gophercloud.AuthOptions{
		IdentityEndpoint: openstackCredential.AuthURL,
		Username:         openstackCredential.Username,
		Password:         openstackCredential.Password,
		DomainName:       openstackCredential.DomainName,
		TenantName:       openstackCredential.TenantName,
	}
	if err := openstack.Authenticate(providerClient, authOpts); err != nil {
		switch {
		case strings.Contains(err.Error(), "401"):
			return nil, fmt.Errorf("authentication failed: invalid username, password, or project/domain. Please verify your credentials")
		case strings.Contains(err.Error(), "404"):
			return nil, fmt.Errorf("authentication failed: the authentication URL or tenant/project name is incorrect")
		case strings.Contains(err.Error(), "timeout"):
			return nil, fmt.Errorf("connection timeout: unable to reach the OpenStack authentication service. Please check your network connection and Auth URL")
		default:
			return nil, fmt.Errorf("authentication failed: %w. Please verify your OpenStack credentials", err)
		}
	}
	return providerClient, nil
}

// ValidateVMwareCreds validates the VMware credentials
func ValidateVMwareCreds(ctx context.Context, k3sclient client.Client, vmwcreds *vjailbreakv1alpha1.VMwareCreds) (*vim25.Client, error) {
	vmwareCredsinfo, err := GetVMwareCredentialsFromSecret(ctx, k3sclient, vmwcreds.Spec.SecretRef.Name)
	if err != nil {
		return nil, fmt.Errorf("failed to get vCenter credentials from secret: %w", err)
	}

	host := vmwareCredsinfo.Host
	username := vmwareCredsinfo.Username
	password := vmwareCredsinfo.Password
	disableSSLVerification := vmwareCredsinfo.Insecure
	if host[:4] != "http" {
		host = "https://" + host
	}
	if host[len(host)-4:] != "/sdk" {
		host += "/sdk"
	}
	u, err := url.Parse(host)
	if err != nil {
		return nil, fmt.Errorf("failed to parse URL: %w", err)
	}
	u.User = url.UserPassword(username, password)
	// Connect and log in to ESX or vCenter
	s := &cache.Session{
		URL:      u,
		Insecure: disableSSLVerification,
		Reauth:   true,
	}

	c := new(vim25.Client)
	err = s.Login(context.Background(), c, nil)
	if err != nil {
		return nil, fmt.Errorf("failed to login to vSphere: %w", err)
	}

	// Check if the datacenter exists
	finder := find.NewFinder(c, false)
	_, err = finder.Datacenter(context.Background(), vmwareCredsinfo.Datacenter)
	if err != nil {
		return nil, fmt.Errorf("failed to find datacenter: %w", err)
	}

	return c, nil
}

// GetVMwNetworks gets the networks of a VM
func GetVMwNetworks(ctx context.Context, k3sclient client.Client, vmwcreds *vjailbreakv1alpha1.VMwareCreds, datacenter, vmname string) ([]string, error) {
	// Pre-allocate networks slice to avoid append allocations
	networks := make([]string, 0)
	c, finder, err := getFinderForVMwareCreds(ctx, k3sclient, vmwcreds, datacenter)
	if err != nil {
		return nil, fmt.Errorf("failed to get finder: %w", err)
	}

	// Get the vm
	vm, err := finder.VirtualMachine(ctx, vmname)
	if err != nil {
		return nil, fmt.Errorf("failed to find vm: %w", err)
	}

	// Get the network name of the VM
	var o mo.VirtualMachine
	err = vm.Properties(ctx, vm.Reference(), []string{"config", "network"}, &o)
	if err != nil {
		return nil, fmt.Errorf("failed to get VM properties: %w", err)
	}

	pc := property.DefaultCollector(c)
	for _, netRef := range o.Network {
		var netObj mo.Network
		err := pc.RetrieveOne(ctx, netRef, []string{"name"}, &netObj)
		if err != nil {
			return nil, fmt.Errorf("failed to retrieve network name for %s: %w", netRef.Value, err)
		}
		networks = append(networks, netObj.Name)
	}

	return networks, nil
}

// GetVMwDatastore gets the datastores of a VM
func GetVMwDatastore(ctx context.Context, k3sclient client.Client, vmwcreds *vjailbreakv1alpha1.VMwareCreds, datacenter, vmname string) ([]string, error) {
	c, finder, err := getFinderForVMwareCreds(ctx, k3sclient, vmwcreds, datacenter)
	if err != nil {
		return nil, fmt.Errorf("failed to get finder: %w", err)
	}

	// Get the vm
	vm, err := finder.VirtualMachine(ctx, vmname)
	if err != nil {
		return nil, fmt.Errorf("failed to find vm: %w", err)
	}

	var vmProps mo.VirtualMachine
	err = vm.Properties(ctx, vm.Reference(), []string{"config"}, &vmProps)
	if err != nil {
		return nil, fmt.Errorf("failed to get VM properties: %w", err)
	}

	var datastores []string
	var ds mo.Datastore
	var dsref types.ManagedObjectReference
	for _, device := range vmProps.Config.Hardware.Device {
		if _, ok := device.(*types.VirtualDisk); ok {
			switch backing := device.GetVirtualDevice().Backing.(type) {
			case *types.VirtualDiskFlatVer2BackingInfo:
				dsref = backing.Datastore.Reference()
			case *types.VirtualDiskSparseVer2BackingInfo:
				dsref = backing.Datastore.Reference()
			case *types.VirtualDiskRawDiskMappingVer1BackingInfo:
				dsref = backing.Datastore.Reference()
			default:
				return nil, fmt.Errorf("unsupported disk backing type: %T", device.GetVirtualDevice().Backing)
			}
			err := property.DefaultCollector(c).RetrieveOne(ctx, dsref, []string{"name"}, &ds)
			if err != nil {
				return nil, fmt.Errorf("failed to get datastore: %w", err)
			}

			datastores = append(datastores, ds.Name)
		}
	}
	return datastores, nil
}

// GetAllVMs gets all the VMs in a datacenter.
//
//nolint:gocyclo // GetAllVMs is complex but intentional due to VM discovery logic
func GetAllVMs(ctx context.Context, scope *scope.VMwareCredsScope, datacenter string) ([]vjailbreakv1alpha1.VMInfo, error) {
	log := scope.Logger
	vmErrors := []vmError{}
	errMu := sync.Mutex{}
	panicMu := sync.Mutex{}
	panicErrors := []interface{}{}
	var wg sync.WaitGroup

	c, finder, err := getFinderForVMwareCreds(ctx, scope.Client, scope.VMwareCreds, datacenter)
	if err != nil {
		return nil, fmt.Errorf("failed to get finder: %w", err)
	}

	vms, err := finder.VirtualMachineList(ctx, "*")
	if err != nil {
		return nil, fmt.Errorf("failed to get vms: %w", err)
	}
	// Pre-allocate vminfo slice with capacity of vms to avoid append allocations
	vminfo := make([]vjailbreakv1alpha1.VMInfo, 0, len(vms))
<<<<<<< HEAD
	for _, vm := range vms {
		var vmProps mo.VirtualMachine
		err = vm.Properties(ctx, vm.Reference(), []string{
			"config",
			"guest",
			"runtime",
			"network",
			"summary.config.annotation",
		}, &vmProps)
		if err != nil {
			errMu.Lock()
			vmErrors = append(vmErrors, vmError{vmName: vm.Name(), err: fmt.Errorf("failed to get VM properties: %w", err)})
			errMu.Unlock()
			continue
		}
		if vmProps.Config == nil {
			// VM is not powered on or is in creating state
			fmt.Printf("VM properties not available for vm (%s), skipping this VM\n", vm.Name())
			continue
		}
		var datastores []string
		var networks []string
		var disks []string
		var clusterName string
		if vmProps.Config == nil {
			// VM is not powered on or is in creating state
			fmt.Printf("VM properties not available for vm (%s), skipping this VM", vm.Name())
			continue
		}
		// Fetch details required for RDM disks
		hostStorageMap := sync.Map{}
		// Get basic RDM disk info from VM properties
		rdmDiskInfos := make([]vjailbreakv1alpha1.RDMDiskInfo, 0)
		hostStorageInfo, err := getHostStorageDeviceInfo(ctx, vm, &hostStorageMap)
		if err != nil {
			ctxlog.Error(err, "failed to get disk info for vm skipping vm", "vm", vm.Name())
			continue
		}
		attributes := strings.Split(vmProps.Summary.Config.Annotation, "\n")
		pc := property.DefaultCollector(c)
		for _, netRef := range vmProps.Network {
			var netObj mo.Network
			err := pc.RetrieveOne(ctx, netRef, []string{"name"}, &netObj)
			if err != nil {
				errMu.Lock()
				vmErrors = append(vmErrors, vmError{vmName: vm.Name(), err: fmt.Errorf("failed to retrieve network name for %s: %w", netRef.Value, err)})
				errMu.Unlock()
				continue
			}
			networks = append(networks, netObj.Name)
		}
		var skipVM bool
		for _, device := range vmProps.Config.Hardware.Device {
			disk, ok := device.(*types.VirtualDisk)
			if !ok {
				continue
			}
			dsref, rdmInfos, err := processVMDisk(disk, hostStorageInfo)
			if err != nil {
				return nil, err
			}
			if !reflect.DeepEqual(rdmInfos, vjailbreakv1alpha1.RDMDiskInfo{}) {
				rdmDiskInfos = append(rdmDiskInfos, rdmInfos)
				continue
			}

			var ds mo.Datastore
			err = pc.RetrieveOne(ctx, *dsref, []string{"name"}, &ds)
			if err != nil {
				errMu.Lock()
				vmErrors = append(vmErrors, vmError{vmName: vm.Name(), err: fmt.Errorf("failed to get datastore: %w", err)})
				errMu.Unlock()
				continue
			}

			datastores = AppendUnique(datastores, ds.Name)
			disks = append(disks, disk.DeviceInfo.GetDescription().Label)
		}

		// Get the host name and parent (cluster) information
		host := mo.HostSystem{}
		err = property.DefaultCollector(c).RetrieveOne(ctx, *vmProps.Runtime.Host, []string{"name", "parent"}, &host)
		if err != nil {
			errMu.Lock()
			vmErrors = append(vmErrors, vmError{vmName: vm.Name(), err: fmt.Errorf("failed to get host name: %w", err)})
			errMu.Unlock()
			continue
		}

		clusterName = getClusterNameFromHost(ctx, c, host)

		if skipVM {
			continue
		}
		if len(rdmDiskInfos) >= 1 && len(disks) == 0 {
			ctxlog.Info("Skipping VM: VM has RDM disks but no regular bootable disks found, migration not supported", "vm", vm.Name())
			continue
		}
		if len(rdmDiskInfos) > 0 {
			fmt.Println("VM : ", vm.Name(), " has RDM disks, populating RDM disk info from attributes", attributes)
			rdmDiskInfos, err = populateRDMDiskInfoFromAttributes(ctx, rdmDiskInfos, attributes)
			if err != nil {
				ctxlog.Error(err, "failed to populate RDM disk info from attributes for vm", "vm", vm.Name)
				continue
			}
		}

		// Get the cluster name from the host's parent
		if host.Parent != nil {
			// Determine parent type based on the object reference type
			parentType := host.Parent.Type
			// Get the parent name
			var parentEntity mo.ManagedEntity
			err = property.DefaultCollector(c).RetrieveOne(ctx, *host.Parent, []string{"name"}, &parentEntity)
			if err != nil {
				errMu.Lock()
				vmErrors = append(vmErrors, vmError{vmName: vm.Name(), err: fmt.Errorf("failed to get parent info for host %s: %w", host.Name, err)})
				errMu.Unlock()
			} else {
				// Handle based on the parent's type
				switch parentType {
				case "ClusterComputeResource":
					var cluster mo.ClusterComputeResource
					err = property.DefaultCollector(c).RetrieveOne(ctx, *host.Parent, []string{"name"}, &cluster)
					if err != nil {
						errMu.Lock()
						vmErrors = append(vmErrors, vmError{vmName: vm.Name(), err: fmt.Errorf("failed to get cluster name for host %s: %w", host.Name, err)})
						errMu.Unlock()
					} else {
						clusterName = cluster.Name
					}
				case "ComputeResource":
					var compute mo.ComputeResource
					err = property.DefaultCollector(c).RetrieveOne(ctx, *host.Parent, []string{"name"}, &compute)
					if err != nil {
						errMu.Lock()
						vmErrors = append(vmErrors, vmError{vmName: vm.Name(), err: fmt.Errorf("failed to get compute resource name for host %s: %w", host.Name, err)})
						errMu.Unlock()
					} else {
						clusterName = compute.Name
					}
				default:
					errMu.Lock()
					vmErrors = append(vmErrors, vmError{vmName: vm.Name(), err: fmt.Errorf("unknown parent type for host %s: %s", host.Name, parentType)})
					errMu.Unlock()
=======
	for i := range vms {
		wg.Add(1)
		go func(i int) {
			defer wg.Done()
			// Don't panic on error
			defer func() {
				if r := recover(); r != nil {
					panicMu.Lock()
					panicErrors = append(panicErrors, r)
					panicMu.Unlock()
>>>>>>> 973cd64d
				}
			}()

			processSingleVM(ctx, scope, vms[i], &errMu, &vmErrors, &vminfo, c)
		}(i)
	}
	// Wait for all VMs to be processed
	wg.Wait()

	if len(vmErrors) > 0 {
		log.Error(fmt.Errorf("failed to get (%d) VMs", len(vmErrors)), "failed to get VMs")
		// Print individual VM errors for better debugging
		for _, e := range vmErrors {
			log.Error(e.err, "VM error details", "vmName", e.vmName)
		}
	}

	return vminfo, nil
}

// ExtractVirtualNICs retrieves the virtual NICs defined in the VM hardware (config.hardware.device).
// It returns a list of NICs with MAC addresses, backing network identifiers, and index order.
func ExtractVirtualNICs(vmProps *mo.VirtualMachine) ([]vjailbreakv1alpha1.NIC, error) {
	nicList := []vjailbreakv1alpha1.NIC{}
	nicsIndex := 0

	for _, device := range vmProps.Config.Hardware.Device {
		var nic *types.VirtualEthernetCard

		switch d := device.(type) {
		case *types.VirtualE1000,
			*types.VirtualE1000e,
			*types.VirtualVmxnet,
			*types.VirtualVmxnet2,
			*types.VirtualVmxnet3,
			*types.VirtualPCNet32:
			if ethCard, ok := d.(types.BaseVirtualEthernetCard); ok {
				nic = ethCard.GetVirtualEthernetCard()
			}
		}

		if nic != nil && nic.Backing != nil {
			var network string
			switch backing := device.GetVirtualDevice().Backing.(type) {
			case *types.VirtualEthernetCardNetworkBackingInfo:
				if backing.Network != nil {
					network = backing.Network.Value
				}
			case *types.VirtualEthernetCardDistributedVirtualPortBackingInfo:
				network = backing.Port.PortgroupKey
			case *types.VirtualEthernetCardOpaqueNetworkBackingInfo:
				network = backing.OpaqueNetworkId
			}

			nicList = append(nicList, vjailbreakv1alpha1.NIC{
				MAC:     strings.ToLower(nic.MacAddress),
				Index:   nicsIndex,
				Network: network,
			})
			nicsIndex++
		}
	}
	return nicList, nil
}

// ExtractGuestNetworkInfo retrieves the runtime guest network configuration (guest.net)
// reported by VMware Tools. Returns MAC, IP, DNS, and origin for each NIC in the guest.
func ExtractGuestNetworkInfo(vmProps *mo.VirtualMachine) ([]vjailbreakv1alpha1.GuestNetwork, error) {
	guestNetworks := []vjailbreakv1alpha1.GuestNetwork{}

	for i, guestNet := range vmProps.Guest.Net {
		if guestNet.IpConfig == nil {
			continue
		}

		for _, ip := range guestNet.IpConfig.IpAddress {
			dnsConfigList := []string{}
			if guestNet.DnsConfig != nil {
				dnsConfigList = guestNet.DnsConfig.IpAddress
			}

			guestNetworks = append(guestNetworks, vjailbreakv1alpha1.GuestNetwork{
				MAC:          strings.ToLower(guestNet.MacAddress),
				IP:           ip.IpAddress,
				Origin:       ip.Origin,
				PrefixLength: ip.PrefixLength,
				DNS:          dnsConfigList,
				Device:       fmt.Sprintf("%d", i),
			})
		}
	}

	return guestNetworks, nil
}

// processVMDisk processes a single virtual disk device and updates the disk information
// it returns the datastore reference, RDM disk info, a skip flag, and any error encountered
// It checks if the disk is backed by a shared SCSI controller and skips the VM.
func processVMDisk(disk *types.VirtualDisk, hostStorageInfo *types.HostStorageDeviceInfo) (dsref *types.ManagedObjectReference, rdmDiskInfos vjailbreakv1alpha1.RDMDiskInfo, err error) {
	switch backing := disk.Backing.(type) {
	case *types.VirtualDiskFlatVer2BackingInfo:
		ref := backing.Datastore.Reference()
		dsref = &ref
	case *types.VirtualDiskSparseVer2BackingInfo:
		ref := backing.Datastore.Reference()
		dsref = &ref
	case *types.VirtualDiskRawDiskMappingVer1BackingInfo:
		ref := backing.Datastore.Reference()
		dsref = &ref
		if hostStorageInfo != nil {
			rdmDiskInfos = vjailbreakv1alpha1.RDMDiskInfo{
				DiskName: disk.DeviceInfo.GetDescription().Label,
				DiskSize: disk.CapacityInBytes,
			}
			for _, scsiDisk := range hostStorageInfo.ScsiLun {
				lunDetails := scsiDisk.GetScsiLun()
				if backing.LunUuid == lunDetails.Uuid {
					rdmDiskInfos.DisplayName = lunDetails.DisplayName
					rdmDiskInfos.UUID = lunDetails.Uuid
				}
			}
		}
	default:
		return nil, vjailbreakv1alpha1.RDMDiskInfo{}, fmt.Errorf("unsupported disk backing type: %T", disk.Backing)
	}

	return dsref, rdmDiskInfos, nil
}

// AppendUnique appends unique values to a slice
func AppendUnique(slice []string, values ...string) []string {
	for _, value := range values {
		if !slices.Contains(slice, value) {
			slice = append(slice, value)
		}
	}
	return slice
}

// CreateOrUpdateVMwareMachine creates or updates a VMwareMachine object for the given VM
func CreateOrUpdateVMwareMachine(ctx context.Context, client client.Client,
	vmwcreds *vjailbreakv1alpha1.VMwareCreds, vminfo *vjailbreakv1alpha1.VMInfo) error {
	sanitizedVMName, err := GetVMwareMachineNameForVMName(vminfo.Name)
	if err != nil {
		return fmt.Errorf("failed to get VM name: %w", err)
	}
	esxiK8sName, err := ConvertToK8sName(vminfo.ESXiName)
	if err != nil {
		return errors.Wrap(err, "failed to convert ESXi name to k8s name")
	}
	clusterK8sName, err := ConvertToK8sName(vminfo.ClusterName)
	if err != nil {
		return errors.Wrap(err, "failed to convert cluster name to k8s name")
	}
	// We need this flag because, there can be multiple VMwarecreds and each will
	// trigger its own reconciliation loop,
	// so we need to know if the object is new or not. if it is new we mark the migrated
	// field to false and powerstate to the current state of the vm.
	// If the object is not new, we update the status and persist the migrated status.
	init := false

	vmwvm := &vjailbreakv1alpha1.VMwareMachine{}
	vmwvmKey := k8stypes.NamespacedName{Name: sanitizedVMName, Namespace: vmwcreds.Namespace}

	// Try to fetch existing resource
	err = client.Get(ctx, vmwvmKey, vmwvm)
	if err != nil && !apierrors.IsNotFound(err) {
		return fmt.Errorf("failed to get VMwareMachine: %w", err)
	}

	// Check if the object is present or not if not present create a new object and set init to true.
	if apierrors.IsNotFound(err) {
		// If not found, create a new object
		vmwvm = &vjailbreakv1alpha1.VMwareMachine{
			ObjectMeta: metav1.ObjectMeta{
				Name:      vmwvmKey.Name,
				Namespace: vmwcreds.Namespace,
				Labels: map[string]string{
					constants.VMwareCredsLabel:   vmwcreds.Name,
					constants.ESXiNameLabel:      esxiK8sName,
					constants.VMwareClusterLabel: clusterK8sName,
				},
			},
			Spec: vjailbreakv1alpha1.VMwareMachineSpec{
				VMInfo: *vminfo,
			},
		}
		// Create the new object
		if err := client.Create(ctx, vmwvm); err != nil {
			return fmt.Errorf("failed to create VMwareMachine: %w", err)
		}
		init = true
	} else {
		// Initialize labels map if needed
		label := fmt.Sprintf("%s-%s", constants.VMwareCredsLabel, vmwcreds.Name)
		currentOSFamily := vmwvm.Spec.VMInfo.OSFamily
		// Check if label already exists with same value
		if vmwvm.Labels == nil || vmwvm.Labels[label] != trueString {
			// Initialize labels map if needed
			if vmwvm.Labels == nil {
				vmwvm.Labels = make(map[string]string)
			}
			vmwvm.Labels[label] = trueString
			// Update only if we made changes
			if err = client.Update(ctx, vmwvm); err != nil {
				return fmt.Errorf("failed to update VMwareMachine label: %w", err)
			}
		}
		// Set the new label
		vmwvm.Labels[constants.VMwareCredsLabel] = vmwcreds.Name

		if !reflect.DeepEqual(vmwvm.Spec.VMInfo, *vminfo) || !reflect.DeepEqual(vmwvm.Labels[constants.ESXiNameLabel], esxiK8sName) || !reflect.DeepEqual(vmwvm.Labels[constants.VMwareClusterLabel], clusterK8sName) {
			syncRDMDisks(vminfo, vmwvm)
			// update vminfo in case the VM has been moved by vMotion
			assignedIP := ""
			osType := ""

			if vmwvm.Spec.VMInfo.AssignedIP != "" {
				assignedIP = vmwvm.Spec.VMInfo.AssignedIP
			}
			if vmwvm.Spec.VMInfo.OSFamily != "" {
				osType = vmwvm.Spec.VMInfo.OSFamily
			}
			vmwvm.Spec.VMInfo = *vminfo
			if assignedIP != "" {
				vmwvm.Spec.VMInfo.AssignedIP = assignedIP
			}
			if osType != "" && vmwvm.Spec.VMInfo.OSFamily == "" {
				vmwvm.Spec.VMInfo.OSFamily = osType
			}
			vmwvm.Labels[constants.ESXiNameLabel] = esxiK8sName
			vmwvm.Labels[constants.VMwareClusterLabel] = clusterK8sName

			if vmwvm.Spec.VMInfo.OSFamily == "" {
				vmwvm.Spec.VMInfo.OSFamily = currentOSFamily
			}
			// Update only if we made changes
			if err = client.Update(ctx, vmwvm); err != nil {
				return fmt.Errorf("failed to update VMwareMachine: %w", err)
			}
		}
	}

	// Assumption is if init is true, the object is new and it is not migrated hence mark migrated to false.
	if init {
		vmwvm.Status = vjailbreakv1alpha1.VMwareMachineStatus{
			PowerState: vminfo.VMState,
			Migrated:   false,
		}
	} else {
		// If the object is not new, update the status and persist migrated status.
		currentMigratedStatus := vmwvm.Status.Migrated
		if vmwvm.Status.PowerState != vminfo.VMState {
			vmwvm.Status.PowerState = vminfo.VMState
		}
		vmwvm.Status.Migrated = currentMigratedStatus
	}

	// Update the status
	if err := client.Status().Update(ctx, vmwvm); err != nil {
		return fmt.Errorf("failed to update VMwareMachine status: %w", err)
	}
	return nil
}

// GetClosestFlavour gets the closest flavor for the given CPU and memory
func GetClosestFlavour(_ context.Context, cpu, memory int, computeClient *gophercloud.ServiceClient) (*flavors.Flavor, error) {
	allPages, err := flavors.ListDetail(computeClient, nil).AllPages()
	if err != nil {
		return nil, fmt.Errorf("failed to list flavors: %w", err)
	}

	allFlavors, err := flavors.ExtractFlavors(allPages)
	if err != nil {
		return nil, fmt.Errorf("failed to extract all flavors: %w", err)
	}

	bestFlavor := new(flavors.Flavor)
	bestFlavor.VCPUs = constants.MaxVCPUs
	bestFlavor.RAM = constants.MaxRAM

	// Find the smallest flavor that meets the requirements
	for _, flavor := range allFlavors {
		if flavor.VCPUs >= cpu && flavor.RAM >= memory {
			if flavor.VCPUs < bestFlavor.VCPUs ||
				(flavor.VCPUs == bestFlavor.VCPUs && flavor.RAM < bestFlavor.RAM) {
				bestFlavor = &flavor
			}
		}
	}

	if bestFlavor.VCPUs != constants.MaxVCPUs {
		return bestFlavor, nil
	}
	return nil, fmt.Errorf("no suitable flavor found for %d vCPUs and %d MB RAM", cpu, memory)
}

// CreateOrUpdateLabel creates or updates a label on a VMwareMachine resource
func CreateOrUpdateLabel(ctx context.Context, client client.Client,
	vmwvm *vjailbreakv1alpha1.VMwareMachine, key, value string) error {
	_, err := controllerutil.CreateOrUpdate(ctx, client, vmwvm, func() error {
		if vmwvm.Labels == nil {
			vmwvm.Labels = make(map[string]string)
		}
		if vmwvm.Labels[key] == value {
			return nil
		}
		vmwvm.Labels[key] = value
		return nil
	})
	if err != nil {
		return fmt.Errorf("failed to create or update VMwareMachine labels: %w", err)
	}
	return nil
}

// FilterVMwareMachinesForCreds returns all VMwareMachine objects associated with a VMwareCreds resource
func FilterVMwareMachinesForCreds(ctx context.Context, k8sClient client.Client,
	vmwcreds *vjailbreakv1alpha1.VMwareCreds) (*vjailbreakv1alpha1.VMwareMachineList, error) {
	vmList := vjailbreakv1alpha1.VMwareMachineList{}
	if err := k8sClient.List(ctx, &vmList, client.InNamespace(constants.NamespaceMigrationSystem), client.MatchingLabels{constants.VMwareCredsLabel: vmwcreds.Name}); err != nil {
		return nil, errors.Wrap(err, "Error listing VMs")
	}
	return &vmList, nil
}

// FilterVMwareHostsForCreds filters VMwareHost objects for the given credentials
func FilterVMwareHostsForCreds(ctx context.Context, k8sClient client.Client, vmwcreds *vjailbreakv1alpha1.VMwareCreds) (*vjailbreakv1alpha1.VMwareHostList, error) {
	hostList := vjailbreakv1alpha1.VMwareHostList{}
	if err := k8sClient.List(ctx, &hostList, client.InNamespace(constants.NamespaceMigrationSystem), client.MatchingLabels{constants.VMwareCredsLabel: vmwcreds.Name}); err != nil {
		return nil, errors.Wrap(err, "Error listing VMs")
	}
	return &hostList, nil
}

// FilterVMwareClustersForCreds filters VMwareCluster objects for the given credentials
func FilterVMwareClustersForCreds(ctx context.Context, k8sClient client.Client, vmwcreds *vjailbreakv1alpha1.VMwareCreds) (*vjailbreakv1alpha1.VMwareClusterList, error) {
	clusterList := vjailbreakv1alpha1.VMwareClusterList{}
	if err := k8sClient.List(ctx, &clusterList, client.InNamespace(constants.NamespaceMigrationSystem), client.MatchingLabels{constants.VMwareCredsLabel: vmwcreds.Name}); err != nil {
		return nil, errors.Wrap(err, "Error listing VMs")
	}
	return &clusterList, nil
}

// FindVMwareMachinesNotInVcenter finds VMwareMachine objects that are not present in the vCenter
func FindVMwareMachinesNotInVcenter(ctx context.Context, client client.Client, vmwcreds *vjailbreakv1alpha1.VMwareCreds, vcenterVMs []vjailbreakv1alpha1.VMInfo) ([]vjailbreakv1alpha1.VMwareMachine, error) {
	vmList, err := FilterVMwareMachinesForCreds(ctx, client, vmwcreds)
	if err != nil {
		return nil, errors.Wrap(err, "Error filtering VMs")
	}
	var staleVMs []vjailbreakv1alpha1.VMwareMachine
	for _, vm := range vmList.Items {
		if !VMExistsInVcenter(vm.Spec.VMInfo.Name, vcenterVMs) {
			staleVMs = append(staleVMs, vm)
		}
	}
	return staleVMs, nil
}

// FindVMwareHostsNotInVcenter finds VMwareHost objects that are not present in the vCenter
func FindVMwareHostsNotInVcenter(ctx context.Context, client client.Client, vmwcreds *vjailbreakv1alpha1.VMwareCreds, clusterInfo []VMwareClusterInfo) ([]vjailbreakv1alpha1.VMwareHost, error) {
	hostList, err := FilterVMwareHostsForCreds(ctx, client, vmwcreds)
	if err != nil {
		return nil, errors.Wrap(err, "Error filtering VMs")
	}
	var staleHosts []vjailbreakv1alpha1.VMwareHost
	for _, host := range hostList.Items {
		if !HostExistsInVcenter(host.Name, clusterInfo) {
			staleHosts = append(staleHosts, host)
		}
	}
	return staleHosts, nil
}

// DeleteStaleVMwareMachines deletes VMwareMachine objects that are not present in the vCenter
func DeleteStaleVMwareMachines(ctx context.Context, client client.Client, vmwcreds *vjailbreakv1alpha1.VMwareCreds, vcenterVMs []vjailbreakv1alpha1.VMInfo) error {
	staleVMs, err := FindVMwareMachinesNotInVcenter(ctx, client, vmwcreds, vcenterVMs)
	if err != nil {
		return errors.Wrap(err, "Error finding stale VMs")
	}
	for _, vm := range staleVMs {
		if err := client.Delete(ctx, &vm); err != nil {
			if !apierrors.IsNotFound(err) {
				return errors.Wrap(err, fmt.Sprintf("Error deleting stale VM '%s'", vm.Name))
			}
		}
	}
	return nil
}

// VMExistsInVcenter checks if a VM exists in the vCenter
func VMExistsInVcenter(vmName string, vcenterVMs []vjailbreakv1alpha1.VMInfo) bool {
	for _, vm := range vcenterVMs {
		if vm.Name == vmName {
			return true
		}
	}
	return false
}

// HostExistsInVcenter checks if a host exists in the vCenter
func HostExistsInVcenter(hostName string, clusterInfo []VMwareClusterInfo) bool {
	for _, cluster := range clusterInfo {
		for _, host := range cluster.Hosts {
			if host.Name == hostName {
				return true
			}
		}
	}
	return false
}

// DeleteDependantObjectsForVMwareCreds removes all objects dependent on a VMwareCreds resource
func DeleteDependantObjectsForVMwareCreds(ctx context.Context, scope *scope.VMwareCredsScope) error {
	log := scope.Logger
	log.Info("Deleting dependant objects for VMwareCreds", "vmwarecreds", scope.Name())
	if err := DeleteVMwareMachinesForVMwareCreds(ctx, scope); err != nil {
		return errors.Wrap(err, "Error deleting VMs")
	}
	if err := DeleteVMwareHostsForVMwareCreds(ctx, scope); err != nil {
		return errors.Wrap(err, "Error deleting hosts")
	}
	if err := DeleteVMwareClustersForVMwareCreds(ctx, scope); err != nil {
		return errors.Wrap(err, "Error deleting clusters")
	}

	if err := DeleteVMwarecredsSecret(ctx, scope); err != nil {
		return errors.Wrap(err, "Error deleting secret")
	}

	return nil
}

// DeleteVMwarecredsSecret removes the secret associated with a VMwareCreds resource
func DeleteVMwarecredsSecret(ctx context.Context, scope *scope.VMwareCredsScope) error {
	secret := corev1.Secret{
		ObjectMeta: metav1.ObjectMeta{
			Name:      scope.VMwareCreds.Spec.SecretRef.Name,
			Namespace: constants.NamespaceMigrationSystem,
		},
	}
	if err := scope.Client.Delete(ctx, &secret); err != nil {
		if !apierrors.IsNotFound(err) {
			return errors.Wrap(err, "failed to delete associated secret")
		}
	}
	return nil
}

// DeleteVMwareMachinesForVMwareCreds removes all VMwareMachine objects associated with a VMwareCreds resource
func DeleteVMwareMachinesForVMwareCreds(ctx context.Context, scope *scope.VMwareCredsScope) error {
	vmList, err := FilterVMwareMachinesForCreds(ctx, scope.Client, scope.VMwareCreds)
	if err != nil {
		return errors.Wrap(err, "Error filtering VMs")
	}
	for _, vm := range vmList.Items {
		if err := scope.Client.Delete(ctx, &vm); err != nil {
			if !apierrors.IsNotFound(err) {
				return errors.Wrap(err, fmt.Sprintf("error deleting VM '%s'", vm.Name))
			}
		}
	}
	return nil
}

// DeleteVMwareClustersForVMwareCreds removes all VMwareCluster objects associated with a VMwareCreds resource
func DeleteVMwareClustersForVMwareCreds(ctx context.Context, scope *scope.VMwareCredsScope) error {
	clusterList, err := FilterVMwareClustersForCreds(ctx, scope.Client, scope.VMwareCreds)
	if err != nil {
		return errors.Wrap(err, "Error filtering VMs")
	}
	for _, cluster := range clusterList.Items {
		if err := scope.Client.Delete(ctx, &cluster); err != nil {
			if !apierrors.IsNotFound(err) {
				return errors.Wrap(err, fmt.Sprintf("error deleting VM '%s'", cluster.Name))
			}
		}
	}
	return nil
}

// DeleteVMwareHostsForVMwareCreds removes all VMwareHost objects associated with a VMwareCreds resource
func DeleteVMwareHostsForVMwareCreds(ctx context.Context, scope *scope.VMwareCredsScope) error {
	hostList, err := FilterVMwareHostsForCreds(ctx, scope.Client, scope.VMwareCreds)
	if err != nil {
		return errors.Wrap(err, "Error filtering VMs")
	}
	for _, host := range hostList.Items {
		if err := scope.Client.Delete(ctx, &host); err != nil {
			if !apierrors.IsNotFound(err) {
				return errors.Wrap(err, fmt.Sprintf("error deleting VM '%s'", host.Name))
			}
		}
	}
	return nil
}

// containsString checks if a string exists in a slice
func containsString(slice []string, target string) bool {
	for _, item := range slice {
		if item == target {
			return true
		}
	}
	return false
}

// syncRDMDisks handles synchronization of RDM disk information between VMInfo and VMwareMachine
func syncRDMDisks(vminfo *vjailbreakv1alpha1.VMInfo, vmwvm *vjailbreakv1alpha1.VMwareMachine) {
	// Both have RDM disks - preserve OpenStack related information
	if vminfo.RDMDisks != nil && vmwvm.Spec.VMInfo.RDMDisks != nil {
		// Create a map of existing VMware Machine RDM disks by disk name
		existingDisks := make(map[string]vjailbreakv1alpha1.RDMDiskInfo)
		for _, disk := range vmwvm.Spec.VMInfo.RDMDisks {
			existingDisks[disk.DiskName] = disk
		}

		// Update VMInfo RDM disks while preserving OpenStack information
		for i, disk := range vminfo.RDMDisks {
			if existingDisk, ok := existingDisks[disk.DiskName]; ok {
				// Preserve OpenStack volume reference if new one is nil
				if reflect.DeepEqual(vminfo.RDMDisks[i].OpenstackVolumeRef, vjailbreakv1alpha1.OpenStackVolumeRefInfo{}) &&
					!reflect.DeepEqual(existingDisk.OpenstackVolumeRef, vjailbreakv1alpha1.OpenStackVolumeRefInfo{}) {
					vminfo.RDMDisks[i].OpenstackVolumeRef = existingDisk.OpenstackVolumeRef
				} else {
					// Preserve CinderBackendPool if new one is nil
					if vminfo.RDMDisks[i].OpenstackVolumeRef.CinderBackendPool == "" &&
						existingDisk.OpenstackVolumeRef.CinderBackendPool != "" {
						vminfo.RDMDisks[i].OpenstackVolumeRef.CinderBackendPool = existingDisk.OpenstackVolumeRef.CinderBackendPool
					}

					// Preserve VolumeType if new one is nil
					if vminfo.RDMDisks[i].OpenstackVolumeRef.VolumeType == "" &&
						existingDisk.OpenstackVolumeRef.VolumeType != "" {
						vminfo.RDMDisks[i].OpenstackVolumeRef.VolumeType = existingDisk.OpenstackVolumeRef.VolumeType
					}
				}
			} else {
				fmt.Printf("RDM attributes exist on VM but disk not found in  RDM disks\n")
			}
		}
	}
}

// getHostStorageDeviceInfo retrieves the storage device information for the host of a given VM
func getHostStorageDeviceInfo(ctx context.Context, vm *object.VirtualMachine, hostStorageMap *sync.Map) (*types.HostStorageDeviceInfo, error) {
	hostSystem, err := vm.HostSystem(ctx)
	if err != nil {
		return nil, fmt.Errorf("failed to get host system: %v", err)
	}
	var hostStorageDevice *types.HostStorageDeviceInfo
	hostStorageDevicefromMap, ok := hostStorageMap.Load(hostSystem.String())
	if ok {
		hostStorageDevice, ok = hostStorageDevicefromMap.(*types.HostStorageDeviceInfo)
		if !ok {
			return nil, fmt.Errorf("invalid type assertion for host system from map")
		}
	} else {
		var hs mo.HostSystem
		err = hostSystem.Properties(ctx, hostSystem.Reference(), []string{"config.storageDevice"}, &hs)
		if err != nil || (hs.Config == nil && hs.Config.StorageDevice == nil) {
			return nil, fmt.Errorf("failed to get host system properties: %v", err)
		}
		hostStorageMap.Store(hostSystem.String(), hs.Config.StorageDevice)
		hostStorageDevice = hs.Config.StorageDevice
	}
	return hostStorageDevice, nil
}

// populateRDMDiskInfoFromAttributes processes VM annotations and custom attributes to populate RDM disk information
// RDM disk attributes in Vmware for migration - VJB_RDM:diskName:volumeRef:value
// eg:
//
//	VJB_RDM:Hard Disk:volumeRef:"source-id"="abac111"
func populateRDMDiskInfoFromAttributes(ctx context.Context, baseRDMDisks []vjailbreakv1alpha1.RDMDiskInfo, attributes []string) ([]vjailbreakv1alpha1.RDMDiskInfo, error) {
	rdmMap := make(map[string]vjailbreakv1alpha1.RDMDiskInfo)
	log := ctrllog.FromContext(ctx)

	// Create copies of base RDM disks to preserve existing data
	for i := range baseRDMDisks {
		diskCopy := baseRDMDisks[i] // Make a copy
		rdmMap[strings.TrimSpace(diskCopy.DiskName)] = diskCopy
	}
	// Process attributes for additional RDM information
	for _, attr := range attributes {
		if strings.Contains(attr, "VJB_RDM:") {
			fmt.Println("Processing RDM attribute:", attr)
			parts := strings.Split(attr, ":")
			if len(parts) != 4 {
				continue
			}

			diskName := strings.TrimSpace(parts[1])
			key := parts[2]
			value := parts[3]

			// Get or create RDMDiskInfo
			rdmInfo, exists := rdmMap[diskName]
			if exists {
				// Update fields only if new value is provided
				if strings.TrimSpace(key) == "volumeRef" && value != "" {
					splotVolRef := strings.Split(value, "=")
					if len(splotVolRef) != 2 {
						return nil, fmt.Errorf("invalid volume reference format: %s", rdmInfo.OpenstackVolumeRef.VolumeRef)
					}
					mp := make(map[string]string)
					mp[splotVolRef[0]] = splotVolRef[1]
					log.Info("Setting OpenStack Volume Ref for RDM disk:", diskName, "to")
					rdmInfo.OpenstackVolumeRef = vjailbreakv1alpha1.OpenStackVolumeRefInfo{
						VolumeRef: mp,
					}
					rdmMap[diskName] = rdmInfo
				}
			} else {
				log.Info("RDM attributes exist on VM but disk not found in  RDM disks")
			}
		}
	}
	// Convert map back to slice while preserving all data
	rdmDisks := make([]vjailbreakv1alpha1.RDMDiskInfo, 0, len(rdmMap))
	for _, rdmInfo := range rdmMap {
		rdmDisks = append(rdmDisks, rdmInfo)
	}
	return rdmDisks, nil
}

// getClusterNameFromHost gets the cluster name from a host system
func getClusterNameFromHost(ctx context.Context, c *vim25.Client, host mo.HostSystem) string {
	if host.Parent == nil {
		return ""
	}

	// Determine parent type based on the object reference type
	parentType := host.Parent.Type
	// Get the parent name
	var parentEntity mo.ManagedEntity
	err := property.DefaultCollector(c).RetrieveOne(ctx, *host.Parent, []string{"name"}, &parentEntity)
	if err != nil {
		fmt.Printf("failed to get parent info for host %s: %v\n", host.Name, err)
		return ""
	}

	// Handle based on the parent's type
	switch parentType {
	case "ClusterComputeResource":
		var cluster mo.ClusterComputeResource
		err = property.DefaultCollector(c).RetrieveOne(ctx, *host.Parent, []string{"name"}, &cluster)
		if err != nil {
			fmt.Printf("failed to get cluster name for host %s: %v\n", host.Name, err)
			return ""
		}
		return cluster.Name
	case "ComputeResource":
		var compute mo.ComputeResource
		err = property.DefaultCollector(c).RetrieveOne(ctx, *host.Parent, []string{"name"}, &compute)
		if err != nil {
			fmt.Printf("failed to get compute resource name for host %s: %v\n", host.Name, err)
			return ""
		}
		return compute.Name
	default:
		fmt.Printf("unknown parent type for host %s: %s\n", host.Name, parentType)
		return ""
	}
}

<<<<<<< HEAD
// getCinderVolumeBackendPools retrieves the list of Cinder volume backend pools from OpenStack
func getCinderVolumeBackendPools(openstackClients *OpenStackClients) ([]string, error) {
	allStoragePoolPages, err := schedulerstats.List(openstackClients.BlockStorageClient, nil).AllPages()
	if err != nil {
		return nil, errors.Wrap(err, "failed to extract all storage backend pools")
	}
	pools, err := schedulerstats.ExtractStoragePools(allStoragePoolPages)
	if err != nil {
		return nil, errors.Wrap(err, "failed to extract all storage backend pools")
	}
	volBackendPools := make([]string, 0, len(pools))
	for _, pool := range pools {
		volBackendPools = append(volBackendPools, pool.Name)
	}
	return volBackendPools, nil
=======
func appendToVMErrorsThreadSafe(errMu *sync.Mutex, vmErrors *[]vmError, vmName string, err error) {
	errMu.Lock()
	*vmErrors = append(*vmErrors, vmError{vmName: vmName, err: err})
	errMu.Unlock()
}

func getFinderForVMwareCreds(ctx context.Context, k3sclient client.Client, vmwcreds *vjailbreakv1alpha1.VMwareCreds, datacenter string) (*vim25.Client, *find.Finder, error) {
	c, err := ValidateVMwareCreds(ctx, k3sclient, vmwcreds)
	if err != nil {
		return nil, nil, fmt.Errorf("failed to validate vCenter connection: %w", err)
	}
	finder := find.NewFinder(c, false)
	dc, err := finder.Datacenter(ctx, datacenter)
	if err != nil {
		return nil, nil, fmt.Errorf("failed to find datacenter: %w", err)
	}
	finder.SetDatacenter(dc)
	return c, finder, nil
}

func processSingleVM(ctx context.Context, scope *scope.VMwareCredsScope, vm *object.VirtualMachine, errMu *sync.Mutex, vmErrors *[]vmError, vminfo *[]vjailbreakv1alpha1.VMInfo, c *vim25.Client) {
	var vmProps mo.VirtualMachine
	var datastores []string
	networks := make([]string, 0, 4) // Pre-allocate with estimated capacity
	disks := make([]string, 0, 8) // Pre-allocate with estimated capacity
	var clusterName string
	log := scope.Logger
	err := vm.Properties(ctx, vm.Reference(), []string{
		"config",
		"guest",
		"runtime",
		"network",
		"summary.config.annotation",
	}, &vmProps)
	if err != nil {
		appendToVMErrorsThreadSafe(errMu, vmErrors, vm.Name(), fmt.Errorf("failed to get VM properties: %w", err))
		return
	}
	if vmProps.Config == nil {
		// VM is not powered on or is in creating state
		log.Info("VM properties not available for vm, skipping this VM", "VM NAME", vm.Name())
		return
	}
	// Fetch details required for RDM disks
	hostStorageMap := sync.Map{}
	controllers := make(map[int32]types.BaseVirtualSCSIController)
	// Collect all SCSI controller to find shared RDM disks
	for _, device := range vmProps.Config.Hardware.Device {
		if scsiController, ok := device.(types.BaseVirtualSCSIController); ok {
			controllers[device.GetVirtualDevice().Key] = scsiController
		}
	}
	// Get basic RDM disk info from VM properties
	rdmDiskInfos := make([]vjailbreakv1alpha1.RDMDiskInfo, 0)
	hostStorageInfo, err := getHostStorageDeviceInfo(ctx, vm, &hostStorageMap)
	if err != nil {
		appendToVMErrorsThreadSafe(errMu, vmErrors, vm.Name(), fmt.Errorf("failed to get disk info for vm: %w", err))
		return
	}

	attributes := strings.Split(vmProps.Summary.Config.Annotation, "\n")
	pc := property.DefaultCollector(c)
	for _, netRef := range vmProps.Network {
		var netObj mo.Network
		err := pc.RetrieveOne(ctx, netRef, []string{"name"}, &netObj)
		if err != nil {
			appendToVMErrorsThreadSafe(errMu, vmErrors, vm.Name(), fmt.Errorf("failed to retrieve network name for %s: %w", netRef.Value, err))
			return
		}
		networks = append(networks, netObj.Name)
	}

	var skipVM bool
	for _, device := range vmProps.Config.Hardware.Device {
		disk, ok := device.(*types.VirtualDisk)
		if !ok {
			continue
		}
		dsref, rdmInfos, skip, err := processVMDisk(ctx, disk, controllers, hostStorageInfo, vm.Name())
		if err != nil {
			appendToVMErrorsThreadSafe(errMu, vmErrors, vm.Name(), fmt.Errorf("failed to process VM disk: %w", err))
			return
		}
		if skip {
			skipVM = true
			break
		}
		if !reflect.DeepEqual(rdmInfos, vjailbreakv1alpha1.RDMDiskInfo{}) {
			rdmDiskInfos = append(rdmDiskInfos, rdmInfos)
			continue
		}

		var ds mo.Datastore
		err = pc.RetrieveOne(ctx, *dsref, []string{"name"}, &ds)
		if err != nil {
			appendToVMErrorsThreadSafe(errMu, vmErrors, vm.Name(), fmt.Errorf("failed to get datastore: %w", err))
			return
		}

		datastores = AppendUnique(datastores, ds.Name)
		disks = append(disks, disk.DeviceInfo.GetDescription().Label)
	}

	// Get the host name and parent (cluster) information
	host := mo.HostSystem{}
	err = property.DefaultCollector(c).RetrieveOne(ctx, *vmProps.Runtime.Host, []string{"name", "parent"}, &host)
	if err != nil {
		appendToVMErrorsThreadSafe(errMu, vmErrors, vm.Name(), fmt.Errorf("failed to get host name: %w", err))
		return
	}

	clusterName = getClusterNameFromHost(ctx, c, host)

	if skipVM {
		return
	}
	if len(rdmDiskInfos) >= 1 && len(disks) == 0 {
		log.Info("Skipping VM: VM has RDM disks but no regular bootable disks found, migration not supported", "VM NAME", vm.Name())
		return
	}
	if len(rdmDiskInfos) > 0 {
		log.Info("VM has RDM disks, populating RDM disk info from attributes", "VM NAME", vm.Name())
		rdmDiskInfos, err = populateRDMDiskInfoFromAttributes(ctx, rdmDiskInfos, attributes)
		if err != nil {
			log.Error(err, "failed to populate RDM disk info from attributes for vm", "VM NAME", vm.Name())
			return
		}
	}

	// Get the virtual NICs
	nicList, err := ExtractVirtualNICs(&vmProps)
	if err != nil {
		appendToVMErrorsThreadSafe(errMu, vmErrors, vm.Name(), fmt.Errorf("failed to get virtual NICs for vm %s: %w", vm.Name(), err))
	}
	// Get the guest network info
	guestNetworksFromVmware, err := ExtractGuestNetworkInfo(&vmProps)
	if err != nil {
		appendToVMErrorsThreadSafe(errMu, vmErrors, vm.Name(), fmt.Errorf("failed to get guest network info for vm %s: %w", vm.Name(), err))
	}

	// Convert VM name to Kubernetes-safe name
	vmName, err := GetVMwareMachineNameForVMName(vmProps.Config.Name)
	if err != nil {
		appendToVMErrorsThreadSafe(errMu, vmErrors, vm.Name(), fmt.Errorf("failed to convert vm name: %w", err))
	}

	vmwvm := &vjailbreakv1alpha1.VMwareMachine{}
	vmwvmKey := k8stypes.NamespacedName{Name: vmName, Namespace: scope.Namespace()}
	var guestNetworks []vjailbreakv1alpha1.GuestNetwork
	var osFamily string
	err = scope.Client.Get(ctx, vmwvmKey, vmwvm)
	switch {
	case apierrors.IsNotFound(err):
		// First time creation – use whatever vCenter gave us (could be nil)
		guestNetworks = guestNetworksFromVmware
		osFamily = vmProps.Guest.GuestFamily

	case err != nil:
		// Unexpected error
		appendToVMErrorsThreadSafe(errMu, vmErrors, vm.Name(), fmt.Errorf("failed to get VMwareMachine: %w", err))
		return

	default:
		// Object exists
		if len(guestNetworksFromVmware) > 0 {
			// Only update if we got fresh data from vCenter
			guestNetworks = guestNetworksFromVmware
		} else {
			// Use existing data because VM is switched off and we can't get the info from vCenter
			guestNetworks = vmwvm.Spec.VMInfo.GuestNetworks
		}
		if vmProps.Guest.GuestFamily != "" {
			osFamily = vmProps.Guest.GuestFamily
		} else {
			osFamily = vmwvm.Spec.VMInfo.OSFamily
		}
	}

	// exclude vCLS VMs
	if strings.HasPrefix(vmProps.Config.Name, "vCLS-") {
		return
	}
	currentVM := vjailbreakv1alpha1.VMInfo{
		Name:              vmProps.Config.Name,
		Datastores:        datastores,
		Disks:             disks,
		Networks:          networks,
		IPAddress:         vmProps.Guest.IpAddress,
		VMState:           vmProps.Guest.GuestState,
		OSFamily:          osFamily,
		CPU:               int(vmProps.Config.Hardware.NumCPU),
		Memory:            int(vmProps.Config.Hardware.MemoryMB),
		ESXiName:          host.Name,
		ClusterName:       clusterName,
		RDMDisks:          rdmDiskInfos,
		NetworkInterfaces: nicList,
		GuestNetworks:     guestNetworks,
	}
	*vminfo = append(*vminfo, currentVM)
	err = CreateOrUpdateVMwareMachine(ctx, scope.Client, scope.VMwareCreds, &currentVM)
	if err != nil {
		appendToVMErrorsThreadSafe(errMu, vmErrors, vm.Name(), fmt.Errorf("failed to create or update VMwareMachine: %w", err))
	}
>>>>>>> 973cd64d
}<|MERGE_RESOLUTION|>--- conflicted
+++ resolved
@@ -16,7 +16,6 @@
 
 	gophercloud "github.com/gophercloud/gophercloud"
 	"github.com/gophercloud/gophercloud/openstack"
-	"github.com/gophercloud/gophercloud/openstack/blockstorage/extensions/schedulerstats"
 	"github.com/gophercloud/gophercloud/openstack/blockstorage/v3/volumetypes"
 	"github.com/gophercloud/gophercloud/openstack/compute/v2/flavors"
 	"github.com/gophercloud/gophercloud/openstack/networking/v2/networks"
@@ -560,153 +559,6 @@
 	}
 	// Pre-allocate vminfo slice with capacity of vms to avoid append allocations
 	vminfo := make([]vjailbreakv1alpha1.VMInfo, 0, len(vms))
-<<<<<<< HEAD
-	for _, vm := range vms {
-		var vmProps mo.VirtualMachine
-		err = vm.Properties(ctx, vm.Reference(), []string{
-			"config",
-			"guest",
-			"runtime",
-			"network",
-			"summary.config.annotation",
-		}, &vmProps)
-		if err != nil {
-			errMu.Lock()
-			vmErrors = append(vmErrors, vmError{vmName: vm.Name(), err: fmt.Errorf("failed to get VM properties: %w", err)})
-			errMu.Unlock()
-			continue
-		}
-		if vmProps.Config == nil {
-			// VM is not powered on or is in creating state
-			fmt.Printf("VM properties not available for vm (%s), skipping this VM\n", vm.Name())
-			continue
-		}
-		var datastores []string
-		var networks []string
-		var disks []string
-		var clusterName string
-		if vmProps.Config == nil {
-			// VM is not powered on or is in creating state
-			fmt.Printf("VM properties not available for vm (%s), skipping this VM", vm.Name())
-			continue
-		}
-		// Fetch details required for RDM disks
-		hostStorageMap := sync.Map{}
-		// Get basic RDM disk info from VM properties
-		rdmDiskInfos := make([]vjailbreakv1alpha1.RDMDiskInfo, 0)
-		hostStorageInfo, err := getHostStorageDeviceInfo(ctx, vm, &hostStorageMap)
-		if err != nil {
-			ctxlog.Error(err, "failed to get disk info for vm skipping vm", "vm", vm.Name())
-			continue
-		}
-		attributes := strings.Split(vmProps.Summary.Config.Annotation, "\n")
-		pc := property.DefaultCollector(c)
-		for _, netRef := range vmProps.Network {
-			var netObj mo.Network
-			err := pc.RetrieveOne(ctx, netRef, []string{"name"}, &netObj)
-			if err != nil {
-				errMu.Lock()
-				vmErrors = append(vmErrors, vmError{vmName: vm.Name(), err: fmt.Errorf("failed to retrieve network name for %s: %w", netRef.Value, err)})
-				errMu.Unlock()
-				continue
-			}
-			networks = append(networks, netObj.Name)
-		}
-		var skipVM bool
-		for _, device := range vmProps.Config.Hardware.Device {
-			disk, ok := device.(*types.VirtualDisk)
-			if !ok {
-				continue
-			}
-			dsref, rdmInfos, err := processVMDisk(disk, hostStorageInfo)
-			if err != nil {
-				return nil, err
-			}
-			if !reflect.DeepEqual(rdmInfos, vjailbreakv1alpha1.RDMDiskInfo{}) {
-				rdmDiskInfos = append(rdmDiskInfos, rdmInfos)
-				continue
-			}
-
-			var ds mo.Datastore
-			err = pc.RetrieveOne(ctx, *dsref, []string{"name"}, &ds)
-			if err != nil {
-				errMu.Lock()
-				vmErrors = append(vmErrors, vmError{vmName: vm.Name(), err: fmt.Errorf("failed to get datastore: %w", err)})
-				errMu.Unlock()
-				continue
-			}
-
-			datastores = AppendUnique(datastores, ds.Name)
-			disks = append(disks, disk.DeviceInfo.GetDescription().Label)
-		}
-
-		// Get the host name and parent (cluster) information
-		host := mo.HostSystem{}
-		err = property.DefaultCollector(c).RetrieveOne(ctx, *vmProps.Runtime.Host, []string{"name", "parent"}, &host)
-		if err != nil {
-			errMu.Lock()
-			vmErrors = append(vmErrors, vmError{vmName: vm.Name(), err: fmt.Errorf("failed to get host name: %w", err)})
-			errMu.Unlock()
-			continue
-		}
-
-		clusterName = getClusterNameFromHost(ctx, c, host)
-
-		if skipVM {
-			continue
-		}
-		if len(rdmDiskInfos) >= 1 && len(disks) == 0 {
-			ctxlog.Info("Skipping VM: VM has RDM disks but no regular bootable disks found, migration not supported", "vm", vm.Name())
-			continue
-		}
-		if len(rdmDiskInfos) > 0 {
-			fmt.Println("VM : ", vm.Name(), " has RDM disks, populating RDM disk info from attributes", attributes)
-			rdmDiskInfos, err = populateRDMDiskInfoFromAttributes(ctx, rdmDiskInfos, attributes)
-			if err != nil {
-				ctxlog.Error(err, "failed to populate RDM disk info from attributes for vm", "vm", vm.Name)
-				continue
-			}
-		}
-
-		// Get the cluster name from the host's parent
-		if host.Parent != nil {
-			// Determine parent type based on the object reference type
-			parentType := host.Parent.Type
-			// Get the parent name
-			var parentEntity mo.ManagedEntity
-			err = property.DefaultCollector(c).RetrieveOne(ctx, *host.Parent, []string{"name"}, &parentEntity)
-			if err != nil {
-				errMu.Lock()
-				vmErrors = append(vmErrors, vmError{vmName: vm.Name(), err: fmt.Errorf("failed to get parent info for host %s: %w", host.Name, err)})
-				errMu.Unlock()
-			} else {
-				// Handle based on the parent's type
-				switch parentType {
-				case "ClusterComputeResource":
-					var cluster mo.ClusterComputeResource
-					err = property.DefaultCollector(c).RetrieveOne(ctx, *host.Parent, []string{"name"}, &cluster)
-					if err != nil {
-						errMu.Lock()
-						vmErrors = append(vmErrors, vmError{vmName: vm.Name(), err: fmt.Errorf("failed to get cluster name for host %s: %w", host.Name, err)})
-						errMu.Unlock()
-					} else {
-						clusterName = cluster.Name
-					}
-				case "ComputeResource":
-					var compute mo.ComputeResource
-					err = property.DefaultCollector(c).RetrieveOne(ctx, *host.Parent, []string{"name"}, &compute)
-					if err != nil {
-						errMu.Lock()
-						vmErrors = append(vmErrors, vmError{vmName: vm.Name(), err: fmt.Errorf("failed to get compute resource name for host %s: %w", host.Name, err)})
-						errMu.Unlock()
-					} else {
-						clusterName = compute.Name
-					}
-				default:
-					errMu.Lock()
-					vmErrors = append(vmErrors, vmError{vmName: vm.Name(), err: fmt.Errorf("unknown parent type for host %s: %s", host.Name, parentType)})
-					errMu.Unlock()
-=======
 	for i := range vms {
 		wg.Add(1)
 		go func(i int) {
@@ -717,7 +569,6 @@
 					panicMu.Lock()
 					panicErrors = append(panicErrors, r)
 					panicMu.Unlock()
->>>>>>> 973cd64d
 				}
 			}()
 
@@ -1384,23 +1235,6 @@
 	}
 }
 
-<<<<<<< HEAD
-// getCinderVolumeBackendPools retrieves the list of Cinder volume backend pools from OpenStack
-func getCinderVolumeBackendPools(openstackClients *OpenStackClients) ([]string, error) {
-	allStoragePoolPages, err := schedulerstats.List(openstackClients.BlockStorageClient, nil).AllPages()
-	if err != nil {
-		return nil, errors.Wrap(err, "failed to extract all storage backend pools")
-	}
-	pools, err := schedulerstats.ExtractStoragePools(allStoragePoolPages)
-	if err != nil {
-		return nil, errors.Wrap(err, "failed to extract all storage backend pools")
-	}
-	volBackendPools := make([]string, 0, len(pools))
-	for _, pool := range pools {
-		volBackendPools = append(volBackendPools, pool.Name)
-	}
-	return volBackendPools, nil
-=======
 func appendToVMErrorsThreadSafe(errMu *sync.Mutex, vmErrors *[]vmError, vmName string, err error) {
 	errMu.Lock()
 	*vmErrors = append(*vmErrors, vmError{vmName: vmName, err: err})
@@ -1425,7 +1259,7 @@
 	var vmProps mo.VirtualMachine
 	var datastores []string
 	networks := make([]string, 0, 4) // Pre-allocate with estimated capacity
-	disks := make([]string, 0, 8) // Pre-allocate with estimated capacity
+	disks := make([]string, 0, 8)    // Pre-allocate with estimated capacity
 	var clusterName string
 	log := scope.Logger
 	err := vm.Properties(ctx, vm.Reference(), []string{
@@ -1604,5 +1438,4 @@
 	if err != nil {
 		appendToVMErrorsThreadSafe(errMu, vmErrors, vm.Name(), fmt.Errorf("failed to create or update VMwareMachine: %w", err))
 	}
->>>>>>> 973cd64d
 }