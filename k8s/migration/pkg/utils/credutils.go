--- conflicted
+++ resolved
@@ -13,7 +13,7 @@
 	"strings"
 	"sync"
 
-<<<<<<< HEAD
+
 	"github.com/pkg/errors"
 	vjailbreakv1alpha1 "github.com/platform9/vjailbreak/k8s/migration/api/v1alpha1"
 	apierrors "k8s.io/apimachinery/pkg/api/errors"
@@ -22,9 +22,7 @@
 	"sigs.k8s.io/controller-runtime/pkg/log"
 
 	"github.com/gophercloud/gophercloud"
-=======
-	gophercloud "github.com/gophercloud/gophercloud"
->>>>>>> 7b8aa9e1
+
 	"github.com/gophercloud/gophercloud/openstack"
 	"github.com/gophercloud/gophercloud/openstack/blockstorage/v3/volumetypes"
 	"github.com/gophercloud/gophercloud/openstack/compute/v2/flavors"
@@ -39,11 +37,9 @@
 	ctrllog "sigs.k8s.io/controller-runtime/pkg/log"
 
 	"github.com/platform9/vjailbreak/k8s/migration/pkg/constants"
-<<<<<<< HEAD
+
 	"github.com/platform9/vjailbreak/k8s/migration/pkg/scope"
-=======
-	scope "github.com/platform9/vjailbreak/k8s/migration/pkg/scope"
->>>>>>> 7b8aa9e1
+
 	"github.com/vmware/govmomi/find"
 	"github.com/vmware/govmomi/property"
 	"github.com/vmware/govmomi/session/cache"
@@ -765,13 +761,9 @@
 				Name:      vmwvmKey.Name,
 				Namespace: vmwcreds.Namespace,
 				Labels: map[string]string{
-<<<<<<< HEAD
+
 					label: "true",
-=======
-					constants.VMwareCredsLabel: vmwcreds.Name,
-					constants.ESXiNameLabel:    vminfo.ESXiName,
-					constants.ClusterNameLabel: vminfo.ClusterName,
->>>>>>> 7b8aa9e1
+
 				},
 			},
 			Spec: vjailbreakv1alpha1.VMwareMachineSpec{
@@ -795,15 +787,12 @@
 				return fmt.Errorf("failed to update VMwareMachine label: %w", err)
 			}
 		}
-<<<<<<< HEAD
+
 
 		if !reflect.DeepEqual(vmwvm.Spec.VMs, *vminfo) {
 			// update vminfo in case the VM has been moved by vMotion
 			vmwvm.Spec.VMs = *vminfo
-=======
-		// Set the new label
-		vmwvm.Labels[constants.VMwareCredsLabel] = vmwcreds.Name
->>>>>>> 7b8aa9e1
+
 
 		if !reflect.DeepEqual(vmwvm.Spec.VMInfo, *vminfo) || !reflect.DeepEqual(vmwvm.Labels[constants.ESXiNameLabel], vminfo.ESXiName) || !reflect.DeepEqual(vmwvm.Labels[constants.ClusterNameLabel], vminfo.ClusterName) {
 			// update vminfo in case the VM has been moved by vMotion
@@ -849,12 +838,8 @@
 	return nil
 }
 
-<<<<<<< HEAD
 func GetClosestFlavour(cpu, memory int, computeClient *gophercloud.ServiceClient) (*flavors.Flavor, error) {
-=======
-// GetClosestFlavour gets the closest flavor for the given CPU and memory
-func GetClosestFlavour(_ context.Context, cpu, memory int, computeClient *gophercloud.ServiceClient) (*flavors.Flavor, error) {
->>>>>>> 7b8aa9e1
+
 	allPages, err := flavors.ListDetail(computeClient, nil).AllPages()
 	if err != nil {
 		return nil, fmt.Errorf("failed to list flavors: %w", err)
@@ -882,17 +867,11 @@
 	if bestFlavor.VCPUs != constants.MaxVCPUs {
 		return bestFlavor, nil
 	}
-<<<<<<< HEAD
+
 
 	return nil, fmt.Errorf("no suitable flavor found for %d vCPUs and %d MB RAM", cpu, memory)
 }
 
-=======
-	return nil, fmt.Errorf("no suitable flavor found for %d vCPUs and %d MB RAM", cpu, memory)
-}
-
-// CreateOrUpdateLabel creates or updates a label on a VMwareMachine resource
->>>>>>> 7b8aa9e1
 func CreateOrUpdateLabel(ctx context.Context, client client.Client,
 	vmwvm *vjailbreakv1alpha1.VMwareMachine, key, value string) error {
 	_, err := controllerutil.CreateOrUpdate(ctx, client, vmwvm, func() error {
@@ -911,7 +890,7 @@
 	return nil
 }
 
-<<<<<<< HEAD
+
 // FilterVMwareMachinesForCreds filters VMwareMachine objects for the given credentials
 func FilterVMwareMachinesForCreds(ctx context.Context, k8sClient client.Client,
 	vmwcreds *vjailbreakv1alpha1.VMwareCreds) (*vjailbreakv1alpha1.VMwareMachineList, error) {
@@ -920,101 +899,48 @@
 	if err := k8sClient.List(ctx, &vmList,
 		client.InNamespace(constants.NamespaceMigrationSystem),
 		client.MatchingLabels{label: "true"}); err != nil {
-=======
-// FilterVMwareMachinesForCreds returns all VMwareMachine objects associated with a VMwareCreds resource
-func FilterVMwareMachinesForCreds(ctx context.Context, k8sClient client.Client,
-	vmwcreds *vjailbreakv1alpha1.VMwareCreds) (*vjailbreakv1alpha1.VMwareMachineList, error) {
-	vmList := vjailbreakv1alpha1.VMwareMachineList{}
-	if err := k8sClient.List(ctx, &vmList, client.InNamespace(constants.NamespaceMigrationSystem), client.MatchingLabels{constants.VMwareCredsLabel: vmwcreds.Name}); err != nil {
->>>>>>> 7b8aa9e1
+
 		return nil, errors.Wrap(err, "Error listing VMs")
 	}
 	return &vmList, nil
 }
 
-<<<<<<< HEAD
 // FindVMwareMachinesNotInVcenter finds VMwareMachine objects that are not present in the vCenter
 func FindVMwareMachinesNotInVcenter(ctx context.Context,
 	client client.Client,
 	vmwcreds *vjailbreakv1alpha1.VMwareCreds,
 	vcenterVMs []vjailbreakv1alpha1.VMInfo) ([]vjailbreakv1alpha1.VMwareMachine, error) {
-=======
-// FilterVMwareHostsForCreds filters VMwareHost objects for the given credentials
-func FilterVMwareHostsForCreds(ctx context.Context, k8sClient client.Client, vmwcreds *vjailbreakv1alpha1.VMwareCreds) (*vjailbreakv1alpha1.VMwareHostList, error) {
-	hostList := vjailbreakv1alpha1.VMwareHostList{}
-	if err := k8sClient.List(ctx, &hostList, client.InNamespace(constants.NamespaceMigrationSystem), client.MatchingLabels{constants.VMwareCredsLabel: vmwcreds.Name}); err != nil {
-		return nil, errors.Wrap(err, "Error listing VMs")
-	}
-	return &hostList, nil
-}
-
-// FilterVMwareClustersForCreds filters VMwareCluster objects for the given credentials
-func FilterVMwareClustersForCreds(ctx context.Context, k8sClient client.Client, vmwcreds *vjailbreakv1alpha1.VMwareCreds) (*vjailbreakv1alpha1.VMwareClusterList, error) {
-	clusterList := vjailbreakv1alpha1.VMwareClusterList{}
-	if err := k8sClient.List(ctx, &clusterList, client.InNamespace(constants.NamespaceMigrationSystem), client.MatchingLabels{constants.VMwareCredsLabel: vmwcreds.Name}); err != nil {
-		return nil, errors.Wrap(err, "Error listing VMs")
-	}
-	return &clusterList, nil
-}
-
-// FindVMwareMachinesNotInVcenter finds VMwareMachine objects that are not present in the vCenter
-func FindVMwareMachinesNotInVcenter(ctx context.Context, client client.Client, vmwcreds *vjailbreakv1alpha1.VMwareCreds, vcenterVMs []vjailbreakv1alpha1.VMInfo) ([]vjailbreakv1alpha1.VMwareMachine, error) {
->>>>>>> 7b8aa9e1
+
 	vmList, err := FilterVMwareMachinesForCreds(ctx, client, vmwcreds)
 	if err != nil {
 		return nil, errors.Wrap(err, "Error filtering VMs")
 	}
 	var staleVMs []vjailbreakv1alpha1.VMwareMachine
-<<<<<<< HEAD
+
 	for i := range vmList.Items {
 		vm := &vmList.Items[i]
 		if !VMExistsInVcenter(vm.Spec.VMs.Name, vcenterVMs) {
 			staleVMs = append(staleVMs, *vm)
-=======
-	for _, vm := range vmList.Items {
-		if !VMExistsInVcenter(vm.Spec.VMInfo.Name, vcenterVMs) {
-			staleVMs = append(staleVMs, vm)
->>>>>>> 7b8aa9e1
+
 		}
 	}
 	return staleVMs, nil
 }
 
-<<<<<<< HEAD
+
 // DeleteStaleVMwareMachines deletes VMwareMachine objects that are not present in the vCenter
 func DeleteStaleVMwareMachines(ctx context.Context, client client.Client,
 	vmwcreds *vjailbreakv1alpha1.VMwareCreds, vcenterVMs []vjailbreakv1alpha1.VMInfo) error {
-=======
-// FindVMwareHostsNotInVcenter finds VMwareHost objects that are not present in the vCenter
-func FindVMwareHostsNotInVcenter(ctx context.Context, client client.Client, vmwcreds *vjailbreakv1alpha1.VMwareCreds, clusterInfo []VMwareClusterInfo) ([]vjailbreakv1alpha1.VMwareHost, error) {
-	hostList, err := FilterVMwareHostsForCreds(ctx, client, vmwcreds)
-	if err != nil {
-		return nil, errors.Wrap(err, "Error filtering VMs")
-	}
-	var staleHosts []vjailbreakv1alpha1.VMwareHost
-	for _, host := range hostList.Items {
-		if !HostExistsInVcenter(host.Name, clusterInfo) {
-			staleHosts = append(staleHosts, host)
-		}
-	}
-	return staleHosts, nil
-}
-
-// DeleteStaleVMwareMachines deletes VMwareMachine objects that are not present in the vCenter
-func DeleteStaleVMwareMachines(ctx context.Context, client client.Client, vmwcreds *vjailbreakv1alpha1.VMwareCreds, vcenterVMs []vjailbreakv1alpha1.VMInfo) error {
->>>>>>> 7b8aa9e1
+
 	staleVMs, err := FindVMwareMachinesNotInVcenter(ctx, client, vmwcreds, vcenterVMs)
 	if err != nil {
 		return errors.Wrap(err, "Error finding stale VMs")
 	}
-<<<<<<< HEAD
+
 	for i := range staleVMs {
 		vm := &staleVMs[i]
 		if err := client.Delete(ctx, vm); err != nil {
-=======
-	for _, vm := range staleVMs {
-		if err := client.Delete(ctx, &vm); err != nil {
->>>>>>> 7b8aa9e1
+
 			if !apierrors.IsNotFound(err) {
 				return errors.Wrap(err, fmt.Sprintf("Error deleting stale VM '%s'", vm.Name))
 			}
@@ -1025,12 +951,10 @@
 
 // VMExistsInVcenter checks if a VM exists in the vCenter
 func VMExistsInVcenter(vmName string, vcenterVMs []vjailbreakv1alpha1.VMInfo) bool {
-<<<<<<< HEAD
+
 	for i := range vcenterVMs {
 		vm := &vcenterVMs[i]
-=======
-	for _, vm := range vcenterVMs {
->>>>>>> 7b8aa9e1
+
 		if vm.Name == vmName {
 			return true
 		}
@@ -1038,38 +962,12 @@
 	return false
 }
 
-<<<<<<< HEAD
+
 func DeleteDependantObjectsForVMwareCreds(ctx context.Context, scope *scope.VMwareCredsScope) error {
 	if err := DeleteVMwareMachinesForVMwareCreds(ctx, scope); err != nil {
 		return errors.Wrap(err, "Error deleting VMs")
 	}
-=======
-// HostExistsInVcenter checks if a host exists in the vCenter
-func HostExistsInVcenter(hostName string, clusterInfo []VMwareClusterInfo) bool {
-	for _, cluster := range clusterInfo {
-		for _, host := range cluster.Hosts {
-			if host.Name == hostName {
-				return true
-			}
-		}
-	}
-	return false
-}
-
-// DeleteDependantObjectsForVMwareCreds removes all objects dependent on a VMwareCreds resource
-func DeleteDependantObjectsForVMwareCreds(ctx context.Context, scope *scope.VMwareCredsScope) error {
-	log := scope.Logger
-	log.Info("Deleting dependant objects for VMwareCreds", "vmwarecreds", scope.Name())
-	if err := DeleteVMwareMachinesForVMwareCreds(ctx, scope); err != nil {
-		return errors.Wrap(err, "Error deleting VMs")
-	}
-	if err := DeleteVMwareHostsForVMwareCreds(ctx, scope); err != nil {
-		return errors.Wrap(err, "Error deleting hosts")
-	}
-	if err := DeleteVMwareClustersForVMwareCreds(ctx, scope); err != nil {
-		return errors.Wrap(err, "Error deleting clusters")
-	}
->>>>>>> 7b8aa9e1
+
 
 	if err := DeleteVMwarecredsSecret(ctx, scope); err != nil {
 		return errors.Wrap(err, "Error deleting secret")
@@ -1078,10 +976,8 @@
 	return nil
 }
 
-<<<<<<< HEAD
-=======
-// DeleteVMwarecredsSecret removes the secret associated with a VMwareCreds resource
->>>>>>> 7b8aa9e1
+
+
 func DeleteVMwarecredsSecret(ctx context.Context, scope *scope.VMwareCredsScope) error {
 	secret := corev1.Secret{
 		ObjectMeta: metav1.ObjectMeta{
@@ -1097,74 +993,20 @@
 	return nil
 }
 
-<<<<<<< HEAD
-=======
-// DeleteVMwareMachinesForVMwareCreds removes all VMwareMachine objects associated with a VMwareCreds resource
->>>>>>> 7b8aa9e1
 func DeleteVMwareMachinesForVMwareCreds(ctx context.Context, scope *scope.VMwareCredsScope) error {
 	vmList, err := FilterVMwareMachinesForCreds(ctx, scope.Client, scope.VMwareCreds)
 	if err != nil {
 		return errors.Wrap(err, "Error filtering VMs")
 	}
-<<<<<<< HEAD
+
 	for i := range vmList.Items {
 		vm := &vmList.Items[i]
 		if err := scope.Client.Delete(ctx, vm); err != nil {
 			if !apierrors.IsNotFound(err) {
 				return errors.Wrap(err, fmt.Sprintf("Error deleting VM '%s'", vm.Name))
-=======
-	for _, vm := range vmList.Items {
-		if err := scope.Client.Delete(ctx, &vm); err != nil {
-			if !apierrors.IsNotFound(err) {
-				return errors.Wrap(err, fmt.Sprintf("error deleting VM '%s'", vm.Name))
->>>>>>> 7b8aa9e1
+
 			}
 		}
 	}
 	return nil
-<<<<<<< HEAD
-=======
-}
-
-// DeleteVMwareClustersForVMwareCreds removes all VMwareCluster objects associated with a VMwareCreds resource
-func DeleteVMwareClustersForVMwareCreds(ctx context.Context, scope *scope.VMwareCredsScope) error {
-	clusterList, err := FilterVMwareClustersForCreds(ctx, scope.Client, scope.VMwareCreds)
-	if err != nil {
-		return errors.Wrap(err, "Error filtering VMs")
-	}
-	for _, cluster := range clusterList.Items {
-		if err := scope.Client.Delete(ctx, &cluster); err != nil {
-			if !apierrors.IsNotFound(err) {
-				return errors.Wrap(err, fmt.Sprintf("error deleting VM '%s'", cluster.Name))
-			}
-		}
-	}
-	return nil
-}
-
-// DeleteVMwareHostsForVMwareCreds removes all VMwareHost objects associated with a VMwareCreds resource
-func DeleteVMwareHostsForVMwareCreds(ctx context.Context, scope *scope.VMwareCredsScope) error {
-	hostList, err := FilterVMwareHostsForCreds(ctx, scope.Client, scope.VMwareCreds)
-	if err != nil {
-		return errors.Wrap(err, "Error filtering VMs")
-	}
-	for _, host := range hostList.Items {
-		if err := scope.Client.Delete(ctx, &host); err != nil {
-			if !apierrors.IsNotFound(err) {
-				return errors.Wrap(err, fmt.Sprintf("error deleting VM '%s'", host.Name))
-			}
-		}
-	}
-	return nil
-}
-
-// containsString checks if a string exists in a slice
-func containsString(slice []string, target string) bool {
-	for _, item := range slice {
-		if item == target {
-			return true
-		}
-	}
-	return false
->>>>>>> 7b8aa9e1
-}+}
