// Package utils provides utility functions for handling credentials and other operations
package utils

import (
	"context"
	"crypto/tls"
	"fmt"
	"math"
	"net/http"
	"net/url"
	"reflect"
	"slices"
	"strings"
	"sync"
	"time"

	gophercloud "github.com/gophercloud/gophercloud"
	"github.com/gophercloud/gophercloud/openstack"
	"github.com/gophercloud/gophercloud/openstack/blockstorage/extensions/schedulerstats"
	"github.com/gophercloud/gophercloud/openstack/blockstorage/v3/volumetypes"
	"github.com/gophercloud/gophercloud/openstack/compute/v2/flavors"
	"github.com/gophercloud/gophercloud/openstack/networking/v2/extensions/security/groups"
	"github.com/gophercloud/gophercloud/openstack/networking/v2/networks"
	"github.com/gophercloud/gophercloud/openstack/networking/v2/ports"
	"github.com/pkg/errors"
	vjailbreakv1alpha1 "github.com/platform9/vjailbreak/k8s/migration/api/v1alpha1"
	apierrors "k8s.io/apimachinery/pkg/api/errors"
	k8stypes "k8s.io/apimachinery/pkg/types"
	"sigs.k8s.io/controller-runtime/pkg/client"
	"sigs.k8s.io/controller-runtime/pkg/controller/controllerutil"
	"sigs.k8s.io/controller-runtime/pkg/log"

	"github.com/gophercloud/gophercloud/openstack/identity/v3/projects"
	"github.com/platform9/vjailbreak/k8s/migration/pkg/constants"
	scope "github.com/platform9/vjailbreak/k8s/migration/pkg/scope"
	"github.com/platform9/vjailbreak/v2v-helper/pkg/k8sutils"
	"github.com/vmware/govmomi/find"
	"github.com/vmware/govmomi/object"
	"github.com/vmware/govmomi/property"
	"github.com/vmware/govmomi/session"
	"github.com/vmware/govmomi/session/cache"
	"github.com/vmware/govmomi/vim25"
	"github.com/vmware/govmomi/vim25/mo"
	"github.com/vmware/govmomi/vim25/types"
	corev1 "k8s.io/api/core/v1"
	metav1 "k8s.io/apimachinery/pkg/apis/meta/v1"
)

const (
	trueString = "true" // Define at package level
	sdkPath    = "/sdk" // SDK path constant
)

// GetVMwareCredsInfo retrieves vCenter credentials from a secret
func GetVMwareCredsInfo(ctx context.Context, k3sclient client.Client, credsName string) (vjailbreakv1alpha1.VMwareCredsInfo, error) {
	creds := vjailbreakv1alpha1.VMwareCreds{}
	if err := k3sclient.Get(ctx, k8stypes.NamespacedName{Namespace: constants.NamespaceMigrationSystem, Name: credsName}, &creds); err != nil {
		return vjailbreakv1alpha1.VMwareCredsInfo{}, errors.Wrapf(err, "failed to get VMware credentials '%s'", credsName)
	}
	return GetVMwareCredentialsFromSecret(ctx, k3sclient, creds.Spec.SecretRef.Name)
}

// GetOpenstackCredsInfo retrieves OpenStack credentials from a secret
func GetOpenstackCredsInfo(ctx context.Context, k3sclient client.Client, credsName string) (vjailbreakv1alpha1.OpenStackCredsInfo, error) {
	creds := vjailbreakv1alpha1.OpenstackCreds{}
	if err := k3sclient.Get(ctx, k8stypes.NamespacedName{Namespace: constants.NamespaceMigrationSystem, Name: credsName}, &creds); err != nil {
		return vjailbreakv1alpha1.OpenStackCredsInfo{}, errors.Wrapf(err, "failed to get OpenStack credentials '%s'", credsName)
	}
	return GetOpenstackCredentialsFromSecret(ctx, k3sclient, creds.Spec.SecretRef.Name)
}

// GetVMwareCredentialsFromSecret retrieves vCenter credentials from a secret
func GetVMwareCredentialsFromSecret(ctx context.Context, k3sclient client.Client, secretName string) (vjailbreakv1alpha1.VMwareCredsInfo, error) {
	secret := &corev1.Secret{}

	// Get In cluster client
	if err := k3sclient.Get(ctx, k8stypes.NamespacedName{Namespace: constants.NamespaceMigrationSystem, Name: secretName}, secret); err != nil {
		return vjailbreakv1alpha1.VMwareCredsInfo{}, errors.Wrapf(err, "failed to get secret '%s'", secretName)
	}

	if secret.Data == nil {
		return vjailbreakv1alpha1.VMwareCredsInfo{}, fmt.Errorf("no data in secret '%s'", secretName)
	}

	host := string(secret.Data["VCENTER_HOST"])
	username := string(secret.Data["VCENTER_USERNAME"])
	password := string(secret.Data["VCENTER_PASSWORD"])
	insecureStr := string(secret.Data["VCENTER_INSECURE"])
	datacenter := string(secret.Data["VCENTER_DATACENTER"])

	if host == "" {
		return vjailbreakv1alpha1.VMwareCredsInfo{}, errors.Errorf("VCENTER_HOST is missing in secret '%s'", secretName)
	}
	if username == "" {
		return vjailbreakv1alpha1.VMwareCredsInfo{}, errors.Errorf("VCENTER_USERNAME is missing in secret '%s'", secretName)
	}
	if password == "" {
		return vjailbreakv1alpha1.VMwareCredsInfo{}, errors.Errorf("VCENTER_PASSWORD is missing in secret '%s'", secretName)
	}
	if datacenter == "" {
		return vjailbreakv1alpha1.VMwareCredsInfo{}, errors.Errorf("VCENTER_DATACENTER is missing in secret '%s'", secretName)
	}

	insecure := strings.EqualFold(strings.TrimSpace(insecureStr), trueString)

	return vjailbreakv1alpha1.VMwareCredsInfo{
		Host:       host,
		Username:   username,
		Password:   password,
		Datacenter: datacenter,
		Insecure:   insecure,
	}, nil
}

// GetOpenstackCredentialsFromSecret retrieves and checks the secret
func GetOpenstackCredentialsFromSecret(ctx context.Context, k3sclient client.Client, secretName string) (vjailbreakv1alpha1.OpenStackCredsInfo, error) {
	secret := &corev1.Secret{}
	if err := k3sclient.Get(ctx, k8stypes.NamespacedName{Namespace: constants.NamespaceMigrationSystem, Name: secretName}, secret); err != nil {
		return vjailbreakv1alpha1.OpenStackCredsInfo{}, errors.Wrap(err, "failed to get secret")
	}

	// Extract and validate each field
	fields := map[string]string{
		"AuthURL":    string(secret.Data["OS_AUTH_URL"]),
		"DomainName": string(secret.Data["OS_DOMAIN_NAME"]),
		"Username":   string(secret.Data["OS_USERNAME"]),
		"Password":   string(secret.Data["OS_PASSWORD"]),
		"TenantName": string(secret.Data["OS_TENANT_NAME"]),
		"RegionName": string(secret.Data["OS_REGION_NAME"]),
	}

	for key, value := range fields {
		if value == "" {
			return vjailbreakv1alpha1.OpenStackCredsInfo{}, errors.Errorf("%s is missing in secret '%s'", key, secretName)
		}
	}

	insecureStr := string(secret.Data["OS_INSECURE"])
	insecure := strings.EqualFold(strings.TrimSpace(insecureStr), trueString)

	return vjailbreakv1alpha1.OpenStackCredsInfo{
		AuthURL:    fields["AuthURL"],
		DomainName: fields["DomainName"],
		Username:   fields["Username"],
		Password:   fields["Password"],
		RegionName: fields["RegionName"],
		TenantName: fields["TenantName"],
		Insecure:   insecure,
	}, nil
}

// VerifyNetworks verifies the existence of specified networks in OpenStack
func VerifyNetworks(ctx context.Context, k3sclient client.Client, openstackcreds *vjailbreakv1alpha1.OpenstackCreds, targetnetworks []string) error {
	openstackClients, err := GetOpenStackClients(ctx, k3sclient, openstackcreds)
	if err != nil {
		return errors.Wrap(err, "failed to get openstack clients")
	}
	allPages, err := networks.List(openstackClients.NetworkingClient, nil).AllPages()
	if err != nil {
		return errors.Wrap(err, "failed to list networks")
	}

	allNetworks, err := networks.ExtractNetworks(allPages)
	if err != nil {
		return errors.Wrap(err, "failed to extract all networks")
	}

	// Build a map of all networks
	networkMap := make(map[string]bool)
	for i := 0; i < len(allNetworks); i++ {
		networkMap[allNetworks[i].Name] = true
	}

	// Verify that all network names in targetnetworks exist in the openstack networks
	for _, targetNetwork := range targetnetworks {
		if _, found := networkMap[targetNetwork]; !found {
			return fmt.Errorf("network '%s' not found in OpenStack", targetNetwork)
		}
	}
	return nil
}

// VerifyPorts verifies the existence of specified ports in OpenStack
func VerifyPorts(ctx context.Context, k3sclient client.Client, openstackcreds *vjailbreakv1alpha1.OpenstackCreds, targetports []string) error {
	openstackClients, err := GetOpenStackClients(ctx, k3sclient, openstackcreds)
	if err != nil {
		return errors.Wrap(err, "failed to get openstack clients")
	}

	allPages, err := ports.List(openstackClients.NetworkingClient, nil).AllPages()
	if err != nil {
		return errors.Wrap(err, "failed to list ports")
	}

	allPorts, err := ports.ExtractPorts(allPages)
	if err != nil {
		return errors.Wrap(err, "failed to extract all ports")
	}

	// Build a map of all ports
	portMap := make(map[string]bool)
	for i := 0; i < len(allPorts); i++ {
		portMap[allPorts[i].ID] = true
	}

	// Verify that all port names in targetports exist in the openstack ports
	for _, targetPort := range targetports {
		if _, found := portMap[targetPort]; !found {
			return errors.Wrap(fmt.Errorf("port '%s' not found in OpenStack", targetPort), "failed to verify ports")
		}
	}
	return nil
}

// VerifyStorage verifies the existence of specified storage in OpenStack
func VerifyStorage(ctx context.Context, k3sclient client.Client, openstackcreds *vjailbreakv1alpha1.OpenstackCreds, targetstorages []string) error {
	openstackClients, err := GetOpenStackClients(ctx, k3sclient, openstackcreds)
	if err != nil {
		return errors.Wrap(err, "failed to get openstack clients")
	}
	allPages, err := volumetypes.List(openstackClients.BlockStorageClient, nil).AllPages()
	if err != nil {
		return errors.Wrap(err, "failed to list volume types")
	}

	allvoltypes, err := volumetypes.ExtractVolumeTypes(allPages)
	if err != nil {
		return errors.Wrap(err, "failed to extract all volume types")
	}
	// Verify that all volume types in targetstorage exist in the openstack volume types
	for _, targetstorage := range targetstorages {
		found := false
		for i := 0; i < len(allvoltypes); i++ {
			if allvoltypes[i].Name == targetstorage {
				found = true
				break
			}
		}
		if !found {
			return errors.Wrap(fmt.Errorf("volume type '%s' not found in OpenStack", targetstorage), "failed to verify volume types")
		}
	}
	return nil
}

// GetOpenstackInfo retrieves OpenStack information using provided credentials
func GetOpenstackInfo(ctx context.Context, k3sclient client.Client, openstackcreds *vjailbreakv1alpha1.OpenstackCreds) (*vjailbreakv1alpha1.OpenstackInfo, error) {
	openstackClients, err := GetOpenStackClients(ctx, k3sclient, openstackcreds)
	if err != nil {
		return nil, errors.Wrap(err, "failed to get openstack clients")
	}
	var openstackvoltypes []string
	var openstacknetworks []string

	allVolumeTypePages, err := volumetypes.List(openstackClients.BlockStorageClient, nil).AllPages()
	if err != nil {
		return nil, errors.Wrap(err, "failed to list volume types")
	}

	allvoltypes, err := volumetypes.ExtractVolumeTypes(allVolumeTypePages)
	if err != nil {
		return nil, errors.Wrap(err, "failed to extract all volume types")
	}

	for i := 0; i < len(allvoltypes); i++ {
		openstackvoltypes = append(openstackvoltypes, allvoltypes[i].Name)
	}

	allNetworkPages, err := networks.List(openstackClients.NetworkingClient, nil).AllPages()
	if err != nil {
		return nil, errors.Wrap(err, "failed to list networks")
	}

	allNetworks, err := networks.ExtractNetworks(allNetworkPages)
	if err != nil {
		return nil, errors.Wrap(err, "failed to extract all networks")
	}
	volumeBackendPools, err := getCinderVolumeBackendPools(openstackClients)
	if err != nil {
		return nil, errors.Wrap(err, "failed to get cinder volume backend pools")
	}
	for i := 0; i < len(allNetworks); i++ {
		openstacknetworks = append(openstacknetworks, allNetworks[i].Name)
	}

	credsInfo, err := GetOpenstackCredentialsFromSecret(ctx, k3sclient, openstackcreds.Spec.SecretRef.Name)
	if err != nil {
		return nil, errors.Wrap(err, "failed to get openstack credentials for project lookup")
	}

	identityClient, err := openstack.NewIdentityV3(openstackClients.BlockStorageClient.ProviderClient, gophercloud.EndpointOpts{})
	if err != nil {
		return nil, errors.Wrap(err, "failed to create identity client")
	}

	listOpts := projects.ListOpts{Name: credsInfo.TenantName}
	allPages, err := projects.List(identityClient, listOpts).AllPages()
	if err != nil {
		return nil, errors.Wrapf(err, "failed to list projects with name %s", credsInfo.TenantName)
	}

	allProjects, err := projects.ExtractProjects(allPages)
	if err != nil {
		return nil, errors.Wrap(err, "failed to extract projects")
	}
	if len(allProjects) == 0 {
		return nil, fmt.Errorf("no project found with name %s", credsInfo.TenantName)
	}
	projectID := allProjects[0].ID

	allSecGroupPages, err := groups.List(openstackClients.NetworkingClient, groups.ListOpts{
		TenantID: projectID,
	}).AllPages()
	if err != nil {
		return nil, errors.Wrap(err, "failed to list security groups for project")
	}

	allSecGroups, err := groups.ExtractGroups(allSecGroupPages)
	if err != nil {
		return nil, errors.Wrap(err, "failed to extract all security groups")
	}

	nameCounts := make(map[string]int)
	for _, group := range allSecGroups {
		nameCounts[group.Name]++
	}

	openstacksecuritygroups := make([]vjailbreakv1alpha1.SecurityGroupInfo, 0, len(allSecGroups))

	for _, group := range allSecGroups {
		openstacksecuritygroups = append(openstacksecuritygroups, vjailbreakv1alpha1.SecurityGroupInfo{
			Name:              group.Name,
			ID:                group.ID,
			RequiresIDDisplay: nameCounts[group.Name] > 1,
		})
	}

	return &vjailbreakv1alpha1.OpenstackInfo{
		VolumeTypes:    openstackvoltypes,
		Networks:       openstacknetworks,
		VolumeBackends: volumeBackendPools,
		SecurityGroups: openstacksecuritygroups,
	}, nil
}

// GetOpenStackClients is a function to create openstack clients
func GetOpenStackClients(ctx context.Context, k3sclient client.Client, openstackcreds *vjailbreakv1alpha1.OpenstackCreds) (*OpenStackClients, error) {
	if openstackcreds == nil {
		return nil, errors.New("openstackcreds cannot be nil")
	}

	openstackCredential, err := GetOpenstackCredentialsFromSecret(ctx, k3sclient, openstackcreds.Spec.SecretRef.Name)
	if err != nil {
		return nil, errors.Wrap(err, "failed to get openstack credentials from secret")
	}

	endpoint := gophercloud.EndpointOpts{
		Region: openstackCredential.RegionName,
	}
	providerClient, err := ValidateAndGetProviderClient(ctx, k3sclient, openstackcreds)
	if err != nil {
		return nil, errors.Wrap(err, fmt.Sprintf("failed to get provider client for region '%s'", openstackCredential.RegionName))
	}
	if providerClient == nil {
		return nil, fmt.Errorf("failed to get provider client for region '%s'", openstackCredential.RegionName)
	}
	computeClient, err := openstack.NewComputeV2(providerClient, endpoint)
	if err != nil {
		return nil, errors.Wrap(err, fmt.Sprintf("failed to create openstack compute client for region '%s'", openstackCredential.RegionName))
	}
	blockStorageClient, err := openstack.NewBlockStorageV3(providerClient, endpoint)
	if err != nil {
		return nil, errors.Wrap(err, fmt.Sprintf("failed to create openstack block storage client for region '%s'",
			openstackCredential.RegionName))
	}
	networkingClient, err := openstack.NewNetworkV2(providerClient, endpoint)
	if err != nil {
		return nil, errors.Wrap(err, fmt.Sprintf("failed to create openstack networking client for region '%s'",
			openstackCredential.RegionName))
	}

	return &OpenStackClients{
		BlockStorageClient: blockStorageClient,
		ComputeClient:      computeClient,
		NetworkingClient:   networkingClient,
	}, nil
}

// ValidateAndGetProviderClient is a function to get provider client
func ValidateAndGetProviderClient(ctx context.Context, k3sclient client.Client,
	openstackcreds *vjailbreakv1alpha1.OpenstackCreds) (*gophercloud.ProviderClient, error) {
	openstackCredential, err := GetOpenstackCredentialsFromSecret(ctx, k3sclient, openstackcreds.Spec.SecretRef.Name)
	if err != nil {
		return nil, errors.Wrap(err, "failed to get openstack credentials from secret")
	}

	providerClient, err := openstack.NewClient(openstackCredential.AuthURL)
	if err != nil {
		return nil, errors.Wrap(err, "failed to create openstack client")
	}
	tlsConfig := &tls.Config{
		MinVersion: tls.VersionTLS12,
	}
	if openstackCredential.Insecure {
		tlsConfig.InsecureSkipVerify = true
	} else {
		fmt.Printf("Warning: TLS verification is enforced by default. If you encounter certificate errors, set OS_INSECURE=true to skip verification.\n")
	}
	transport := &http.Transport{
		TLSClientConfig: tlsConfig,
	}
	providerClient.HTTPClient = http.Client{
		Transport: transport,
		Timeout:   60 * time.Second,
	}
	authOpts := gophercloud.AuthOptions{
		IdentityEndpoint: openstackCredential.AuthURL,
		Username:         openstackCredential.Username,
		Password:         openstackCredential.Password,
		DomainName:       openstackCredential.DomainName,
		TenantName:       openstackCredential.TenantName,
	}
	if err := openstack.Authenticate(providerClient, authOpts); err != nil {
		switch {
		case strings.Contains(err.Error(), "401"):
			return nil, fmt.Errorf("authentication failed: invalid username, password, or project/domain. Please verify your credentials")
		case strings.Contains(err.Error(), "404"):
			return nil, fmt.Errorf("authentication failed: the authentication URL or tenant/project name is incorrect")
		case strings.Contains(err.Error(), "timeout"):
			return nil, fmt.Errorf("connection timeout: unable to reach the OpenStack authentication service. Please check your network connection and Auth URL")
		default:
			return nil, fmt.Errorf("authentication failed: %w. Please verify your OpenStack credentials", err)
		}
	}

	_, err = VerifyCredentialsMatchCurrentEnvironment(providerClient, openstackCredential.RegionName)
	if err != nil {
		if strings.Contains(err.Error(), "Credentials are valid but for a different OpenStack environment") {
			return nil, err
		}
		return nil, fmt.Errorf("failed to verify credentials against current environment: %w", err)
	}

	return providerClient, nil
}

var vmwareClientMap *sync.Map

// ValidateVMwareCreds validates the VMware credentials
func ValidateVMwareCreds(ctx context.Context, k3sclient client.Client, vmwcreds *vjailbreakv1alpha1.VMwareCreds) (*vim25.Client, error) {
	vmwareCredsinfo, err := GetVMwareCredentialsFromSecret(ctx, k3sclient, vmwcreds.Spec.SecretRef.Name)
	if err != nil {
		return nil, fmt.Errorf("failed to get vCenter credentials from secret: %w", err)
	}
	host := vmwareCredsinfo.Host
	username := vmwareCredsinfo.Username
	password := vmwareCredsinfo.Password
	disableSSLVerification := vmwareCredsinfo.Insecure
	datacenter := vmwareCredsinfo.Datacenter
	if host[:4] != "http" {
		host = "https://" + host
	}
	if host[len(host)-4:] != sdkPath {
		host += sdkPath
	}
	u, err := url.Parse(host)
	if err != nil {
		return nil, fmt.Errorf("failed to parse URL: %w", err)
	}
	u.User = url.UserPassword(username, password)
	// Connect and log in to ESX or vCenter
	s := &cache.Session{
		URL:      u,
		Insecure: disableSSLVerification,
		Reauth:   true,
	}
	mapKey := string(vmwcreds.UID)
	var c *vim25.Client
	// Initialize map if needed
	if vmwareClientMap == nil {
		vmwareClientMap = &sync.Map{}
	}
	// Check cache for existing authenticated client
	if val, ok := vmwareClientMap.Load(mapKey); ok {
		cachedClient, valid := val.(*vim25.Client)
		if valid && cachedClient != nil && cachedClient.Client != nil {
			c = cachedClient
			sessMgr := session.NewManager(c)
			userSession, err := sessMgr.UserSession(ctx)
			if err == nil && userSession != nil {
				// Cached client is still valid, return it
				return c, nil
			}
			// Cached client is no longer valid, remove it
			vmwareClientMap.Delete(mapKey)
			c = nil // Will create fresh client below
		}
	}
	settings, err := k8sutils.GetVjailbreakSettings(ctx, k3sclient)
	if err != nil {
		return nil, fmt.Errorf("failed to get vjailbreak settings: %w", err)
	}
	// Exponential retry logic
	maxRetries := settings.VCenterLoginRetryLimit
	var lastErr error
	ctxlog := log.FromContext(ctx)
	for attempt := 1; attempt <= maxRetries; attempt++ {
		// Ensure we have a client for this attempt
		if c == nil {
			c = new(vim25.Client)
		}
		err = s.Login(ctx, c, nil)
		if err == nil {
			// Login successful
			ctxlog.Info("Login successful", "attempt", attempt)
			break
		} else if strings.Contains(err.Error(), "incorrect user name or password") {
			return nil, fmt.Errorf("authentication failed: invalid username or password. Please verify your credentials")
		}
		// Save the error and log it
		lastErr = err
		ctxlog.Info("Login attempt failed", "attempt", attempt, "error", err)
		// Retry with exponential backoff
		if attempt < maxRetries {
			delayNum := math.Pow(2, float64(attempt)) * 500
			ctxlog.Info("Retrying login after delay", "delayMs", delayNum)
			time.Sleep(time.Duration(delayNum) * time.Millisecond)
			c = nil // Force fresh client on next attempt
		}
	}
	// Check if all login attempts failed
	if lastErr != nil {
		return nil, fmt.Errorf("failed to login to vCenter after %d attempts: %w", maxRetries, lastErr)
	}
	// Check if the datacenter exists
	finder := find.NewFinder(c, false)
	_, err = finder.Datacenter(context.Background(), datacenter)
	if err != nil {
		return nil, fmt.Errorf("failed to find datacenter: %w", err)
	}
	// All validations passed - cache the fully validated client
	vmwareClientMap.Store(mapKey, c)
	return c, nil
}

// GetVMwNetworks gets the networks of a VM
func GetVMwNetworks(ctx context.Context, k3sclient client.Client, vmwcreds *vjailbreakv1alpha1.VMwareCreds, datacenter, vmname string) ([]string, error) {
	// Pre-allocate networks slice to avoid append allocations
	networks := make([]string, 0)
	c, finder, err := getFinderForVMwareCreds(ctx, k3sclient, vmwcreds, datacenter)
	if err != nil {
		return nil, fmt.Errorf("failed to get finder: %w", err)
	}

	// Get the vm
	vm, err := finder.VirtualMachine(ctx, vmname)
	if err != nil {
		return nil, fmt.Errorf("failed to find vm: %w", err)
	}

	// Get the network name of the VM
	var o mo.VirtualMachine
	err = vm.Properties(ctx, vm.Reference(), []string{"config", "network"}, &o)
	if err != nil {
		return nil, fmt.Errorf("failed to get VM properties: %w", err)
	}

	// Get the network interfaces
	// Get the virtual NICs
	nicList, err := ExtractVirtualNICs(&o)
	if err != nil {
		return nil, fmt.Errorf("failed to get virtual NICs for vm %s: %w", vmname, err)
	}

	pc := property.DefaultCollector(c)
	for _, nic := range nicList {
		var netObj mo.Network
		netRef := types.ManagedObjectReference{Type: "Network", Value: nic.Network}
		err := pc.RetrieveOne(ctx, netRef, []string{"name"}, &netObj)
		if err != nil {
			return nil, fmt.Errorf("failed to retrieve network name for %s: %w", nic.Network, err)
		}
		networks = append(networks, netObj.Name)
	}
	return networks, nil
}

// GetVMwDatastore gets the datastores of a VM
func GetVMwDatastore(ctx context.Context, k3sclient client.Client, vmwcreds *vjailbreakv1alpha1.VMwareCreds, datacenter, vmname string) ([]string, error) {
	c, finder, err := getFinderForVMwareCreds(ctx, k3sclient, vmwcreds, datacenter)
	if err != nil {
		return nil, fmt.Errorf("failed to get finder: %w", err)
	}

	// Get the vm
	vm, err := finder.VirtualMachine(ctx, vmname)
	if err != nil {
		return nil, fmt.Errorf("failed to find vm: %w", err)
	}

	var vmProps mo.VirtualMachine
	err = vm.Properties(ctx, vm.Reference(), []string{"config"}, &vmProps)
	if err != nil {
		return nil, fmt.Errorf("failed to get VM properties: %w", err)
	}

	var datastores []string
	var ds mo.Datastore
	var dsref types.ManagedObjectReference
	for _, device := range vmProps.Config.Hardware.Device {
		if _, ok := device.(*types.VirtualDisk); ok {
			switch backing := device.GetVirtualDevice().Backing.(type) {
			case *types.VirtualDiskFlatVer2BackingInfo:
				dsref = backing.Datastore.Reference()
			case *types.VirtualDiskSparseVer2BackingInfo:
				dsref = backing.Datastore.Reference()
			case *types.VirtualDiskRawDiskMappingVer1BackingInfo:
				continue
			default:
				return nil, fmt.Errorf("unsupported disk backing type: %T", device.GetVirtualDevice().Backing)
			}
			err := property.DefaultCollector(c).RetrieveOne(ctx, dsref, []string{"name"}, &ds)
			if err != nil {
				return nil, fmt.Errorf("failed to get datastore: %w", err)
			}

			datastores = append(datastores, ds.Name)
		}
	}
	return datastores, nil
}

// GetAllVMs gets all the VMs in a datacenter.
func GetAllVMs(ctx context.Context, scope *scope.VMwareCredsScope, datacenter string) ([]vjailbreakv1alpha1.VMInfo, *sync.Map, error) {
	log := scope.Logger
	vmErrors := []vmError{}
	errMu := sync.Mutex{}
	panicMu := sync.Mutex{}
	panicErrors := []interface{}{}
	vminfoMu := sync.Mutex{}
	var wg sync.WaitGroup

	vjailbreakSettings, err := k8sutils.GetVjailbreakSettings(ctx, scope.Client)
	if err != nil {
		return nil, nil, fmt.Errorf("failed to get vjailbreak settings: %w", err)
	}
	log.Info("Fetched vjailbreak settings for vcenter scan concurrency limit", "vcenter_scan_concurrency_limit", vjailbreakSettings.VCenterScanConcurrencyLimit)

	c, finder, err := getFinderForVMwareCreds(ctx, scope.Client, scope.VMwareCreds, datacenter)
	if err != nil {
		return nil, nil, fmt.Errorf("failed to get finder: %w", err)
	}

	vms, err := finder.VirtualMachineList(ctx, "*")
	if err != nil {
		return nil, nil, fmt.Errorf("failed to get vms: %w", err)
	}
	// Pre-allocate vminfo slice with capacity of vms to avoid append allocations
	vminfo := make([]vjailbreakv1alpha1.VMInfo, 0, len(vms))

	// Create a semaphore to limit concurrent goroutines
	semaphore := make(chan struct{}, vjailbreakSettings.VCenterScanConcurrencyLimit)
	rdmDiskMap := &sync.Map{}
	for i := range vms {
		// Acquire semaphore (blocks if 100 goroutines are already running)
		semaphore <- struct{}{}
		wg.Add(1)
		go func(i int) {
			defer wg.Done()
			// Release semaphore when done
			defer func() { <-semaphore }()
			// Don't panic on error
			defer func() {
				if r := recover(); r != nil {
					panicMu.Lock()
					panicErrors = append(panicErrors, r)
					panicMu.Unlock()
				}
			}()
			processSingleVM(ctx, scope, vms[i], &errMu, &vmErrors, &vminfoMu, &vminfo, c, rdmDiskMap)
		}(i)
	}
	// Wait for all VMs to be processed
	wg.Wait()

	// Close the semaphore channel after all goroutines have completed
	close(semaphore)

	if len(vmErrors) > 0 {
		log.Error(fmt.Errorf("failed to get (%d) VMs", len(vmErrors)), "failed to get VMs")
		// Print individual VM errors for better debugging
		for _, e := range vmErrors {
			log.Error(e.err, "VM error details", "vmName", e.vmName)
		}
	}
	return vminfo, rdmDiskMap, nil
}

// ExtractVirtualNICs retrieves the virtual NICs defined in the VM hardware (config.hardware.device).
// It returns a list of NICs with MAC addresses, backing network identifiers, and index order.
func ExtractVirtualNICs(vmProps *mo.VirtualMachine) ([]vjailbreakv1alpha1.NIC, error) {
	nicList := []vjailbreakv1alpha1.NIC{}
	nicsIndex := 0

	for _, device := range vmProps.Config.Hardware.Device {
		var nic *types.VirtualEthernetCard

		switch d := device.(type) {
		case *types.VirtualE1000,
			*types.VirtualE1000e,
			*types.VirtualVmxnet,
			*types.VirtualVmxnet2,
			*types.VirtualVmxnet3,
			*types.VirtualPCNet32:
			if ethCard, ok := d.(types.BaseVirtualEthernetCard); ok {
				nic = ethCard.GetVirtualEthernetCard()
			}
		}

		if nic != nil && nic.Backing != nil {
			var network string
			switch backing := device.GetVirtualDevice().Backing.(type) {
			case *types.VirtualEthernetCardNetworkBackingInfo:
				if backing.Network != nil {
					network = backing.Network.Value
				}
			case *types.VirtualEthernetCardDistributedVirtualPortBackingInfo:
				network = backing.Port.PortgroupKey
			case *types.VirtualEthernetCardOpaqueNetworkBackingInfo:
				network = backing.OpaqueNetworkId
			}
			nicList = append(nicList, vjailbreakv1alpha1.NIC{
				MAC:     strings.ToLower(nic.MacAddress),
				Index:   nicsIndex,
				Network: network,
			})
			nicsIndex++
		}
	}
	return nicList, nil
}

// ExtractGuestNetworkInfo retrieves the runtime guest network configuration (guest.net)
// reported by VMware Tools. Returns MAC, IP, DNS, and origin for each NIC in the guest.
func ExtractGuestNetworkInfo(vmProps *mo.VirtualMachine) ([]vjailbreakv1alpha1.GuestNetwork, error) {
	guestNetworks := []vjailbreakv1alpha1.GuestNetwork{}

	for i, guestNet := range vmProps.Guest.Net {
		if guestNet.IpConfig == nil {
			continue
		}

		for _, ip := range guestNet.IpConfig.IpAddress {
			dnsConfigList := []string{}
			if guestNet.DnsConfig != nil {
				dnsConfigList = guestNet.DnsConfig.IpAddress
			}

			guestNetworks = append(guestNetworks, vjailbreakv1alpha1.GuestNetwork{
				MAC:          strings.ToLower(guestNet.MacAddress),
				IP:           ip.IpAddress,
				Origin:       ip.Origin,
				PrefixLength: ip.PrefixLength,
				DNS:          dnsConfigList,
				Device:       fmt.Sprintf("%d", i),
			})
		}
	}

	return guestNetworks, nil
}

// processVMDisk processes a single virtual disk device and updates the disk information
// it returns the datastore reference, RDM disk info, a skip flag, and any error encountered
// It checks if the disk is backed by a shared SCSI controller and skips the VM.
func processVMDisk(ctx context.Context, disk *types.VirtualDisk, hostStorageInfo *types.HostStorageDeviceInfo, vmName string) (dsref *types.ManagedObjectReference, rdmDisk vjailbreakv1alpha1.RDMDisk, err error) {
	ctxlog := log.FromContext(ctx)
	switch backing := disk.Backing.(type) {
	case *types.VirtualDiskFlatVer2BackingInfo:
		ref := backing.Datastore.Reference()
		dsref = &ref
	case *types.VirtualDiskSparseVer2BackingInfo:
		ref := backing.Datastore.Reference()
		dsref = &ref
	case *types.VirtualDiskRawDiskMappingVer1BackingInfo:
		if hostStorageInfo != nil {
			rdmDisk = vjailbreakv1alpha1.RDMDisk{
				Spec: vjailbreakv1alpha1.RDMDiskSpec{
					DiskSize: int(disk.CapacityInBytes),
					DiskName: disk.DeviceInfo.GetDescription().Label,
				},
			}
			for _, scsiDisk := range hostStorageInfo.ScsiLun {
				lunDetails := scsiDisk.GetScsiLun()
				if backing.LunUuid == lunDetails.Uuid {
					rdmDisk.Spec.DisplayName = lunDetails.DisplayName
					rdmDisk.Spec.UUID = lunDetails.Uuid
					rdmDisk.Spec.OwnerVMs = []string{vmName}
					rdmDisk.Name = fmt.Sprintf("vml.%s", lunDetails.Uuid)
				}
			}
		}
	default:
		ctxlog.Error(fmt.Errorf("unsupported disk backing type: %T", disk.Backing), "VM", vmName, "disk", disk.DeviceInfo.GetDescription().Label)
		return nil, vjailbreakv1alpha1.RDMDisk{}, fmt.Errorf("unsupported disk backing type: %T", disk.Backing)
	}

	return dsref, rdmDisk, nil
}

// AppendUnique appends unique values to a slice
func AppendUnique(slice []string, values ...string) []string {
	for _, value := range values {
		if !slices.Contains(slice, value) {
			slice = append(slice, value)
		}
	}
	return slice
}

// CreateOrUpdateVMwareMachine creates or updates a VMwareMachine object for the given VM
func CreateOrUpdateVMwareMachine(ctx context.Context, client client.Client,
	vmwcreds *vjailbreakv1alpha1.VMwareCreds, vminfo *vjailbreakv1alpha1.VMInfo) error {
	sanitizedVMName, err := GetK8sCompatibleVMWareObjectName(vminfo.Name, vmwcreds.Name)
	if err != nil {
		return fmt.Errorf("failed to get VM name: %w", err)
	}
	esxiK8sName, err := GetK8sCompatibleVMWareObjectName(vminfo.ESXiName, vmwcreds.Name)
	if err != nil {
		return errors.Wrap(err, "failed to convert ESXi name to k8s name")
	}
	clusterK8sName, err := GetK8sCompatibleVMWareObjectName(vminfo.ClusterName, vmwcreds.Name)
	if err != nil {
		return errors.Wrap(err, "failed to convert cluster name to k8s name")
	}
	// We need this flag because, there can be multiple VMwarecreds and each will
	// trigger its own reconciliation loop,
	// so we need to know if the object is new or not. if it is new we mark the migrated
	// field to false and powerstate to the current state of the vm.
	// If the object is not new, we update the status and persist the migrated status.
	init := false

	vmwvm := &vjailbreakv1alpha1.VMwareMachine{}
	vmwvmKey := k8stypes.NamespacedName{Name: sanitizedVMName, Namespace: vmwcreds.Namespace}

	// Try to fetch existing resource
	err = client.Get(ctx, vmwvmKey, vmwvm)
	if err != nil && !apierrors.IsNotFound(err) {
		return fmt.Errorf("failed to get VMwareMachine: %w", err)
	}

	for _, data := range vmwvm.Spec.VMInfo.RDMDisks {
		if !slices.Contains(vminfo.RDMDisks, data) {
			vminfo.RDMDisks = append(vminfo.RDMDisks, data)
			log.FromContext(ctx).Info("RDM disk cannot be removed from VM, delete vmware custom resource if wanted to exclude rdm disks after detachment from VM and remove owner VM's reference from RDM disk.", "Disk: ", data, " VM: ", vminfo.Name)
		}
	}

	// Check if the object is present or not if not present create a new object and set init to true.
	if apierrors.IsNotFound(err) {
		// If not found, create a new object
		vmwvm = &vjailbreakv1alpha1.VMwareMachine{
			ObjectMeta: metav1.ObjectMeta{
				Name:      vmwvmKey.Name,
				Namespace: vmwcreds.Namespace,
				Labels: map[string]string{
					constants.VMwareCredsLabel:   vmwcreds.Name,
					constants.ESXiNameLabel:      esxiK8sName,
					constants.VMwareClusterLabel: clusterK8sName,
				},
			},
			Spec: vjailbreakv1alpha1.VMwareMachineSpec{
				VMInfo: *vminfo,
			},
		}
		// Create the new object
		if err := client.Create(ctx, vmwvm); err != nil {
			return fmt.Errorf("failed to create VMwareMachine: %w", err)
		}
		init = true
	} else {
		// Initialize labels map if needed
		label := fmt.Sprintf("%s-%s", constants.VMwareCredsLabel, vmwcreds.Name)
		currentOSFamily := vmwvm.Spec.VMInfo.OSFamily
		// Check if label already exists with same value
		if vmwvm.Labels == nil || vmwvm.Labels[label] != trueString {
			// Initialize labels map if needed
			if vmwvm.Labels == nil {
				vmwvm.Labels = make(map[string]string)
			}
			vmwvm.Labels[label] = trueString
			// Update only if we made changes
			if err = client.Update(ctx, vmwvm); err != nil {
				return fmt.Errorf("failed to update VMwareMachine label: %w", err)
			}
		}
		// Set the new label
		vmwvm.Labels[constants.VMwareCredsLabel] = vmwcreds.Name

		if !reflect.DeepEqual(vmwvm.Spec.VMInfo, *vminfo) || !reflect.DeepEqual(vmwvm.Labels[constants.ESXiNameLabel], esxiK8sName) || !reflect.DeepEqual(vmwvm.Labels[constants.VMwareClusterLabel], clusterK8sName) {
			// update vminfo in case the VM has been moved by vMotion
			assignedIP := ""
			osType := ""

			if vmwvm.Spec.VMInfo.AssignedIP != "" {
				assignedIP = vmwvm.Spec.VMInfo.AssignedIP
			}
			if vmwvm.Spec.VMInfo.OSFamily != "" {
				osType = vmwvm.Spec.VMInfo.OSFamily
			}
			vmwvm.Spec.VMInfo = *vminfo
			if assignedIP != "" {
				vmwvm.Spec.VMInfo.AssignedIP = assignedIP
			}
			if osType != "" && vmwvm.Spec.VMInfo.OSFamily == "" {
				vmwvm.Spec.VMInfo.OSFamily = osType
			}
			vmwvm.Labels[constants.ESXiNameLabel] = esxiK8sName
			vmwvm.Labels[constants.VMwareClusterLabel] = clusterK8sName

			if vmwvm.Spec.VMInfo.OSFamily == "" {
				vmwvm.Spec.VMInfo.OSFamily = currentOSFamily
			}
			// Update only if we made changes
			if err = client.Update(ctx, vmwvm); err != nil {
				return fmt.Errorf("failed to update VMwareMachine: %w", err)
			}
		}
	}

	// Assumption is if init is true, the object is new and it is not migrated hence mark migrated to false.
	if init {
		vmwvm.Status = vjailbreakv1alpha1.VMwareMachineStatus{
			PowerState: vminfo.VMState,
			Migrated:   false,
		}
	} else {
		// If the object is not new, update the status and persist migrated status.
		currentMigratedStatus := vmwvm.Status.Migrated
		if vmwvm.Status.PowerState != vminfo.VMState {
			vmwvm.Status.PowerState = vminfo.VMState
		}
		vmwvm.Status.Migrated = currentMigratedStatus
	}

	// Update the status
	if err := client.Status().Update(ctx, vmwvm); err != nil {
		return fmt.Errorf("failed to update VMwareMachine status: %w", err)
	}
	return nil
}

// GetClosestFlavour gets the closest flavor for the given CPU and memory
func GetClosestFlavour(cpu, memory int, allFlavors []flavors.Flavor) (*flavors.Flavor, error) {
	// Check if the flavor slice is empty
	if len(allFlavors) == 0 {
		return nil, fmt.Errorf("no flavors available to select from")
	}

	bestFlavor := new(flavors.Flavor)
	bestFlavor.VCPUs = constants.MaxVCPUs
	bestFlavor.RAM = constants.MaxRAM

	// Find the smallest flavor that meets the requirements
	for _, flavor := range allFlavors {
		if flavor.VCPUs >= cpu && flavor.RAM >= memory {
			if flavor.VCPUs < bestFlavor.VCPUs ||
				(flavor.VCPUs == bestFlavor.VCPUs && flavor.RAM < bestFlavor.RAM) {
				bestFlavor = &flavor
			}
		}
	}

	if bestFlavor.VCPUs != constants.MaxVCPUs {
		return bestFlavor, nil
	}
	return nil, fmt.Errorf("no suitable flavor found for %d vCPUs and %d MB RAM", cpu, memory)
}

// CreateOrUpdateLabel creates or updates a label on a VMwareMachine resource
func CreateOrUpdateLabel(ctx context.Context, client client.Client,
	vmwvm *vjailbreakv1alpha1.VMwareMachine, key, value string) error {
	_, err := controllerutil.CreateOrUpdate(ctx, client, vmwvm, func() error {
		if vmwvm.Labels == nil {
			vmwvm.Labels = make(map[string]string)
		}
		if vmwvm.Labels[key] == value {
			return nil
		}
		vmwvm.Labels[key] = value
		return nil
	})
	if err != nil {
		return fmt.Errorf("failed to create or update VMwareMachine labels: %w", err)
	}
	return nil
}

// FilterVMwareMachinesForCreds returns all VMwareMachine objects associated with a VMwareCreds resource
func FilterVMwareMachinesForCreds(ctx context.Context, k8sClient client.Client,
	vmwcreds *vjailbreakv1alpha1.VMwareCreds) (*vjailbreakv1alpha1.VMwareMachineList, error) {
	vmList := vjailbreakv1alpha1.VMwareMachineList{}
	if err := k8sClient.List(ctx, &vmList, client.InNamespace(constants.NamespaceMigrationSystem), client.MatchingLabels{constants.VMwareCredsLabel: vmwcreds.Name}); err != nil {
		return nil, errors.Wrap(err, "Error listing VMs")
	}
	return &vmList, nil
}

// FilterVMwareHostsForCreds filters VMwareHost objects for the given credentials
func FilterVMwareHostsForCreds(ctx context.Context, k8sClient client.Client, vmwcreds *vjailbreakv1alpha1.VMwareCreds) (*vjailbreakv1alpha1.VMwareHostList, error) {
	hostList := vjailbreakv1alpha1.VMwareHostList{}
	if err := k8sClient.List(ctx, &hostList, client.InNamespace(constants.NamespaceMigrationSystem), client.MatchingLabels{constants.VMwareCredsLabel: vmwcreds.Name}); err != nil {
		return nil, errors.Wrap(err, "Error listing VMs")
	}
	return &hostList, nil
}

// FilterVMwareClustersForCreds filters VMwareCluster objects for the given credentials
func FilterVMwareClustersForCreds(ctx context.Context, k8sClient client.Client, vmwcreds *vjailbreakv1alpha1.VMwareCreds) (*vjailbreakv1alpha1.VMwareClusterList, error) {
	clusterList := vjailbreakv1alpha1.VMwareClusterList{}
	if err := k8sClient.List(ctx, &clusterList, client.InNamespace(constants.NamespaceMigrationSystem), client.MatchingLabels{constants.VMwareCredsLabel: vmwcreds.Name}); err != nil {
		return nil, errors.Wrap(err, "Error listing VMs")
	}
	return &clusterList, nil
}

// FindVMwareMachinesNotInVcenter finds VMwareMachine objects that are not present in the vCenter
func FindVMwareMachinesNotInVcenter(ctx context.Context, client client.Client, vmwcreds *vjailbreakv1alpha1.VMwareCreds, vcenterVMs []vjailbreakv1alpha1.VMInfo) ([]vjailbreakv1alpha1.VMwareMachine, error) {
	vmList, err := FilterVMwareMachinesForCreds(ctx, client, vmwcreds)
	if err != nil {
		return nil, errors.Wrap(err, "Error filtering VMs")
	}
	var staleVMs []vjailbreakv1alpha1.VMwareMachine
	for _, vm := range vmList.Items {
		if !VMExistsInVcenter(vm.Spec.VMInfo.Name, vcenterVMs) {
			staleVMs = append(staleVMs, vm)
		}
	}
	return staleVMs, nil
}

// FindVMwareHostsNotInVcenter finds VMwareHost objects that are not present in the vCenter
func FindVMwareHostsNotInVcenter(ctx context.Context, client client.Client, vmwcreds *vjailbreakv1alpha1.VMwareCreds, clusterInfo []VMwareClusterInfo) ([]vjailbreakv1alpha1.VMwareHost, error) {
	hostList, err := FilterVMwareHostsForCreds(ctx, client, vmwcreds)
	if err != nil {
		return nil, errors.Wrap(err, "Error filtering VMs")
	}
	var staleHosts []vjailbreakv1alpha1.VMwareHost
	for _, host := range hostList.Items {
		if !HostExistsInVcenter(host.Name, clusterInfo) {
			staleHosts = append(staleHosts, host)
		}
	}
	return staleHosts, nil
}

// DeleteStaleVMwareMachines deletes VMwareMachine objects that are not present in the vCenter
func DeleteStaleVMwareMachines(ctx context.Context, client client.Client, vmwcreds *vjailbreakv1alpha1.VMwareCreds, vcenterVMs []vjailbreakv1alpha1.VMInfo) error {
	staleVMs, err := FindVMwareMachinesNotInVcenter(ctx, client, vmwcreds, vcenterVMs)
	if err != nil {
		return errors.Wrap(err, "Error finding stale VMs")
	}
	for _, vm := range staleVMs {
		if err := client.Delete(ctx, &vm); err != nil {
			if !apierrors.IsNotFound(err) {
				return errors.Wrap(err, fmt.Sprintf("Error deleting stale VM '%s'", vm.Name))
			}
		}
	}
	return nil
}

// VMExistsInVcenter checks if a VM exists in the vCenter
func VMExistsInVcenter(vmName string, vcenterVMs []vjailbreakv1alpha1.VMInfo) bool {
	for _, vm := range vcenterVMs {
		if vm.Name == vmName {
			return true
		}
	}
	return false
}

// HostExistsInVcenter checks if a host exists in the vCenter
func HostExistsInVcenter(hostName string, clusterInfo []VMwareClusterInfo) bool {
	for _, cluster := range clusterInfo {
		for _, host := range cluster.Hosts {
			if host.Name == hostName {
				return true
			}
		}
	}
	return false
}

// DeleteDependantObjectsForVMwareCreds removes all objects dependent on a VMwareCreds resource
func DeleteDependantObjectsForVMwareCreds(ctx context.Context, scope *scope.VMwareCredsScope) error {
	log := scope.Logger
	log.Info("Deleting dependant objects for VMwareCreds", "vmwarecreds", scope.Name())
	if err := DeleteVMwareMachinesForVMwareCreds(ctx, scope); err != nil {
		return errors.Wrap(err, "Error deleting VMs")
	}
	if err := DeleteVMwareHostsForVMwareCreds(ctx, scope); err != nil {
		return errors.Wrap(err, "Error deleting hosts")
	}
	if err := DeleteVMwareClustersForVMwareCreds(ctx, scope); err != nil {
		return errors.Wrap(err, "Error deleting clusters")
	}

	if err := DeleteVMwarecredsSecret(ctx, scope); err != nil {
		return errors.Wrap(err, "Error deleting secret")
	}

	return nil
}

// DeleteVMwarecredsSecret removes the secret associated with a VMwareCreds resource
func DeleteVMwarecredsSecret(ctx context.Context, scope *scope.VMwareCredsScope) error {
	secret := corev1.Secret{
		ObjectMeta: metav1.ObjectMeta{
			Name:      scope.VMwareCreds.Spec.SecretRef.Name,
			Namespace: constants.NamespaceMigrationSystem,
		},
	}
	if err := scope.Client.Delete(ctx, &secret); err != nil {
		if !apierrors.IsNotFound(err) {
			return errors.Wrap(err, "failed to delete associated secret")
		}
	}
	return nil
}

// DeleteVMwareMachinesForVMwareCreds removes all VMwareMachine objects associated with a VMwareCreds resource
func DeleteVMwareMachinesForVMwareCreds(ctx context.Context, scope *scope.VMwareCredsScope) error {
	vmList, err := FilterVMwareMachinesForCreds(ctx, scope.Client, scope.VMwareCreds)
	if err != nil {
		return errors.Wrap(err, "Error filtering VMs")
	}
	for _, vm := range vmList.Items {
		if err := scope.Client.Delete(ctx, &vm); err != nil {
			if !apierrors.IsNotFound(err) {
				return errors.Wrap(err, fmt.Sprintf("error deleting VM '%s'", vm.Name))
			}
		}
	}
	return nil
}

// DeleteVMwareClustersForVMwareCreds removes all VMwareCluster objects associated with a VMwareCreds resource
func DeleteVMwareClustersForVMwareCreds(ctx context.Context, scope *scope.VMwareCredsScope) error {
	clusterList, err := FilterVMwareClustersForCreds(ctx, scope.Client, scope.VMwareCreds)
	if err != nil {
		return errors.Wrap(err, "Error filtering VMs")
	}
	for _, cluster := range clusterList.Items {
		if err := scope.Client.Delete(ctx, &cluster); err != nil {
			if !apierrors.IsNotFound(err) {
				return errors.Wrap(err, fmt.Sprintf("error deleting VM '%s'", cluster.Name))
			}
		}
	}
	return nil
}

// DeleteVMwareHostsForVMwareCreds removes all VMwareHost objects associated with a VMwareCreds resource
func DeleteVMwareHostsForVMwareCreds(ctx context.Context, scope *scope.VMwareCredsScope) error {
	hostList, err := FilterVMwareHostsForCreds(ctx, scope.Client, scope.VMwareCreds)
	if err != nil {
		return errors.Wrap(err, "Error filtering VMs")
	}
	for _, host := range hostList.Items {
		if err := scope.Client.Delete(ctx, &host); err != nil {
			if !apierrors.IsNotFound(err) {
				return errors.Wrap(err, fmt.Sprintf("error deleting VM '%s'", host.Name))
			}
		}
	}
	return nil
}

// containsString checks if a string exists in a slice
func containsString(slice []string, target string) bool {
	for _, item := range slice {
		if item == target {
			return true
		}
	}
	return false
}

// Helper to check if Phase is not in managing/managed/error
func isPhaseUpdatable(phase string) bool {
	return phase != constants.RDMPhaseManaging &&
		phase != constants.RDMPhaseManaged &&
		phase != constants.RDMPhaseError
}

// syncRDMDisks handles synchronization of RDM disk information between VMInfo and VMwareMachine
func syncRDMDisks(ctx context.Context, k3sclient client.Client, vmwcreds *vjailbreakv1alpha1.VMwareCreds, rdmInfo []vjailbreakv1alpha1.RDMDisk) error {
	// Both have RDM disks - preserve OpenStack related information
	// Create a map of existing VMware Machine RDM disks by disk name
	existingDisks := make(map[string]vjailbreakv1alpha1.RDMDisk)
	for _, disk := range rdmInfo {
		rdmDiskCR := &vjailbreakv1alpha1.RDMDisk{}
		err := k3sclient.Get(ctx, k8stypes.NamespacedName{
			Name:      strings.TrimSpace(disk.Name),
			Namespace: constants.NamespaceMigrationSystem,
		}, rdmDiskCR)

		if err != nil {
			log.FromContext(ctx).Error(err, "Failed to get existing RDM disk CR", "name", disk.Name)
		} else {
			existingDisks[disk.Name] = *rdmDiskCR
		}
	}

	// Update VMInfo RDM disks while preserving OpenStack information
	for i := range rdmInfo {
		if existingDisk, ok := existingDisks[rdmInfo[i].Name]; ok {
			// Preserve OpenStack volume reference if new one is nil
			if reflect.DeepEqual(rdmInfo[i].Spec.OpenstackVolumeRef, vjailbreakv1alpha1.OpenStackVolumeRefInfo{}) &&
				!reflect.DeepEqual(existingDisk.Spec.OpenstackVolumeRef, vjailbreakv1alpha1.OpenStackVolumeRefInfo{}) {
				rdmInfo[i].Spec.OpenstackVolumeRef = existingDisk.Spec.OpenstackVolumeRef
			} else {
				// Preserve CinderBackendPool if new one is nil
				if rdmInfo[i].Spec.OpenstackVolumeRef.CinderBackendPool == "" &&
					existingDisk.Spec.OpenstackVolumeRef.CinderBackendPool != "" {
					rdmInfo[i].Spec.OpenstackVolumeRef.CinderBackendPool = existingDisk.Spec.OpenstackVolumeRef.CinderBackendPool
				}

				// Preserve VolumeType if new one is nil
				if rdmInfo[i].Spec.OpenstackVolumeRef.VolumeType == "" &&
					existingDisk.Spec.OpenstackVolumeRef.VolumeType != "" {
					rdmInfo[i].Spec.OpenstackVolumeRef.VolumeType = existingDisk.Spec.OpenstackVolumeRef.VolumeType
				}

				// Update Openstack Volume Reference if existing disk doesn't have it but new one does
				if reflect.DeepEqual(existingDisk.Spec.OpenstackVolumeRef, vjailbreakv1alpha1.OpenStackVolumeRefInfo{}) &&
					!reflect.DeepEqual(rdmInfo[i].Spec.OpenstackVolumeRef, vjailbreakv1alpha1.OpenStackVolumeRefInfo{}) {
					existingDisk.Spec.OpenstackVolumeRef = rdmInfo[i].Spec.OpenstackVolumeRef
				}

				// Update RDM disk CR if existing and new OpenStack volume reference does not match, and existing disk is not in managing, managed or error phase
				if !reflect.DeepEqual(existingDisk.Spec.OpenstackVolumeRef, vjailbreakv1alpha1.OpenStackVolumeRefInfo{}) &&
					!reflect.DeepEqual(rdmInfo[i].Spec.OpenstackVolumeRef, vjailbreakv1alpha1.OpenStackVolumeRefInfo{}) &&
					!reflect.DeepEqual(existingDisk.Spec.OpenstackVolumeRef, rdmInfo[i].Spec.OpenstackVolumeRef) &&
					isPhaseUpdatable(existingDisk.Status.Phase) {
					existingDisk.Spec.OpenstackVolumeRef = rdmInfo[i].Spec.OpenstackVolumeRef
				}

				// Add owner VMs if new reference is added
				for _, ownerVM := range rdmInfo[i].Spec.OwnerVMs {
					if !slices.Contains(existingDisk.Spec.OwnerVMs, ownerVM) {
						existingDisk.Spec.OwnerVMs = AppendUnique(existingDisk.Spec.OwnerVMs, ownerVM)
					}
				}

				// Ensure owner reference is set to VMwareCreds for existing RDM disks
				ownerRefExists := false
				for _, ownerRef := range existingDisk.OwnerReferences {
					if ownerRef.UID == vmwcreds.UID &&
						ownerRef.Name == vmwcreds.GetName() &&
						ownerRef.Kind == "VMwareCreds" {
						ownerRefExists = true
						break
					}
				}
				if !ownerRefExists {
					if err := controllerutil.SetOwnerReference(vmwcreds, &existingDisk, k3sclient.Scheme()); err != nil {
						return fmt.Errorf("failed to set owner reference on existing RDM disk CR '%s': %w", existingDisk.Name, err)
					}
				}

				err := k3sclient.Update(ctx, &existingDisk)
				if err != nil {
					return fmt.Errorf("failed to update existing RDM disk CR with new OpenStack volume reference: %w", err)
				}
				log.FromContext(ctx).Info("Updated existing RDM disk CR with new OpenStack volume reference", "name", existingDisk.Name)
			}
		} else {
			// Create RDM disk CR if it doesn't exist
			rdmDiskCR := &vjailbreakv1alpha1.RDMDisk{
				ObjectMeta: metav1.ObjectMeta{
					Name:      strings.TrimSpace(rdmInfo[i].Name),
					Namespace: constants.NamespaceMigrationSystem,
					Labels: map[string]string{
						constants.VMwareCredsLabel: vmwcreds.Name,
					},
				},
				Spec: vjailbreakv1alpha1.RDMDiskSpec{
					DiskName:           rdmInfo[i].Spec.DiskName,
					DiskSize:           rdmInfo[i].Spec.DiskSize,
					DisplayName:        rdmInfo[i].Spec.DisplayName,
					UUID:               rdmInfo[i].Spec.UUID,
					OwnerVMs:           rdmInfo[i].Spec.OwnerVMs,
					OpenstackVolumeRef: rdmInfo[i].Spec.OpenstackVolumeRef,
				},
			}

			// Set the owner reference to VMwareCreds so RDM disks are deleted when VMwareCreds is deleted
			if err := controllerutil.SetOwnerReference(vmwcreds, rdmDiskCR, k3sclient.Scheme()); err != nil {
				return fmt.Errorf("failed to set owner reference on RDM disk CR '%s': %w", rdmDiskCR.Name, err)
			}
			err := k3sclient.Create(ctx, rdmDiskCR)
			if err != nil {
				if !apierrors.IsAlreadyExists(err) {
					return fmt.Errorf("failed to create RDM disk CR: %w", err)
				}
				// If it already exists, update the existing CR with new information
				err = k3sclient.Update(ctx, rdmDiskCR)
				if err != nil {
					return fmt.Errorf("failed to update existing RDM disk CR: %w", err)
				}
			}
			log := log.FromContext(ctx)
			log.Info("Created new RDM disk CR", "name", rdmDiskCR.Name)
		}
	}
	return nil
}

// getHostStorageDeviceInfo retrieves the storage device information for the host of a given VM
func getHostStorageDeviceInfo(ctx context.Context, vm *object.VirtualMachine, hostStorageMap *sync.Map) (*types.HostStorageDeviceInfo, error) {
	hostSystem, err := vm.HostSystem(ctx)
	if err != nil {
		return nil, fmt.Errorf("failed to get host system: %v", err)
	}
	var hostStorageDevice *types.HostStorageDeviceInfo
	hostStorageDevicefromMap, ok := hostStorageMap.Load(hostSystem.String())
	if ok {
		hostStorageDevice, ok = hostStorageDevicefromMap.(*types.HostStorageDeviceInfo)
		if !ok {
			return nil, fmt.Errorf("invalid type assertion for host system from map")
		}
	} else {
		var hs mo.HostSystem
		err = hostSystem.Properties(ctx, hostSystem.Reference(), []string{"config.storageDevice"}, &hs)
		if err != nil || (hs.Config == nil && hs.Config.StorageDevice == nil) {
			return nil, fmt.Errorf("failed to get host system properties: %v", err)
		}
		hostStorageMap.Store(hostSystem.String(), hs.Config.StorageDevice)
		hostStorageDevice = hs.Config.StorageDevice
	}
	return hostStorageDevice, nil
}

// populateRDMDiskInfoFromAttributes processes VM annotations and custom attributes to populate RDM disk information
// RDM disk attributes in Vmware for migration - VJB_RDM:diskName:volumeRef:value
// eg:
//
//	VJB_RDM:Hard Disk:volumeRef:"source-id"="abac111"
func populateRDMDiskInfoFromAttributes(ctx context.Context, baseRDMDisk vjailbreakv1alpha1.RDMDisk, attributes []string) (vjailbreakv1alpha1.RDMDisk, error) {
	log := log.FromContext(ctx)
	// Process attributes for additional RDM information
	for _, attr := range attributes {
		if strings.Contains(attr, "VJB_RDM:") {
			parts := strings.Split(attr, ":")
			if len(parts) != 4 {
				continue
			}

			diskName := strings.TrimSpace(parts[1])
			key := parts[2]
			value := parts[3]
			if strings.TrimSpace(baseRDMDisk.Spec.DiskName) == diskName {
				// Update fields only if new value is provided
				if strings.TrimSpace(key) == "volumeRef" && value != "" {
					splitVolRef := strings.Split(value, "=")
					if len(splitVolRef) != 2 {
						return vjailbreakv1alpha1.RDMDisk{}, fmt.Errorf("invalid volume reference format: %s", baseRDMDisk.Spec.OpenstackVolumeRef)
					}
					mp := make(map[string]string)
					mp[splitVolRef[0]] = splitVolRef[1]
					log.Info("Setting OpenStack Volume Ref for RDM disk:", diskName, "to", "value: ", mp, "owner VMs: ", baseRDMDisk.Spec.OwnerVMs)
					baseRDMDisk.Spec.OpenstackVolumeRef = vjailbreakv1alpha1.OpenstackVolumeRef{
						VolumeRef: mp,
					}
				}
			}
		}
	}
	return baseRDMDisk, nil
}

// getClusterNameFromHost gets the cluster name from a host system
func getClusterNameFromHost(ctx context.Context, c *vim25.Client, host mo.HostSystem) string {
	if host.Parent == nil {
		return ""
	}

	// Determine parent type based on the object reference type
	parentType := host.Parent.Type
	// Get the parent name
	var parentEntity mo.ManagedEntity
	err := property.DefaultCollector(c).RetrieveOne(ctx, *host.Parent, []string{"name"}, &parentEntity)
	if err != nil {
		fmt.Printf("failed to get parent info for host %s: %v\n", host.Name, err)
		return ""
	}

	// Handle based on the parent's type
	switch parentType {
	case "ClusterComputeResource":
		var cluster mo.ClusterComputeResource
		err = property.DefaultCollector(c).RetrieveOne(ctx, *host.Parent, []string{"name"}, &cluster)
		if err != nil {
			fmt.Printf("failed to get cluster name for host %s: %v\n", host.Name, err)
			return ""
		}
		return cluster.Name
	case "ComputeResource":
		var compute mo.ComputeResource
		err = property.DefaultCollector(c).RetrieveOne(ctx, *host.Parent, []string{"name"}, &compute)
		if err != nil {
			fmt.Printf("failed to get compute resource name for host %s: %v\n", host.Name, err)
			return ""
		}
		return compute.Name
	default:
		fmt.Printf("unknown parent type for host %s: %s\n", host.Name, parentType)
		return ""
	}
}

// CreateOrUpdateRDMDisks creates or updates CreateOrUpdateRDMDisks objects for the given VMs
func CreateOrUpdateRDMDisks(ctx context.Context, client client.Client,
	vmwcreds *vjailbreakv1alpha1.VMwareCreds, sm *sync.Map) error {
	logger := log.FromContext(ctx)
	var values []vjailbreakv1alpha1.RDMDisk
	sm.Range(func(_, value interface{}) bool {
		rdmDisk, ok := value.(vjailbreakv1alpha1.RDMDisk)
		if !ok {
			logger.Error(fmt.Errorf("unexpected type for RDM disk: %T", value), "Type assertion failed")
			return true
		}
		values = append(values, rdmDisk)
		return true
	})
	err := syncRDMDisks(ctx, client, vmwcreds, values)
	if err != nil {
		return err
	}
	return nil
}

// getCinderVolumeBackendPools retrieves the list of Cinder volume backend pools from OpenStack
func getCinderVolumeBackendPools(openstackClients *OpenStackClients) ([]string, error) {
	allStoragePoolPages, err := schedulerstats.List(openstackClients.BlockStorageClient, nil).AllPages()
	if err != nil {
		return nil, errors.Wrap(err, "failed to list all storage backend pools")
	}
	pools, err := schedulerstats.ExtractStoragePools(allStoragePoolPages)
	if err != nil {
		return nil, errors.Wrap(err, "failed to extract all storage backend pools")
	}
	volBackendPools := make([]string, 0, len(pools))
	for _, pool := range pools {
		volBackendPools = append(volBackendPools, pool.Name)
	}
	return volBackendPools, nil
}

func appendToVMErrorsThreadSafe(errMu *sync.Mutex, vmErrors *[]vmError, vmName string, err error) {
	errMu.Lock()
	*vmErrors = append(*vmErrors, vmError{vmName: vmName, err: err})
	errMu.Unlock()
}

func appendToVMInfoThreadSafe(vminfoMu *sync.Mutex, vminfo *[]vjailbreakv1alpha1.VMInfo, vmInfo vjailbreakv1alpha1.VMInfo) {
	vminfoMu.Lock()
	*vminfo = append(*vminfo, vmInfo)
	vminfoMu.Unlock()
}

func getFinderForVMwareCreds(ctx context.Context, k3sclient client.Client, vmwcreds *vjailbreakv1alpha1.VMwareCreds, datacenter string) (*vim25.Client, *find.Finder, error) {
	c, err := ValidateVMwareCreds(ctx, k3sclient, vmwcreds)
	if err != nil {
		return nil, nil, fmt.Errorf("failed to validate vCenter connection: %w", err)
	}
	if c != nil {
		defer c.CloseIdleConnections()
		defer func() {
			if err := LogoutVMwareClient(ctx, k3sclient, vmwcreds, c); err != nil {
				log.FromContext(ctx).Error(err, "Failed to logout VMware client")
			}
		}()
	}
	finder := find.NewFinder(c, false)
	dc, err := finder.Datacenter(ctx, datacenter)
	if err != nil {
		return nil, nil, fmt.Errorf("failed to find datacenter: %w", err)
	}
	finder.SetDatacenter(dc)
	return c, finder, nil
}

var rdmSemaphore = &sync.Mutex{}

// processSingleVM processes a single VM, extracting its properties and updating the VMInfo and VMwareMachine resources
// It handles RDM disks, networks, and other VM properties.
// It also manages synchronization of RDM disk information across VMs and VMwareMachine resources.
// It uses a mutex to ensure thread-safe access to shared resources like vmErrors and vminfo.
// The function is designed to be run concurrently for multiple VMs, hence the use of goroutines and mutexes for synchronization.
// due to complexity, it is marked with a gocyclo linter directive to allow higher cyclomatic complexity.
//
//nolint:gocyclo
func processSingleVM(ctx context.Context, scope *scope.VMwareCredsScope, vm *object.VirtualMachine, errMu *sync.Mutex, vmErrors *[]vmError, vminfoMu *sync.Mutex, vminfo *[]vjailbreakv1alpha1.VMInfo, c *vim25.Client, rdmDiskMap *sync.Map) {
	var vmProps mo.VirtualMachine
	var datastores []string
	networks := make([]string, 0, 4) // Pre-allocate with estimated capacity
	disks := make([]string, 0, 8)    // Pre-allocate with estimated capacity
	var clusterName string
	rdmForVM := make([]string, 0)
	log := scope.Logger
	err := vm.Properties(ctx, vm.Reference(), []string{
		"config",
		"guest",
		"runtime",
		"network",
		"summary.config.annotation",
	}, &vmProps)
	if err != nil {
		appendToVMErrorsThreadSafe(errMu, vmErrors, vm.Name(), fmt.Errorf("failed to get VM properties: %w", err))
		return
	}
	if vmProps.Config == nil {
		// VM is not powered on or is in creating state
		log.Info("VM properties not available for vm, skipping this VM", "VM NAME", vm.Name())
		return
	}
	// Fetch details required for RDM disks
	hostStorageMap := sync.Map{}
	controllers := make(map[int32]types.BaseVirtualSCSIController)
	// Collect all SCSI controller to find shared RDM disks
	for _, device := range vmProps.Config.Hardware.Device {
		if scsiController, ok := device.(types.BaseVirtualSCSIController); ok {
			controllers[device.GetVirtualDevice().Key] = scsiController
		}
	}
	// Get basic RDM disk info from VM properties
	hostStorageInfo, err := getHostStorageDeviceInfo(ctx, vm, &hostStorageMap)
	if err != nil {
		appendToVMErrorsThreadSafe(errMu, vmErrors, vm.Name(), fmt.Errorf("failed to get disk info for vm: %w", err))
		return
	}

	attributes := strings.Split(vmProps.Summary.Config.Annotation, "\n")
	pc := property.DefaultCollector(c)
	for _, device := range vmProps.Config.Hardware.Device {
		disk, ok := device.(*types.VirtualDisk)
		if !ok {
			continue
		}
		dsref, rdmInfo, err := processVMDisk(ctx, disk, hostStorageInfo, vm.Name())
		if err != nil {
			appendToVMErrorsThreadSafe(errMu, vmErrors, vm.Name(), fmt.Errorf("failed to process VM disk: %w", err))
			return
		}
		// check if rdmInfo is empty
		if !reflect.DeepEqual(rdmInfo, vjailbreakv1alpha1.RDMDisk{}) {
			rdmForVM = append(rdmForVM, strings.TrimSpace(rdmInfo.Name))
			rdmInfo, err := populateRDMDiskInfoFromAttributes(ctx, rdmInfo, attributes)
			if err != nil {
				log.Error(err, "failed to populate RDM disk info from attributes for vm", "VM NAME", vm.Name())
				return
			}
			if savedRDM, ok := rdmDiskMap.Load(rdmInfo.Name); ok && savedRDM != nil {
				savedRDMDetails, ok := savedRDM.(vjailbreakv1alpha1.RDMDisk)
				if !ok {
					log.Error(fmt.Errorf("invalid type for savedRDM"), "expected RDMDisk", "got", fmt.Sprintf("%T", savedRDM))
					return
				}
				// Compare OpenstackVolumeRef details
				if savedRDMDetails.Spec.OpenstackVolumeRef.VolumeRef != nil && rdmInfo.Spec.OpenstackVolumeRef.VolumeRef != nil {
					if !reflect.DeepEqual(savedRDMDetails.Spec.OpenstackVolumeRef.VolumeRef, rdmInfo.Spec.OpenstackVolumeRef.VolumeRef) {
						log.Info("RDM VolumeRef doesn't match compared to other clustered VM's, skipping the VM", "DiskName", rdmInfo.Spec.DiskName, "VMName: ", vm.Name(), "Other VMs: ", savedRDMDetails.Spec.OwnerVMs)
						continue
					}
				}
				// Add owner VMs if not exists already and sort OwnerVMs alphabetically
				// Compare existing OwnerVMs with rdmInfos.Spec.OwnerVMs
				rdmInfo.Spec.OwnerVMs = AppendUnique(rdmInfo.Spec.OwnerVMs, vm.Name())
				slices.Sort(rdmInfo.Spec.OwnerVMs) // Sort OwnerVMs alphabetically
			}
			rdmSemaphore.Lock()
			savedInfo, loaded := rdmDiskMap.LoadOrStore(strings.TrimSpace(rdmInfo.Name), rdmInfo)
			if loaded {
				savedInfoDetails, ok := savedInfo.(vjailbreakv1alpha1.RDMDisk)
				if ok && !reflect.DeepEqual(rdmInfo.Spec.OwnerVMs, savedInfoDetails.Spec.OwnerVMs) {
					rdmInfo.Spec.OwnerVMs = AppendUnique(rdmInfo.Spec.OwnerVMs, savedInfoDetails.Spec.OwnerVMs...)
					slices.Sort(rdmInfo.Spec.OwnerVMs) // Sort OwnerVMs alphabetically
					rdmDiskMap.Store(strings.TrimSpace(rdmInfo.Name), rdmInfo)
				}
			}
			rdmSemaphore.Unlock()
		}
		if dsref != nil {
			var ds mo.Datastore
			err = pc.RetrieveOne(ctx, *dsref, []string{"name"}, &ds)
			if err != nil {
				appendToVMErrorsThreadSafe(errMu, vmErrors, vm.Name(), fmt.Errorf("failed to get datastore: %w", err))
				return
			}

			datastores = AppendUnique(datastores, ds.Name)
			disks = append(disks, disk.DeviceInfo.GetDescription().Label)
		}
	}
	// Get the host name and parent (cluster) information
	host := mo.HostSystem{}
	err = property.DefaultCollector(c).RetrieveOne(ctx, *vmProps.Runtime.Host, []string{"name", "parent"}, &host)
	if err != nil {
		appendToVMErrorsThreadSafe(errMu, vmErrors, vm.Name(), fmt.Errorf("failed to get host name: %w", err))
		return
	}

	clusterName = getClusterNameFromHost(ctx, c, host)
	if len(rdmForVM) >= 1 && len(disks) == 0 {
		log.Info("Skipping VM: VM has RDM disks but no regular bootable disks found, migration not supported", "VM NAME", vm.Name())
		return
	}

	// Get the virtual NICs
	nicList, err := ExtractVirtualNICs(&vmProps)
	if err != nil {
		appendToVMErrorsThreadSafe(errMu, vmErrors, vm.Name(), fmt.Errorf("failed to get virtual NICs for vm %s: %w", vm.Name(), err))
	}
	// Build networks list from NetworkInterfaces to match NIC count
	for _, nic := range nicList {
		var netObj mo.Network
		netRef := types.ManagedObjectReference{Type: "Network", Value: nic.Network}
		err := pc.RetrieveOne(ctx, netRef, []string{"name"}, &netObj)
		if err != nil {
			appendToVMErrorsThreadSafe(errMu, vmErrors, vm.Name(), fmt.Errorf("failed to retrieve network name for %s: %w", nic.Network, err))
			return
		}
		networks = append(networks, netObj.Name)
	}

	// Get the guest network info
	guestNetworksFromVmware, err := ExtractGuestNetworkInfo(&vmProps)
	if err != nil {
		appendToVMErrorsThreadSafe(errMu, vmErrors, vm.Name(), fmt.Errorf("failed to get guest network info for vm %s: %w", vm.Name(), err))
	}

	// Convert VM name to Kubernetes-safe name
	vmName, err := GetK8sCompatibleVMWareObjectName(vmProps.Config.Name, scope.Name())
	if err != nil {
		appendToVMErrorsThreadSafe(errMu, vmErrors, vm.Name(), fmt.Errorf("failed to convert vm name: %w", err))
	}

	vmwvm := &vjailbreakv1alpha1.VMwareMachine{}
	vmwvmKey := k8stypes.NamespacedName{Name: vmName, Namespace: scope.Namespace()}
	var guestNetworks []vjailbreakv1alpha1.GuestNetwork
	var osFamily string
	err = scope.Client.Get(ctx, vmwvmKey, vmwvm)
	switch {
	case apierrors.IsNotFound(err):
		// First time creation – use whatever vCenter gave us (could be nil)
		guestNetworks = guestNetworksFromVmware
		osFamily = vmProps.Guest.GuestFamily

	case err != nil:
		// Unexpected error
		appendToVMErrorsThreadSafe(errMu, vmErrors, vm.Name(), fmt.Errorf("failed to get VMwareMachine: %w", err))
		return

	default:
		// Object exists
		if len(guestNetworksFromVmware) > 0 {
			// Only update if we got fresh data from vCenter
			guestNetworks = guestNetworksFromVmware
		} else {
			// Use existing data because VM is switched off and we can't get the info from vCenter
			guestNetworks = vmwvm.Spec.VMInfo.GuestNetworks
		}
		if vmProps.Guest.GuestFamily != "" {
			osFamily = vmProps.Guest.GuestFamily
		} else {
			osFamily = vmwvm.Spec.VMInfo.OSFamily
		}
	}

	if len(guestNetworksFromVmware) > 0 {
		// Extract IP addresses from guest networks and set it in network interfaces
		for i, nic := range nicList {
			for _, guestNet := range guestNetworksFromVmware {
				if nic.MAC == guestNet.MAC {
					// Check if IP is ipv4
					if !strings.Contains(guestNet.IP, ":") {
						nicList[i].IPAddress = guestNet.IP
					}
				}
			}
		}
	} else {
		log.Info("No guest network info available from VMware for vm", "VM NAME", vm.Name())
		// Check if network Interfaces have IP addresses from previous runs, if yes, retain them
		for _, nic := range vmwvm.Spec.VMInfo.NetworkInterfaces {
			for i, existingNic := range nicList {
				if existingNic.MAC == nic.MAC {
					nicList[i].IPAddress = nic.IPAddress
					break
				}
			}
		}
	}

	// exclude vCLS VMs
	if strings.HasPrefix(vmProps.Config.Name, "vCLS-") {
		return
	}
<<<<<<< HEAD
	log.Info(fmt.Sprintf("DEBUG : %v", nicList))
=======
>>>>>>> 357ee990

	currentVM := vjailbreakv1alpha1.VMInfo{
		Name:              vmProps.Config.Name,
		Datastores:        datastores,
		Disks:             disks,
		Networks:          networks,
		IPAddress:         vmProps.Guest.IpAddress,
		VMState:           vmProps.Guest.GuestState,
		OSFamily:          osFamily,
		CPU:               int(vmProps.Config.Hardware.NumCPU),
		Memory:            int(vmProps.Config.Hardware.MemoryMB),
		ESXiName:          host.Name,
		ClusterName:       clusterName,
		RDMDisks:          rdmForVM,
		NetworkInterfaces: nicList,
		GuestNetworks:     guestNetworks,
	}
	appendToVMInfoThreadSafe(vminfoMu, vminfo, currentVM)
	err = CreateOrUpdateVMwareMachine(ctx, scope.Client, scope.VMwareCreds, &currentVM)
	if err != nil {
		appendToVMErrorsThreadSafe(errMu, vmErrors, vm.Name(), fmt.Errorf("failed to create or update VMwareMachine: %w", err))
	}
}

// FindHotplugBaseFlavor connects to OpenStack and finds a flavor with 0 vCPUs and 0 RAM
func FindHotplugBaseFlavor(computeClient *gophercloud.ServiceClient) (*flavors.Flavor, error) {
	allPages, err := flavors.ListDetail(computeClient, nil).AllPages()
	if err != nil {
		return nil, fmt.Errorf("failed to list flavors: %w", err)
	}

	allFlavors, err := flavors.ExtractFlavors(allPages)
	if err != nil {
		return nil, fmt.Errorf("failed to extract flavors: %w", err)
	}

	for _, flavor := range allFlavors {
		if flavor.VCPUs == 0 && flavor.RAM == 0 {
			return &flavor, nil
		}
	}

	return nil, errors.New("no suitable base flavor found (0 vCPU, 0 RAM)")
}

// LogoutVMwareClient logs out from the VMware vCenter client session
func LogoutVMwareClient(ctx context.Context, k3sclient client.Client, vmwcreds *vjailbreakv1alpha1.VMwareCreds, vcentreClient *vim25.Client) error {
	vmwareCredsinfo, err := GetVMwareCredentialsFromSecret(ctx, k3sclient, vmwcreds.Spec.SecretRef.Name)
	if err != nil {
		log.FromContext(ctx).Error(err, "Error getting vCenter credentials from secret")
		return err
	}

	host := vmwareCredsinfo.Host
	username := vmwareCredsinfo.Username
	password := vmwareCredsinfo.Password
	disableSSLVerification := vmwareCredsinfo.Insecure
	if host[:4] != "http" {
		host = "https://" + host
	}
	if host[len(host)-4:] != sdkPath {
		host += sdkPath
	}
	u, err := url.Parse(host)
	if err != nil {
		log.FromContext(ctx).Error(err, "Error parsing vCenter URL")
	}
	u.User = url.UserPassword(username, password)
	// Connect and log in to ESX or vCenter
	s := &cache.Session{
		URL:      u,
		Insecure: disableSSLVerification,
	}
	err = s.Logout(ctx, vcentreClient)
	if err != nil {
		log.FromContext(ctx).Error(err, "Error logging out of vCenter")
		return err
	}
	return nil
}

// CleanupCachedVMwareClient removes the cached VMware client for the given credentials. It's a best effort approach to avoid stale clients.
func CleanupCachedVMwareClient(ctx context.Context, vmwcreds *vjailbreakv1alpha1.VMwareCreds) {
	ctxlog := log.FromContext(ctx)
	mapKey := string(vmwcreds.UID)
	if vmwareClientMap != nil {
		vmwareClientMap.Delete(mapKey)
		ctxlog.Info("Removed VMware client from cache", "uid", string(vmwcreds.UID))
	}
}<|MERGE_RESOLUTION|>--- conflicted
+++ resolved
@@ -1709,10 +1709,6 @@
 	if strings.HasPrefix(vmProps.Config.Name, "vCLS-") {
 		return
 	}
-<<<<<<< HEAD
-	log.Info(fmt.Sprintf("DEBUG : %v", nicList))
-=======
->>>>>>> 357ee990
 
 	currentVM := vjailbreakv1alpha1.VMInfo{
 		Name:              vmProps.Config.Name,
