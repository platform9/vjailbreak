--- conflicted
+++ resolved
@@ -118,9 +118,6 @@
 	return existingConditions
 }
 
-<<<<<<< HEAD
-// SetCutoverLabel sets the cutover label for a migration
-=======
 func CreateFailedCondition(migration *vjailbreakv1alpha1.Migration, eventList *corev1.EventList) []corev1.PodCondition {
 	existingConditions := migration.Status.Conditions
 	for i := 0; i < len(eventList.Items); i++ {
@@ -144,7 +141,6 @@
 	return existingConditions
 }
 
->>>>>>> c900f286
 func SetCutoverLabel(initiateCutover bool, currentLabel string) string {
 	if initiateCutover {
 		if currentLabel != constants.StartCutOverYes {
