--- conflicted
+++ resolved
@@ -183,11 +183,9 @@
 				return ctrl.Result{}, errors.Wrap(err, "failed to get OpenStack clients")
 			}
 			// Now get the closest flavor based on the cpu and memory
-<<<<<<< HEAD
+
 			flavor, err := utils.GetClosestFlavour(cpu, memory, computeClient.ComputeClient)
-=======
-			flavor, err := utils.GetClosestFlavour(ctx, cpu, memory, computeClient.ComputeClient)
->>>>>>> 7b8aa9e1
+
 			if err != nil && !strings.Contains(err.Error(), "no suitable flavor found") {
 				ctxlog.Info(fmt.Sprintf("Error message '%s'", vmwaremachine.Name))
 				return ctrl.Result{}, errors.Wrap(err, "failed to get closest flavor")
