--- conflicted
+++ resolved
@@ -252,8 +252,6 @@
 		ctxlog.Info("Deleting dependent PCDCluster", "name", pcdCluster.Name)
 		if err := r.Delete(ctx, &pcdCluster); err != nil && !apierrors.IsNotFound(err) {
 			return errors.Wrap(err, "failed to delete dependent PCDCluster")
-<<<<<<< HEAD
-=======
 		}
 	}
 
@@ -263,24 +261,10 @@
 		if err := r.Delete(ctx, secret); err != nil && !apierrors.IsNotFound(err) {
 			ctxlog.Error(err, "Failed to delete associated secret", "secretName", secretName)
 			return errors.Wrap(err, "failed to delete associated secret")
->>>>>>> bda15cb7
 		}
 		ctxlog.Info("Successfully deleted associated secret or it was already gone", "secretName", secretName)
 	}
 
-<<<<<<< HEAD
-	if secretName := openstackcreds.Spec.SecretRef.Name; secretName != "" {
-		ctxlog.Info("Deleting associated secret", "secretName", secretName)
-		secret := &corev1.Secret{ObjectMeta: metav1.ObjectMeta{Name: secretName, Namespace: constants.NamespaceMigrationSystem}}
-		if err := r.Delete(ctx, secret); err != nil && !apierrors.IsNotFound(err) {
-			ctxlog.Error(err, "Failed to delete associated secret", "secretName", secretName)
-			return errors.Wrap(err, "failed to delete associated secret")
-		}
-		ctxlog.Info("Successfully deleted associated secret or it was already gone", "secretName", secretName)
-	}
-
-=======
->>>>>>> bda15cb7
 	ctxlog.Info("All cleanup successful. Removing finalizer.")
 	if controllerutil.RemoveFinalizer(openstackcreds, constants.OpenstackCredsFinalizer) {
 		if err := r.Update(ctx, openstackcreds); err != nil {
