/*
Copyright 2024.

Licensed under the Apache License, Version 2.0 (the "License");
you may not use this file except in compliance with the License.
You may obtain a copy of the License at

    http://www.apache.org/licenses/LICENSE-2.0

Unless required by applicable law or agreed to in writing, software
distributed under the License is distributed on an "AS IS" BASIS,
WITHOUT WARRANTIES OR CONDITIONS OF ANY KIND, either express or implied.
See the License for the specific language governing permissions and
limitations under the License.
*/

package controller

import (
	"context"
	"fmt"
	"slices"
	"sort"
	"strings"
	"time"

	openstackconst "github.com/platform9/vjailbreak/v2v-helper/pkg/constants"

	corev1 "k8s.io/api/core/v1"
	apierrors "k8s.io/apimachinery/pkg/api/errors"
	"k8s.io/apimachinery/pkg/runtime"
	ctrl "sigs.k8s.io/controller-runtime"
	"sigs.k8s.io/controller-runtime/pkg/builder"
	"sigs.k8s.io/controller-runtime/pkg/client"
	"sigs.k8s.io/controller-runtime/pkg/event"
	"sigs.k8s.io/controller-runtime/pkg/log"
	"sigs.k8s.io/controller-runtime/pkg/predicate"

	"github.com/pkg/errors"
	vjailbreakv1alpha1 "github.com/platform9/vjailbreak/k8s/migration/api/v1alpha1"
	constants "github.com/platform9/vjailbreak/k8s/migration/pkg/constants"
	"github.com/platform9/vjailbreak/k8s/migration/pkg/scope"
	utils "github.com/platform9/vjailbreak/k8s/migration/pkg/utils"
)

// MigrationReconciler reconciles a Migration object
type MigrationReconciler struct {
	client.Client
	Scheme *runtime.Scheme
}

// +kubebuilder:rbac:groups=core,resources=events,verbs=get;list;watch
// +kubebuilder:rbac:groups=vjailbreak.k8s.pf9.io,resources=migrations,verbs=get;list;watch;create;update;patch;delete
// +kubebuilder:rbac:groups=vjailbreak.k8s.pf9.io,resources=migrations/status,verbs=get;update;patch

// Reconcile reconciles a Migration object
func (r *MigrationReconciler) Reconcile(ctx context.Context, req ctrl.Request) (_ ctrl.Result, reterr error) {
	ctxlog := log.FromContext(ctx)

	ctxlog.Info("Reconciling Migration object")
	migration := &vjailbreakv1alpha1.Migration{}

	if err := r.Get(ctx, req.NamespacedName, migration); err != nil {
		if apierrors.IsNotFound(err) {
			return ctrl.Result{}, nil
		}
		ctxlog.Error(err, fmt.Sprintf("Unexpected error reading Migration '%s' object", migration.Name))
		return ctrl.Result{}, err
	}

	migrationScope, err := scope.NewMigrationScope(scope.MigrationScopeParams{
		Logger:    ctxlog,
		Client:    r.Client,
		Migration: migration,
	})
	if err != nil {
		return ctrl.Result{}, fmt.Errorf("failed to create scope: %w", err)
	}

	// Get the pod phase
	pod, err := r.GetPod(ctx, migrationScope)
	if err != nil {
		return ctrl.Result{}, err
	}

	pod.Labels["startCutover"] = utils.SetCutoverLabel(migration.Spec.InitiateCutover, pod.Labels["startCutover"])
	if err = r.Update(ctx, pod); err != nil {
		ctxlog.Error(err, fmt.Sprintf("Failed to update Pod '%s'", pod.Name))
		return ctrl.Result{}, err
	}

	if pod.Status.Phase != corev1.PodRunning {
		return ctrl.Result{}, fmt.Errorf("pod is not Running for migration %s", migration.Name)
	}

	if constants.StatesEnum[migration.Status.Phase] <= constants.StatesEnum[vjailbreakv1alpha1.MigrationPhaseValidating] {
		migration.Status.Phase = vjailbreakv1alpha1.MigrationPhaseValidating
	}
	filteredEvents, err := r.GetEventsSorted(ctx, migrationScope)
	if err != nil {
		return ctrl.Result{}, errors.Wrap(err, "failed getting pod events")
	}

	// Create status conditions
	migration.Status.Conditions = utils.CreateValidatedCondition(migration, filteredEvents)
	migration.Status.Conditions = utils.CreateDataCopyCondition(migration, filteredEvents)
	migration.Status.Conditions = utils.CreateMigratedCondition(migration, filteredEvents)

	err = r.SetupMigrationPhase(ctx, migrationScope)
	if err != nil {
		return ctrl.Result{}, errors.Wrap(err, "error setting migration phase")
	}

<<<<<<< HEAD
	// Update the status of the Migration object
	migration.Status.Phase = string(pod.Status.Phase)
	migration.Status.Conditions = statusconditions
	migration.Status.AgentName = pod.Spec.NodeName
=======
>>>>>>> 8e862127
	if err := r.Status().Update(ctx, migration); err != nil {
		ctxlog.Error(err, fmt.Sprintf("Failed to update status of Migration '%s'", migration.Name))
		return ctrl.Result{}, err
	}

	// Always close the scope when exiting this function such that we can persist any Migration changes.
	defer func() {
		if err := migrationScope.Close(); err != nil && reterr == nil {
			reterr = err
		}
	}()

	if string(pod.Status.Phase) != string(corev1.PodSucceeded) {
		return ctrl.Result{RequeueAfter: 5 * time.Second}, nil
	}
	return ctrl.Result{}, nil
}

// SetupWithManager sets up the controller with the Manager.
func (r *MigrationReconciler) SetupWithManager(mgr ctrl.Manager) error {
	return ctrl.NewControllerManagedBy(mgr).
		For(&vjailbreakv1alpha1.Migration{}, builder.WithPredicates(predicate.GenerationChangedPredicate{})).
		Owns(&corev1.Pod{}, builder.WithPredicates(
			predicate.Funcs{
				UpdateFunc: func(e event.UpdateEvent) bool {
					oldpod := e.ObjectOld.(*corev1.Pod)
					newpod := e.ObjectNew.(*corev1.Pod)
					for _, condition := range newpod.Status.Conditions {
						// Ignores the disk percentage updates in the pod custom conditions
						if condition.Type == "Progressing" && !strings.Contains(condition.Message, "Progress:") {
							return true
						}
					}
					return oldpod.Status.Phase != newpod.Status.Phase
				},
			},
		)).
		Complete(r)
}

func (r *MigrationReconciler) SetupMigrationPhase(ctx context.Context, scope *scope.MigrationScope) error {
	events, err := r.GetEventsSorted(ctx, scope)
	if err != nil {
		return err
	}

	IgnoredPhases := []vjailbreakv1alpha1.MigrationPhase{
		vjailbreakv1alpha1.MigrationPhaseValidated,
		vjailbreakv1alpha1.MigrationPhaseValidating,
		vjailbreakv1alpha1.MigrationPhasePending}

loop:
	for i := range events.Items {
		switch {
		// In reverse order, because the events are sorted by timestamp latest to oldest
		case strings.Contains(events.Items[i].Message, openstackconst.EventMessageMigrationFailed) &&
			constants.StatesEnum[scope.Migration.Status.Phase] <= constants.StatesEnum[vjailbreakv1alpha1.MigrationPhaseFailed]:
			scope.Migration.Status.Phase = vjailbreakv1alpha1.MigrationPhaseFailed
			break loop
		case strings.Contains(events.Items[i].Message, openstackconst.EventMessageMigrationSucessful) &&
			constants.StatesEnum[scope.Migration.Status.Phase] <= constants.StatesEnum[vjailbreakv1alpha1.MigrationPhaseSucceeded]:
			scope.Migration.Status.Phase = vjailbreakv1alpha1.MigrationPhaseSucceeded
			break loop
		case strings.Contains(events.Items[i].Message, openstackconst.EventMessageWaitingForAdminCutOver) &&
			constants.StatesEnum[scope.Migration.Status.Phase] <= constants.StatesEnum[vjailbreakv1alpha1.MigrationPhaseAwaitingAdminCutOver]:
			scope.Migration.Status.Phase = vjailbreakv1alpha1.MigrationPhaseAwaitingAdminCutOver
			break loop
		case strings.Contains(events.Items[i].Message, openstackconst.EventMessageWaitingForCutOverStart) &&
			constants.StatesEnum[scope.Migration.Status.Phase] <= constants.StatesEnum[vjailbreakv1alpha1.MigrationPhaseAwaitingCutOverStartTime]:
			scope.Migration.Status.Phase = vjailbreakv1alpha1.MigrationPhaseAwaitingCutOverStartTime
			break loop
		case strings.Contains(events.Items[i].Message, openstackconst.EventMessageConvertingDisk) &&
			constants.StatesEnum[scope.Migration.Status.Phase] <= constants.StatesEnum[vjailbreakv1alpha1.MigrationPhaseConvertingDisk]:
			scope.Migration.Status.Phase = vjailbreakv1alpha1.MigrationPhaseConvertingDisk
			break loop
		case strings.Contains(events.Items[i].Message, openstackconst.EventMessageCopyingChangedBlocksWithIteration) &&
			constants.StatesEnum[scope.Migration.Status.Phase] <= constants.StatesEnum[vjailbreakv1alpha1.MigrationPhaseCopyingChangedBlocks]:
			scope.Migration.Status.Phase = vjailbreakv1alpha1.MigrationPhaseCopyingChangedBlocks
			break loop
		case strings.Contains(events.Items[i].Message, openstackconst.EventMessageCopyingDisk) &&
			constants.StatesEnum[scope.Migration.Status.Phase] <= constants.StatesEnum[vjailbreakv1alpha1.MigrationPhaseCopying]:
			scope.Migration.Status.Phase = vjailbreakv1alpha1.MigrationPhaseCopying
			break loop
		case strings.Contains(events.Items[i].Message, openstackconst.EventMessageWaitingForDataCopyStart) &&
			constants.StatesEnum[scope.Migration.Status.Phase] <= constants.StatesEnum[vjailbreakv1alpha1.MigrationPhaseAwaitingDataCopyStart]:
			scope.Migration.Status.Phase = vjailbreakv1alpha1.MigrationPhaseAwaitingDataCopyStart
			break loop
			// If none of the above phases matched
		case slices.Contains(IgnoredPhases, scope.Migration.Status.Phase):
			break loop
		default:
			continue
		}
	}
	return nil
}

func (r *MigrationReconciler) GetEventsSorted(ctx context.Context, scope *scope.MigrationScope) (*corev1.EventList, error) {
	migration := scope.Migration
	ctxlog := scope.Logger

	pod, err := r.GetPod(ctx, scope)
	if err != nil {
		return nil, err
	}

	// Get events of this pod
	allevents := &corev1.EventList{}
	if err := r.List(ctx, allevents, client.InNamespace(migration.Namespace)); err != nil {
		ctxlog.Error(err, fmt.Sprintf("Failed to get events for Pod '%s'", migration.Spec.PodRef))
		return nil, err
	}
	filteredEvents := &corev1.EventList{}
	for i := 0; i < len(allevents.Items); i++ {
		if allevents.Items[i].InvolvedObject.Name == migration.Spec.PodRef && string(allevents.Items[i].InvolvedObject.UID) == string(pod.UID) {
			filteredEvents.Items = append(filteredEvents.Items, allevents.Items[i])
		}
	}

	// Sort filteredEvents by creation timestamp
	sort.Slice(filteredEvents.Items, func(i, j int) bool {
		return filteredEvents.Items[i].CreationTimestamp.Time.After(filteredEvents.Items[j].CreationTimestamp.Time)
	})
	return filteredEvents, nil
}

func (r *MigrationReconciler) GetPod(ctx context.Context, scope *scope.MigrationScope) (*corev1.Pod, error) {
	migration := scope.Migration
	ctxlog := scope.Logger
	pod := &corev1.Pod{}
	if err := r.Get(ctx, client.ObjectKey{Namespace: migration.Namespace, Name: migration.Spec.PodRef}, pod); err != nil {
		if apierrors.IsNotFound(err) {
			return nil, errors.Wrap(err, "migration pod not found")
		}
		ctxlog.Error(err, fmt.Sprintf("Failed to get Pod '%s'", migration.Spec.PodRef))
		return nil, err
	}
	return pod, nil
}<|MERGE_RESOLUTION|>--- conflicted
+++ resolved
@@ -111,13 +111,11 @@
 		return ctrl.Result{}, errors.Wrap(err, "error setting migration phase")
 	}
 
-<<<<<<< HEAD
 	// Update the status of the Migration object
 	migration.Status.Phase = string(pod.Status.Phase)
 	migration.Status.Conditions = statusconditions
 	migration.Status.AgentName = pod.Spec.NodeName
-=======
->>>>>>> 8e862127
+
 	if err := r.Status().Update(ctx, migration); err != nil {
 		ctxlog.Error(err, fmt.Sprintf("Failed to update status of Migration '%s'", migration.Name))
 		return ctrl.Result{}, err
