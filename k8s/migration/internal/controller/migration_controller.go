--- conflicted
+++ resolved
@@ -92,10 +92,6 @@
 	if constants.StatesEnum[migration.Status.Phase] <= constants.StatesEnum[vjailbreakv1alpha1.MigrationPhaseValidating] {
 		migration.Status.Phase = vjailbreakv1alpha1.MigrationPhaseValidating
 	}
-<<<<<<< HEAD
-
-=======
->>>>>>> a343f392
 	if pod.Status.Phase != corev1.PodRunning && pod.Status.Phase != corev1.PodSucceeded {
 		return ctrl.Result{}, fmt.Errorf("pod is not Running nor Succeeded for migration %s", migration.Name)
 	}
@@ -253,9 +249,6 @@
 	if len(podList.Items) == 0 {
 		return nil, errors.New("migration pod not found")
 	}
-<<<<<<< HEAD
-=======
 	scope.Migration.Spec.PodRef = podList.Items[0].Name
->>>>>>> a343f392
 	return &podList.Items[0], nil
 }