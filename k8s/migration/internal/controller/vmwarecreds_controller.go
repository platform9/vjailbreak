--- conflicted
+++ resolved
@@ -102,13 +102,6 @@
 	}
 	ctxlog.Info(fmt.Sprintf("Successfully authenticated to VMware '%s'", scope.Name()))
 	// Update the status of the VMwareCreds object
-<<<<<<< HEAD
-	err := utils.CreateVMwareClustersAndHosts(ctx, r.Client, scope)
-	if err != nil {
-		return ctrl.Result{}, errors.Wrap(err, fmt.Sprintf("Error creating VMs for VMwareCreds '%s'", scope.Name()))
-	}
-=======
->>>>>>> 61f88370
 	scope.VMwareCreds.Status.VMwareValidationStatus = "Succeeded"
 	scope.VMwareCreds.Status.VMwareValidationMessage = "Successfully authenticated to VMware"
 	if err := r.Status().Update(ctx, scope.VMwareCreds); err != nil {
@@ -117,15 +110,12 @@
 
 	ctxlog.Info("Successfully validated VMwareCreds, adding finalizer", "name", scope.Name(), "finalizers", scope.VMwareCreds.Finalizers)
 	controllerutil.AddFinalizer(scope.VMwareCreds, constants.VMwareCredsFinalizer)
-<<<<<<< HEAD
-=======
 
 	err := utils.CreateVMwareClustersAndHosts(ctx, r.Client, scope)
 	if err != nil {
 		return ctrl.Result{}, errors.Wrap(err, fmt.Sprintf("Error creating VMs for VMwareCreds '%s'", scope.Name()))
 	}
 
->>>>>>> 61f88370
 	vminfo, err := utils.GetAllVMs(ctx, r.Client, scope.VMwareCreds, scope.VMwareCreds.Spec.DataCenter)
 	if err != nil {
 		return ctrl.Result{}, errors.Wrap(err, fmt.Sprintf("Error getting info of all VMs for VMwareCreds '%s'", scope.Name()))
@@ -134,25 +124,19 @@
 	if err != nil {
 		return ctrl.Result{}, errors.Wrap(err, fmt.Sprintf("Error creating VMs for VMwareCreds '%s'", scope.Name()))
 	}
-<<<<<<< HEAD
-=======
 	err = utils.DeleteStaleVMwareMachines(ctx, r.Client, scope.VMwareCreds, vminfo)
 	if err != nil {
 		return ctrl.Result{}, errors.Wrap(err, fmt.Sprintf("Error finding deleted VMs for VMwareCreds '%s'", scope.Name()))
 	}
->>>>>>> 61f88370
 
 	err = utils.DeleteStaleVMwareMachines(ctx, r.Client, scope.VMwareCreds, vminfo)
 	if err != nil {
 		return ctrl.Result{}, errors.Wrap(err, fmt.Sprintf("Error finding deleted VMs for VMwareCreds '%s'", scope.Name()))
 	}
-<<<<<<< HEAD
-=======
 	err = utils.DeleteStaleVMwareClustersAndHosts(ctx, r.Client, scope)
 	if err != nil {
 		return ctrl.Result{}, errors.Wrap(err, fmt.Sprintf("Error finding deleted clusters and hosts for VMwareCreds '%s'", scope.Name()))
 	}
->>>>>>> 61f88370
 
 	return ctrl.Result{RequeueAfter: constants.CredsRequeueAfter}, nil
 }
