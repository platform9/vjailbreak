/*
Copyright 2024.

Licensed under the Apache License, Version 2.0 (the "License");
you may not use this file except in compliance with the License.
You may obtain a copy of the License at

    http://www.apache.org/licenses/LICENSE-2.0

Unless required by applicable law or agreed to in writing, software
distributed under the License is distributed on an "AS IS" BASIS,
WITHOUT WARRANTIES OR CONDITIONS OF ANY KIND, either express or implied.
See the License for the specific language governing permissions and
limitations under the License.
*/

package controller

import (
	"context"
	"fmt"

	corev1 "k8s.io/api/core/v1"
	apierrors "k8s.io/apimachinery/pkg/api/errors"
	metav1 "k8s.io/apimachinery/pkg/apis/meta/v1"
	"k8s.io/apimachinery/pkg/runtime"
	ctrl "sigs.k8s.io/controller-runtime"
	"sigs.k8s.io/controller-runtime/pkg/client"

	"sigs.k8s.io/controller-runtime/pkg/controller/controllerutil"
	"sigs.k8s.io/controller-runtime/pkg/log"

	"github.com/pkg/errors"
	vjailbreakv1alpha1 "github.com/platform9/vjailbreak/k8s/migration/api/v1alpha1"
	constants "github.com/platform9/vjailbreak/k8s/migration/pkg/constants"
	scope "github.com/platform9/vjailbreak/k8s/migration/pkg/scope"
	utils "github.com/platform9/vjailbreak/k8s/migration/pkg/utils"
)

// VMwareCredsReconciler reconciles a VMwareCreds object
type VMwareCredsReconciler struct {
	client.Client
	Scheme *runtime.Scheme
}

// +kubebuilder:rbac:groups=vjailbreak.k8s.pf9.io,resources=vmwarecreds,verbs=get;list;watch;create;update;patch;delete
// +kubebuilder:rbac:groups=vjailbreak.k8s.pf9.io,resources=vmwarecreds/status,verbs=get;update;patch
// +kubebuilder:rbac:groups=vjailbreak.k8s.pf9.io,resources=vmwarecreds/finalizers,verbs=update
// +kubebuilder:rbac:groups=vjailbreak.k8s.pf9.io,resources=vmwarehosts,verbs=get;list;watch;create;update;patch;delete
// +kubebuilder:rbac:groups=vjailbreak.k8s.pf9.io,resources=vmwareclusters,verbs=get;list;watch;create;update;patch;delete

// Reconcile is part of the main kubernetes reconciliation loop which aims to
// move the current state of the cluster closer to the desired state.
func (r *VMwareCredsReconciler) Reconcile(ctx context.Context, req ctrl.Request) (_ ctrl.Result, reterr error) {
	ctxlog := log.FromContext(ctx)

	// Get the VMwareCreds object
	vmwcreds := &vjailbreakv1alpha1.VMwareCreds{}
	if err := r.Get(ctx, req.NamespacedName, vmwcreds); err != nil {
		if apierrors.IsNotFound(err) {
			ctxlog.Info("Received ignorable event for a recently deleted VMWareCreds.")
			return ctrl.Result{}, nil
		}
		ctxlog.Error(err, fmt.Sprintf("Unexpected error reading VMWareCreds '%s' object", vmwcreds.Name))
		return ctrl.Result{}, err
	}
	scope, err := scope.NewVMwareCredsScope(scope.VMwareCredsScopeParams{
		Logger:      ctxlog,
		Client:      r.Client,
		VMwareCreds: vmwcreds,
	})
	if err != nil {
		return ctrl.Result{}, err
	}
	// Always close the scope when exiting this function such that we can persist any vmwarecreds changes.
	defer func() {
		if err := scope.Close(); err != nil && reterr == nil {
			reterr = err
		}
	}()

	if vmwcreds.DeletionTimestamp.IsZero() {
		return r.reconcileNormal(ctx, scope)
	}
	return r.reconcileDelete(ctx, scope)
}

func (r *VMwareCredsReconciler) reconcileNormal(ctx context.Context, scope *scope.VMwareCredsScope) (ctrl.Result, error) {
	ctxlog := log.FromContext(ctx)
	ctxlog.Info(fmt.Sprintf("Reconciling VMwareCreds '%s' object", scope.Name()))

	if _, err := utils.ValidateVMwareCreds(ctx, r.Client, scope.VMwareCreds); err != nil {
		// Update the status of the VMwareCreds object
		scope.VMwareCreds.Status.VMwareValidationStatus = string(corev1.PodFailed)
		scope.VMwareCreds.Status.VMwareValidationMessage = fmt.Sprintf("Error validating VMwareCreds '%s': %s", scope.Name(), err)
		if updateErr := r.Status().Update(ctx, scope.VMwareCreds); updateErr != nil {
			return ctrl.Result{}, errors.Wrap(
				errors.Wrap(updateErr, fmt.Sprintf("Error updating status of VMwareCreds '%s'", scope.Name())),
				err.Error())
		}
		return ctrl.Result{}, errors.Wrap(err, fmt.Sprintf("Error validating VMwareCreds '%s'", scope.Name()))
	}
	ctxlog.Info(fmt.Sprintf("Successfully authenticated to VMware '%s'", scope.Name()))
	// Update the status of the VMwareCreds object
	scope.VMwareCreds.Status.VMwareValidationStatus = "Succeeded"
	scope.VMwareCreds.Status.VMwareValidationMessage = "Successfully authenticated to VMware"
	if err := r.Status().Update(ctx, scope.VMwareCreds); err != nil {
		return ctrl.Result{}, errors.Wrap(err, fmt.Sprintf("Error updating status of VMwareCreds '%s'", scope.Name()))
	}

	ctxlog.Info("Successfully validated VMwareCreds, adding finalizer", "name", scope.Name(), "finalizers", scope.VMwareCreds.Finalizers)
	controllerutil.AddFinalizer(scope.VMwareCreds, constants.VMwareCredsFinalizer)

	err := utils.CreateVMwareClustersAndHosts(ctx, r.Client, scope)
	if err != nil {
		return ctrl.Result{}, errors.Wrap(err, fmt.Sprintf("Error creating VMs for VMwareCreds '%s'", scope.Name()))
	}

	vminfo, err := utils.GetAllVMs(ctx, r.Client, scope.VMwareCreds, scope.VMwareCreds.Spec.DataCenter)
	if err != nil {
		return ctrl.Result{}, errors.Wrap(err, fmt.Sprintf("Error getting info of all VMs for VMwareCreds '%s'", scope.Name()))
	}
	err = utils.CreateOrUpdateVMwareMachines(ctx, r.Client, scope.VMwareCreds, vminfo)
	if err != nil {
		return ctrl.Result{}, errors.Wrap(err, fmt.Sprintf("Error creating VMs for VMwareCreds '%s'", scope.Name()))
	}
	err = utils.DeleteStaleVMwareMachines(ctx, r.Client, scope.VMwareCreds, vminfo)
	if err != nil {
		return ctrl.Result{}, errors.Wrap(err, fmt.Sprintf("Error finding deleted VMs for VMwareCreds '%s'", scope.Name()))
	}

<<<<<<< HEAD
	return ctrl.Result{RequeueAfter: constants.VMwareCredsRequeueAfter}, nil
=======
	err = utils.DeleteStaleVMwareMachines(ctx, r.Client, scope.VMwareCreds, vminfo)
	if err != nil {
		return ctrl.Result{}, errors.Wrap(err, fmt.Sprintf("Error finding deleted VMs for VMwareCreds '%s'", scope.Name()))
	}
	err = utils.DeleteStaleVMwareClustersAndHosts(ctx, r.Client, scope)
	if err != nil {
		return ctrl.Result{}, errors.Wrap(err, fmt.Sprintf("Error finding deleted clusters and hosts for VMwareCreds '%s'", scope.Name()))
	}

	return ctrl.Result{RequeueAfter: constants.CredsRequeueAfter}, nil
>>>>>>> 7b8aa9e1
}

// nolint:unparam
func (r *VMwareCredsReconciler) reconcileDelete(ctx context.Context, scope *scope.VMwareCredsScope) (ctrl.Result, error) {
	ctxlog := log.FromContext(ctx)
	ctxlog.Info(fmt.Sprintf("Reconciling deletion of VMwareCreds '%s' object", scope.Name()))

	err := utils.DeleteDependantObjectsForVMwareCreds(ctx, scope)
	if err != nil {
		return ctrl.Result{}, errors.Wrap(err, fmt.Sprintf("Error deleting dependant objects for VMwareCreds '%s'", scope.Name()))
	}

	// Delete the associated secret
	client := r.Client
	err = client.Delete(ctx, &corev1.Secret{
		ObjectMeta: metav1.ObjectMeta{
			Name:      scope.VMwareCreds.Spec.SecretRef.Name,
			Namespace: constants.NamespaceMigrationSystem,
		},
	})
	if err != nil && !apierrors.IsNotFound(err) {
		return ctrl.Result{}, errors.Wrap(err, "failed to delete associated secret")
	}
	controllerutil.RemoveFinalizer(scope.VMwareCreds, constants.VMwareCredsFinalizer)
	return ctrl.Result{}, nil
}

// SetupWithManager sets up the controller with the Manager.
func (r *VMwareCredsReconciler) SetupWithManager(mgr ctrl.Manager) error {
	return ctrl.NewControllerManagedBy(mgr).
		For(&vjailbreakv1alpha1.VMwareCreds{}).
		Complete(r)
}<|MERGE_RESOLUTION|>--- conflicted
+++ resolved
@@ -129,20 +129,9 @@
 		return ctrl.Result{}, errors.Wrap(err, fmt.Sprintf("Error finding deleted VMs for VMwareCreds '%s'", scope.Name()))
 	}
 
-<<<<<<< HEAD
+
 	return ctrl.Result{RequeueAfter: constants.VMwareCredsRequeueAfter}, nil
-=======
-	err = utils.DeleteStaleVMwareMachines(ctx, r.Client, scope.VMwareCreds, vminfo)
-	if err != nil {
-		return ctrl.Result{}, errors.Wrap(err, fmt.Sprintf("Error finding deleted VMs for VMwareCreds '%s'", scope.Name()))
-	}
-	err = utils.DeleteStaleVMwareClustersAndHosts(ctx, r.Client, scope)
-	if err != nil {
-		return ctrl.Result{}, errors.Wrap(err, fmt.Sprintf("Error finding deleted clusters and hosts for VMwareCreds '%s'", scope.Name()))
-	}
 
-	return ctrl.Result{RequeueAfter: constants.CredsRequeueAfter}, nil
->>>>>>> 7b8aa9e1
 }
 
 // nolint:unparam
