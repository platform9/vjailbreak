--- conflicted
+++ resolved
@@ -1451,20 +1451,6 @@
 			log.FromContext(ctx).Info("Skipping update for RDMDisk CR as it is already being managed or in error state", "rdmDiskName", rdmDiskCR.Name, "phase", rdmDiskCR.Status.Phase)
 			continue
 		}
-<<<<<<< HEAD
-		rdmDisk := &vjailbreakv1alpha1.RDMDisk{}
-		err := r.Get(ctx, types.NamespacedName{
-			Name:      strings.TrimSpace(rdmDiskCR.Name),
-			Namespace: migrationplan.Namespace,
-		}, rdmDisk)
-		if err != nil {
-			return fmt.Errorf("failed to get RDMDisk CR: %w", err)
-		}
-		// Migration Plan controller only sets ImportToCinder to true and OpenstackVolumeRef,
-		// Another RDM disk controller will handle the rest of the migration,
-		// Will ensure that RDM disk is managed and imported to Cinder
-		if !rdmDisk.Spec.ImportToCinder {
-=======
 
 		// Use retry to handle resourceVersion conflicts gracefully,
 		// on error it will re-fetch the latest version and before
@@ -1487,7 +1473,6 @@
 			// Migration Plan controller only sets ImportToCinder to
 			// true, the RDMDisk controller ensures that RDM disk is
 			// managed and imported to Cinder
->>>>>>> 27d7f148
 			rdmDisk.Spec.ImportToCinder = true
 			rdmDisk.Spec.OpenstackVolumeRef.OpenstackCreds = openstackcreds.GetName()
 
@@ -1512,12 +1497,6 @@
 			// if still failing after retries, bubble up
 			return err
 		}
-<<<<<<< HEAD
-		if err := r.Update(ctx, rdmDisk); err != nil {
-			return fmt.Errorf("failed to update RDMDisk CR: %w", err)
-		}
-=======
->>>>>>> 27d7f148
 	}
 
 	// Wait for 25 seconds after updating disk details and before checking RDM disk status
