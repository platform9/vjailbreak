/*
Copyright 2024.

Licensed under the Apache License, Version 2.0 (the "License");
you may not use this file except in compliance with the License.
You may obtain a copy of the License at

    http://www.apache.org/licenses/LICENSE-2.0

Unless required by applicable law or agreed to in writing, software
distributed under the License is distributed on an "AS IS" BASIS,
WITHOUT WARRANTIES OR CONDITIONS OF ANY KIND, either express or implied.
See the License for the specific language governing permissions and
limitations under the License.
*/

package controller

import (
	"context"
	"fmt"
	"os"
	"os/user"
	"reflect"
	"strconv"
	"strings"
	"time"

	"github.com/go-logr/logr"
	"github.com/gophercloud/gophercloud/openstack/compute/v2/flavors"
	"github.com/pkg/errors"
	vjailbreakv1alpha1 "github.com/platform9/vjailbreak/k8s/migration/api/v1alpha1"
	"github.com/platform9/vjailbreak/k8s/migration/pkg/constants"
	"github.com/platform9/vjailbreak/k8s/migration/pkg/scope"
	utils "github.com/platform9/vjailbreak/k8s/migration/pkg/utils"
	"github.com/platform9/vjailbreak/v2v-helper/vcenter"

	"github.com/go-logr/logr"
	// "github.com/platform9/vjailbreak/k8s/migration/api/v1alpha1"
	vjailbreakv1alpha1 "github.com/platform9/vjailbreak/k8s/migration/api/v1alpha1"
<<<<<<< HEAD
	"github.com/platform9/vjailbreak/k8s/migration/pkg/utils"
=======
>>>>>>> 947ab8c8

	batchv1 "k8s.io/api/batch/v1"
	corev1 "k8s.io/api/core/v1"
	apierrors "k8s.io/apimachinery/pkg/api/errors"
	"k8s.io/apimachinery/pkg/api/resource"
	metav1 "k8s.io/apimachinery/pkg/apis/meta/v1"
	"k8s.io/apimachinery/pkg/labels"
	"k8s.io/apimachinery/pkg/runtime"
	"k8s.io/apimachinery/pkg/types"
	"k8s.io/utils/ptr"
	ctrl "sigs.k8s.io/controller-runtime"
	"sigs.k8s.io/controller-runtime/pkg/client"
	"sigs.k8s.io/controller-runtime/pkg/controller/controllerutil"
	"sigs.k8s.io/controller-runtime/pkg/log"
	"sigs.k8s.io/controller-runtime/pkg/reconcile"

	"github.com/vmware/govmomi/find"
	"github.com/vmware/govmomi/object"
	"github.com/vmware/govmomi/session"
)

// VDDKDirectory is the path to VMware VDDK installation directory used for VM disk conversion
const VDDKDirectory = "/home/ubuntu/vmware-vix-disklib-distrib"

// MigrationPlanReconciler reconciles a MigrationPlan object
type MigrationPlanReconciler struct {
	client.Client
	Scheme *runtime.Scheme
	ctxlog logr.Logger
}

var migrationPlanFinalizer = "migrationplan.vjailbreak.pf9.io/finalizer"

// The default image. This is replaced by Go linker flags in the Dockerfile
var v2vimage = "platform9/v2v-helper:v0.1"

// +kubebuilder:rbac:groups=core,resources=pods,verbs=get;list;watch;create;update;patch;delete
// +kubebuilder:rbac:groups=core,resources=pods/status,verbs=get;update;patch
// +kubebuilder:rbac:groups=core,resources=configmaps,verbs=get;list;watch;create;update;patch;delete
// +kubebuilder:rbac:groups=batch,resources=jobs,verbs=get;list;watch;create;update;patch;delete

// +kubebuilder:rbac:groups=vjailbreak.k8s.pf9.io,resources=migrationplans,verbs=get;list;watch;create;update;patch;delete
// +kubebuilder:rbac:groups=vjailbreak.k8s.pf9.io,resources=migrationplans/status,verbs=get;update;patch
// +kubebuilder:rbac:groups=vjailbreak.k8s.pf9.io,resources=migrationplans/finalizers,verbs=update
// +kubebuilder:rbac:groups=vjailbreak.k8s.pf9.io,resources=migrationtemplates,verbs=get;list;watch

// +kubebuilder:rbac:groups=vjailbreak.k8s.pf9.io,resources=migrationtemplates,verbs=get;list;watch;create;update;patch;delete
// +kubebuilder:rbac:groups=vjailbreak.k8s.pf9.io,resources=migrationtemplates/status,verbs=get;update;patch
// +kubebuilder:rbac:groups=vjailbreak.k8s.pf9.io,resources=migrationtemplates/finalizers,verbs=update

// Reconcile reads that state of the cluster for a MigrationPlan object and makes necessary changes
func (r *MigrationPlanReconciler) Reconcile(ctx context.Context, req ctrl.Request) (_ ctrl.Result, reterr error) {
	r.ctxlog = log.FromContext(ctx)
	migrationplan := &vjailbreakv1alpha1.MigrationPlan{}

	if err := r.Get(ctx, req.NamespacedName, migrationplan); err != nil {
		if apierrors.IsNotFound(err) {
			return ctrl.Result{}, nil
		}
		r.ctxlog.Error(err, fmt.Sprintf("Unexpected error reading MigrationPlan '%s' object", migrationplan.Name))
		return ctrl.Result{}, err
	}

	err := utils.ValidateMigrationPlan(migrationplan)
	if err != nil {
		return ctrl.Result{}, errors.Wrap(err, "failed to validate MigrationPlan")
	}

	migrationPlanScope, err := scope.NewMigrationPlanScope(scope.MigrationPlanScopeParams{
		Logger:        r.ctxlog,
		Client:        r.Client,
		MigrationPlan: migrationplan,
	})
	if err != nil {
		return ctrl.Result{}, fmt.Errorf("failed to create scope: %w", err)
	}

	// Always close the scope when exiting this function such that we can persist any MigrationPlan changes.
	defer func() {
		if err := migrationPlanScope.Close(); err != nil && reterr == nil {
			reterr = err
		}
	}()

	// examine DeletionTimestamp to determine if object is under deletion or not
	if !migrationplan.DeletionTimestamp.IsZero() {
		return r.reconcileDelete(ctx, migrationPlanScope)
	}

	return r.reconcileNormal(ctx, migrationPlanScope)
}

func (r *MigrationPlanReconciler) reconcileNormal(ctx context.Context, scope *scope.MigrationPlanScope) (ctrl.Result, error) {
	migrationplan := scope.MigrationPlan
	log := scope.Logger
	log.Info(fmt.Sprintf("Reconciling MigrationPlan '%s'", migrationplan.Name))

	controllerutil.AddFinalizer(migrationplan, migrationPlanFinalizer)

	if res, err := r.ReconcileMigrationPlanJob(ctx, migrationplan, scope); err != nil {
		return res, err
	}
	return ctrl.Result{}, nil
}

//nolint:unparam //future use
func (r *MigrationPlanReconciler) reconcileDelete(
	ctx context.Context,
	scope *scope.MigrationPlanScope) (ctrl.Result, error) {
	migrationplan := scope.MigrationPlan
	ctxlog := log.FromContext(ctx).WithName(constants.MigrationControllerName)

	// The object is being deleted
	ctxlog.Info(fmt.Sprintf("MigrationPlan '%s' CR is being deleted", migrationplan.Name))

	// Now that the finalizer has completed deletion tasks, we can remove it
	// to allow deletion of the Migration object
	controllerutil.RemoveFinalizer(migrationplan, migrationPlanFinalizer)
	if err := r.Update(ctx, migrationplan); err != nil {
		return reconcile.Result{}, err
	}

	return ctrl.Result{}, nil
}

func (r *MigrationPlanReconciler) getMigrationTemplateAndCreds(
	ctx context.Context,
	migrationplan *vjailbreakv1alpha1.MigrationPlan,
) (*vjailbreakv1alpha1.MigrationTemplate, *vjailbreakv1alpha1.VMwareCreds, *corev1.Secret, error) {
	ctxlog := log.FromContext(ctx)

	migrationtemplate := &vjailbreakv1alpha1.MigrationTemplate{}
	if err := r.Get(ctx, types.NamespacedName{
		Name:      migrationplan.Spec.MigrationTemplate,
		Namespace: migrationplan.Namespace,
	}, migrationtemplate); err != nil {
		ctxlog.Error(err, "Failed to get MigrationTemplate")
		return nil, nil, nil, fmt.Errorf("failed to get MigrationTemplate: %w", err)
	}

	vmwcreds := &vjailbreakv1alpha1.VMwareCreds{}
	if ok, err := r.checkStatusSuccess(ctx, migrationtemplate.Namespace, migrationtemplate.Spec.Source.VMwareRef, true, vmwcreds); !ok {
		return nil, nil, nil, fmt.Errorf("VMwareCreds not validated: %w", err)
	}

	secret := &corev1.Secret{}
	if err := r.Get(ctx, types.NamespacedName{
		Name:      vmwcreds.Spec.SecretRef.Name,
		Namespace: migrationplan.Namespace,
	}, secret); err != nil {
		return nil, nil, nil, fmt.Errorf("failed to get vCenter Secret: %w", err)
	}

	return migrationtemplate, vmwcreds, secret, nil
}

func (r *MigrationPlanReconciler) reconcilePostMigration(ctx context.Context, scope *scope.MigrationPlanScope, vm string) error {
	migrationplan := scope.MigrationPlan
	ctxlog := log.FromContext(ctx).WithName(constants.MigrationControllerName)

	if migrationplan.Spec.PostMigrationAction == nil {
		ctxlog.Info("No post-migration actions configured")
		return nil
	}

	if migrationplan.Spec.PostMigrationAction.RenameVM == nil &&
		migrationplan.Spec.PostMigrationAction.MoveToFolder == nil {
		ctxlog.Info("No post-migration actions enabled")
		return nil
	}

	// Get required resources
	_, vmwcreds, secret, err := r.getMigrationTemplateAndCreds(ctx, migrationplan)
	if err != nil {
		return fmt.Errorf("failed to get migration resources: %w", err)
	}

	// Extract and validate credentials
	username, password, host, err := extractVCenterCredentials(secret)
	if err != nil {
		return fmt.Errorf("invalid vCenter credentials: %w", err)
	}

	// Create vCenter client and get datacenter
	vcClient, dc, err := createVCenterClientAndDC(ctx, host, username, password, vmwcreds.Spec.DataCenter)
	if err != nil {
		return fmt.Errorf("failed to create vCenter client: %w", err)
	}
	defer func() {
		if vcClient.VCClient != nil {
			sessionManager := session.NewManager(vcClient.VCClient)
			_ = sessionManager.Logout(ctx) // Best effort logout
		}
	}()

	if migrationplan.Spec.PostMigrationAction.RenameVM != nil && *migrationplan.Spec.PostMigrationAction.RenameVM {
		if err := r.renameVM(ctx, vcClient, migrationplan, vm); err != nil {
			return fmt.Errorf("failed to rename VM: %w", err)
		}
		vm += migrationplan.Spec.PostMigrationAction.Suffix
	}

	if migrationplan.Spec.PostMigrationAction.MoveToFolder != nil && *migrationplan.Spec.PostMigrationAction.MoveToFolder {
		if err := r.moveVMToFolder(ctx, vcClient, dc, migrationplan, vm); err != nil {
			return fmt.Errorf("failed to move VM to folder: %w", err)
		}
	}

	return nil
}

func (*MigrationPlanReconciler) renameVM(
	ctx context.Context,
	vcClient *vcenter.VCenterClient,
	migrationplan *vjailbreakv1alpha1.MigrationPlan,
	vm string,
) error {
	ctxlog := log.FromContext(ctx)
	suffix := migrationplan.Spec.PostMigrationAction.Suffix
	if suffix == "" {
		suffix = "_migrated_to_pcd"
		ctxlog.Info("Using default suffix", "suffix", suffix)
	}
	newVMName := vm + suffix
	ctxlog.Info("Renaming VM", "oldName", vm, "newName", newVMName)
	return vcClient.RenameVM(ctx, vm, newVMName)
}

func (*MigrationPlanReconciler) moveVMToFolder(
	ctx context.Context,
	vcClient *vcenter.VCenterClient,
	dc *object.Datacenter,
	migrationplan *vjailbreakv1alpha1.MigrationPlan,
	vm string,
) error {
	ctxlog := log.FromContext(ctx)
	folderName := migrationplan.Spec.PostMigrationAction.FolderName
	if folderName == "" {
		folderName = "vjailbreakedVMs"
		ctxlog.Info("Using default folder name", "folderName", folderName)
	}

	ctxlog.Info("Ensuring folder exists...", "folder", folderName)
	if _, err := EnsureVMFolderExists(ctx, vcClient.VCFinder, dc, folderName); err != nil {
		ctxlog.Error(err, "Folder creation/verification failed")
		return fmt.Errorf("failed to ensure folder '%s' exists: %w", folderName, err)
	}

	ctxlog.Info("Moving VM to folder", "vm", vm, "folder", folderName)
	if err := vcClient.MoveVMFolder(ctx, vm, folderName); err != nil {
		ctxlog.Error(err, "VM move failed")
		return fmt.Errorf("failed to move VM '%s' to folder '%s': %w", vm, folderName, err)
	}
	return nil
}

func createVCenterClientAndDC(
	ctx context.Context,
	host, username, password, datacenterName string,
) (*vcenter.VCenterClient, *object.Datacenter, error) {
	ctxlog := log.FromContext(ctx)
	ctxlog.Info("Creating vCenter client...", "host", host, "insecure", true)

	vcClient, err := vcenter.VCenterClientBuilder(ctx, username, password, host, true)
	if err != nil {
		ctxlog.Error(err, "Failed to create vCenter client")
		return nil, nil, fmt.Errorf("failed to create vCenter client: %w", err)
	}
	ctxlog.Info("vCenter client created successfully")

	ctxlog.Info("Using datacenter", "datacenter", datacenterName)
	dc, err := vcClient.VCFinder.Datacenter(ctx, datacenterName)
	if err != nil {
		ctxlog.Error(err, "Failed to find datacenter")
		return nil, nil, fmt.Errorf("failed to find datacenter '%s': %w", datacenterName, err)
	}
	ctxlog.Info("Datacenter located", "datacenter", dc)

	return vcClient, dc, nil
}

func extractVCenterCredentials(secret *corev1.Secret) (username, password, host string, err error) {
	u, ok := secret.Data["VCENTER_USERNAME"]
	if !ok {
		err = fmt.Errorf("username not found in secret")
		return
	}
	p, ok := secret.Data["VCENTER_PASSWORD"]
	if !ok {
		err = fmt.Errorf("password not found in secret")
		return
	}
	h, ok := secret.Data["VCENTER_HOST"]
	if !ok {
		err = fmt.Errorf("host not found in secret")
		return
	}
	username = string(u)
	password = string(p)
	host = string(h)
	return
}

<<<<<<< HEAD
// ReconcileMigrationPlanJob reconciles jobs created by the migration plan
=======
>>>>>>> 947ab8c8
func (r *MigrationPlanReconciler) ReconcileMigrationPlanJob(ctx context.Context,
	migrationplan *vjailbreakv1alpha1.MigrationPlan,
	scope *scope.MigrationPlanScope) (ctrl.Result, error) {
	// Fetch MigrationTemplate CR
	migrationtemplate := &vjailbreakv1alpha1.MigrationTemplate{}
	if err := r.Get(ctx, types.NamespacedName{Name: migrationplan.Spec.MigrationTemplate, Namespace: migrationplan.Namespace},
		migrationtemplate); err != nil {
		return ctrl.Result{}, fmt.Errorf("failed to get MigrationTemplate: %w", err)
	}
	// Fetch VMwareCreds CR
	vmwcreds := &vjailbreakv1alpha1.VMwareCreds{}
	if ok, err := r.checkStatusSuccess(ctx, migrationtemplate.Namespace, migrationtemplate.Spec.Source.VMwareRef, true, vmwcreds); !ok {
		return ctrl.Result{}, err
	}
	// Fetch OpenStackCreds CR
	openstackcreds := &vjailbreakv1alpha1.OpenstackCreds{}
	if ok, err := r.checkStatusSuccess(ctx, migrationtemplate.Namespace, migrationtemplate.Spec.Destination.OpenstackRef,
		false, openstackcreds); !ok {
		return ctrl.Result{}, err
	}
	// Starting the Migrations
	if migrationplan.Status.MigrationStatus == "" {
		err := r.UpdateMigrationPlanStatus(ctx, migrationplan, corev1.PodRunning, "Migration(s) in progress")
		if err != nil {
			return ctrl.Result{}, fmt.Errorf("failed to update MigrationPlan status: %w", err)
		}
	}

	if utils.IsMigrationPlanPaused(ctx, migrationplan.Name, r.Client) {
		migrationplan.Status.MigrationStatus = "Paused"
		migrationplan.Status.MigrationMessage = "Migration plan is paused"
		if err := r.Update(ctx, migrationplan); err != nil {
			return ctrl.Result{}, fmt.Errorf("failed to update MigrationPlan status: %w", err)
		}
		return ctrl.Result{}, nil
	}

	for _, parallelvms := range migrationplan.Spec.VirtualMachines {
		migrationobjs := &vjailbreakv1alpha1.MigrationList{}
		err := r.TriggerMigration(ctx, migrationplan, migrationobjs, openstackcreds, vmwcreds, migrationtemplate, parallelvms)
		if err != nil {
			if strings.Contains(err.Error(), "VDDK_MISSING") {
				r.ctxlog.Info("Requeuing due to missing VDDK files.")
				return ctrl.Result{RequeueAfter: 30 * time.Second}, nil
			}
			return ctrl.Result{}, err
		}
		for i := 0; i < len(migrationobjs.Items); i++ {
			switch migrationobjs.Items[i].Status.Phase {
			case vjailbreakv1alpha1.VMMigrationPhaseFailed:
				r.ctxlog.Info(fmt.Sprintf("Migration for VM '%s' failed", migrationobjs.Items[i].Spec.VMName))
				if migrationplan.Spec.Retry {
					r.ctxlog.Info(fmt.Sprintf("Retrying migration for VM '%s'", migrationobjs.Items[i].Spec.VMName))
					// Delete the migration so that it can be recreated
					err := r.Delete(ctx, &migrationobjs.Items[i])
					if err != nil {
						return ctrl.Result{}, fmt.Errorf("failed to delete Migration: %w", err)
					}
					migrationplan.Status.MigrationStatus = "Retrying"
					migrationplan.Status.MigrationMessage = fmt.Sprintf("Retrying migration for VM '%s'", migrationobjs.Items[i].Spec.VMName)
					migrationplan.Spec.Retry = false
					err = r.Update(ctx, migrationplan)
					if err != nil {
						return ctrl.Result{}, fmt.Errorf("failed to update Migration status: %w", err)
					}
					return ctrl.Result{}, nil
				}
				err := r.UpdateMigrationPlanStatus(ctx, migrationplan, corev1.PodFailed,
					fmt.Sprintf("Migration for VM '%s' failed", migrationobjs.Items[i].Spec.VMName))
				if err != nil {
					return ctrl.Result{}, fmt.Errorf("failed to update MigrationPlan status: %w", err)
				}
				return ctrl.Result{}, nil
<<<<<<< HEAD
			case vjailbreakv1alpha1.VMMigrationPhaseSucceeded:
=======
			case vjailbreakv1alpha1.MigrationPhaseSucceeded:
>>>>>>> 947ab8c8
				err := r.reconcilePostMigration(ctx, scope, migrationobjs.Items[i].Spec.VMName)
				if err != nil {
					r.ctxlog.Error(err, fmt.Sprintf("Post-migration actions failed for VM '%s'", migrationobjs.Items[i].Spec.VMName))
					return ctrl.Result{}, fmt.Errorf("post-migration actions failed for VM %s: %w", migrationobjs.Items[i].Spec.VMName, err)
				}
				continue
			default:
				r.ctxlog.Info(fmt.Sprintf("Waiting for all VMs in parallel batch %d to complete: %v", i+1, parallelvms))
				return ctrl.Result{}, nil
			}
		}
	}
	r.ctxlog.Info(fmt.Sprintf("All VMs in MigrationPlan '%s' have been successfully migrated", migrationplan.Name))
	migrationplan.Status.MigrationStatus = corev1.PodSucceeded
	err := r.Status().Update(ctx, migrationplan)
	if err != nil {
		return ctrl.Result{}, fmt.Errorf("failed to update MigrationPlan status: %w", err)
	}

	return ctrl.Result{}, nil
}

// UpdateMigrationPlanStatus updates the status of a MigrationPlan
func (r *MigrationPlanReconciler) UpdateMigrationPlanStatus(ctx context.Context,
	migrationplan *vjailbreakv1alpha1.MigrationPlan, status corev1.PodPhase, message string) error {
	migrationplan.Status.MigrationStatus = status
	migrationplan.Status.MigrationMessage = message
	err := r.Status().Update(ctx, migrationplan)
	if err != nil {
		return fmt.Errorf("failed to update MigrationPlan status: %w", err)
	}
	return nil
}

// CreateMigration creates a new Migration resource
func (r *MigrationPlanReconciler) CreateMigration(ctx context.Context,
	migrationplan *vjailbreakv1alpha1.MigrationPlan,
	vm string, vmMachine *vjailbreakv1alpha1.VMwareMachine) (*vjailbreakv1alpha1.Migration, error) {
	ctxlog := r.ctxlog.WithValues("vm", vm)
	ctxlog.Info("Creating Migration for VM")

	vmname, err := utils.ConvertToK8sName(vm)
	if err != nil {
		return nil, fmt.Errorf("failed to convert VM name: %w", err)
	}
	vminfo := &vmMachine.Spec.VMInfo

	migrationobj := &vjailbreakv1alpha1.Migration{}
	err = r.Get(ctx, types.NamespacedName{Name: utils.MigrationNameFromVMName(vmname), Namespace: migrationplan.Namespace}, migrationobj)
	if err != nil && apierrors.IsNotFound(err) {
		migrationobj = &vjailbreakv1alpha1.Migration{
			ObjectMeta: metav1.ObjectMeta{
				Name:      utils.MigrationNameFromVMName(vmname),
				Namespace: migrationplan.Namespace,
				Labels: map[string]string{
					"migrationplan":              migrationplan.Name,
					constants.NumberOfDisksLabel: strconv.Itoa(len(vminfo.Disks)),
				},
			},
			Spec: vjailbreakv1alpha1.MigrationSpec{
				MigrationPlan: migrationplan.Name,
				VMName:        vm,
				// PodRef will be set in the migration controller
				PodRef:          fmt.Sprintf("v2v-helper-%s", vmname),
				InitiateCutover: !migrationplan.Spec.MigrationStrategy.AdminInitiatedCutOver,
			},
		}
		migrationobj.Labels = MergeLabels(migrationobj.Labels, migrationplan.Labels)
		err = r.createResource(ctx, migrationplan, migrationobj)
		if err != nil {
			return nil, fmt.Errorf("failed to create Migration for VM %s: %w", vm, err)
		}
	}
	return migrationobj, nil
}

// CreateJob creates a job to run v2v-helper
func (r *MigrationPlanReconciler) CreateJob(ctx context.Context,
	migrationplan *vjailbreakv1alpha1.MigrationPlan,
	migrationobj *vjailbreakv1alpha1.Migration,
	vm string,
	firstbootconfigMapName string,
	vmwareSecretRef string,
	openstackSecretRef string) error {
	vmname, err := utils.ConvertToK8sName(vm)
	if err != nil {
		return fmt.Errorf("failed to convert VM name: %w", err)
	}
	jobName := fmt.Sprintf("v2v-helper-%s", vmname)
	pointtrue := true
	cutoverlabel := "yes"
	if migrationplan.Spec.MigrationStrategy.AdminInitiatedCutOver {
		cutoverlabel = "no"
	}
	job := &batchv1.Job{}
	err = r.Get(ctx, types.NamespacedName{Name: jobName, Namespace: migrationplan.Namespace}, job)
	if err != nil && apierrors.IsNotFound(err) {
		r.ctxlog.Info(fmt.Sprintf("Creating new Job '%s' for VM '%s'", jobName, vmname))
		job = &batchv1.Job{
			ObjectMeta: metav1.ObjectMeta{
				Name:      jobName,
				Namespace: migrationplan.Namespace,
			},
			Spec: batchv1.JobSpec{
				PodFailurePolicy: &batchv1.PodFailurePolicy{
					Rules: []batchv1.PodFailurePolicyRule{
						{
							Action: batchv1.PodFailurePolicyActionFailJob,
							OnExitCodes: &batchv1.PodFailurePolicyOnExitCodesRequirement{
								Values:   []int32{0},
								Operator: batchv1.PodFailurePolicyOnExitCodesOpNotIn,
							},
						},
					},
				},
				TTLSecondsAfterFinished: nil,
				Template: corev1.PodTemplateSpec{
					ObjectMeta: metav1.ObjectMeta{
						Labels: map[string]string{
							"vm-name":      vmname,
							"startCutover": cutoverlabel,
						},
					},
					Spec: corev1.PodSpec{
						RestartPolicy:                 corev1.RestartPolicyNever,
						ServiceAccountName:            "migration-controller-manager",
						TerminationGracePeriodSeconds: ptr.To(constants.TerminationPeriod),
						HostNetwork:                   true,
						Containers: []corev1.Container{
							{
								Name:            "fedora",
								Image:           v2vimage,
								ImagePullPolicy: corev1.PullIfNotPresent,
								Command:         []string{"/home/fedora/manager"},
								SecurityContext: &corev1.SecurityContext{
									Privileged: &pointtrue,
								},
								Env: []corev1.EnvVar{
									{
										Name: "POD_NAME",
										ValueFrom: &corev1.EnvVarSource{
											FieldRef: &corev1.ObjectFieldSelector{
												FieldPath: "metadata.name",
											},
										},
									},
									{
										Name:  "SOURCE_VM_NAME",
										Value: vm,
									},
								},
								EnvFrom: []corev1.EnvFromSource{
									{
										SecretRef: &corev1.SecretEnvSource{
											LocalObjectReference: corev1.LocalObjectReference{
												Name: vmwareSecretRef,
											},
										},
									},
									{
										SecretRef: &corev1.SecretEnvSource{
											LocalObjectReference: corev1.LocalObjectReference{
												Name: openstackSecretRef,
											},
										},
									},
									{
										ConfigMapRef: &corev1.ConfigMapEnvSource{
											LocalObjectReference: corev1.LocalObjectReference{
												Name: "pf9-env",
											},
										},
									},
								},
								VolumeMounts: []corev1.VolumeMount{
									{
										Name:      "vddk",
										MountPath: "/home/fedora/vmware-vix-disklib-distrib",
									},
									{
										Name:      "dev",
										MountPath: "/dev",
									},
									{
										Name:      "firstboot",
										MountPath: "/home/fedora/scripts",
									},
									{
										Name:      "logs",
										MountPath: "/var/log/pf9",
									},
									{
										Name:      "virtio-driver",
										MountPath: "/home/fedora/virtio-win",
									},
								},
								Resources: corev1.ResourceRequirements{
									Requests: corev1.ResourceList{
										corev1.ResourceCPU:              resource.MustParse("1000m"),
										corev1.ResourceMemory:           resource.MustParse("1Gi"),
										corev1.ResourceEphemeralStorage: resource.MustParse("3Gi"),
									},
									Limits: corev1.ResourceList{
										corev1.ResourceCPU:              resource.MustParse("2000m"),
										corev1.ResourceMemory:           resource.MustParse("3Gi"),
										corev1.ResourceEphemeralStorage: resource.MustParse("3Gi"),
									},
								},
							},
						},
						Volumes: []corev1.Volume{
							{
								Name: "vddk",
								VolumeSource: corev1.VolumeSource{
									HostPath: &corev1.HostPathVolumeSource{
										Path: "/home/ubuntu/vmware-vix-disklib-distrib",
										Type: utils.NewHostPathType("Directory"),
									},
								},
							},
							{
								Name: "dev",
								VolumeSource: corev1.VolumeSource{
									HostPath: &corev1.HostPathVolumeSource{
										Path: "/dev",
										Type: utils.NewHostPathType("Directory"),
									},
								},
							},
							{
								Name: "firstboot",
								VolumeSource: corev1.VolumeSource{
									ConfigMap: &corev1.ConfigMapVolumeSource{
										LocalObjectReference: corev1.LocalObjectReference{
											Name: firstbootconfigMapName,
										},
									},
								},
							},
							{
								Name: "logs",
								VolumeSource: corev1.VolumeSource{
									HostPath: &corev1.HostPathVolumeSource{
										Path: "/var/log/pf9",
										Type: utils.NewHostPathType("DirectoryOrCreate"),
									},
								},
							},
							{
								Name: "virtio-driver",
								VolumeSource: corev1.VolumeSource{
									HostPath: &corev1.HostPathVolumeSource{
										Path: "/home/ubuntu/virtio-win",
										Type: utils.NewHostPathType("DirectoryOrCreate"),
									},
								},
							},
						},
					},
				},
			},
		}
		if err := r.createResource(ctx, migrationobj, job); err != nil {
			r.ctxlog.Error(err, fmt.Sprintf("Failed to create Job '%s'", jobName))
			return err
		}
	}
	return nil
}

// CreateFirstbootConfigMap creates a firstboot config map for migration
func (r *MigrationPlanReconciler) CreateFirstbootConfigMap(ctx context.Context,
	migrationplan *vjailbreakv1alpha1.MigrationPlan, vm string) (*corev1.ConfigMap, error) {
	vmname, err := utils.ConvertToK8sName(vm)
	if err != nil {
		return nil, fmt.Errorf("failed to convert VM name: %w", err)
	}
	configMapName := fmt.Sprintf("firstboot-config-%s", vmname)
	configMap := &corev1.ConfigMap{}
	err = r.Get(ctx, types.NamespacedName{Name: configMapName, Namespace: migrationplan.Namespace}, configMap)
	if err != nil && apierrors.IsNotFound(err) {
		r.ctxlog.Info(fmt.Sprintf("Creating new ConfigMap '%s' for VM '%s'", configMapName, vmname))
		configMap = &corev1.ConfigMap{
			ObjectMeta: metav1.ObjectMeta{
				Name:      configMapName,
				Namespace: migrationplan.Namespace,
			},
			Data: map[string]string{
				"user_firstboot.sh": migrationplan.Spec.FirstBootScript,
			},
		}
		err = r.createResource(ctx, migrationplan, configMap)
		if err != nil {
			r.ctxlog.Error(err, fmt.Sprintf("Failed to create ConfigMap '%s'", configMapName))
			return nil, err
		}
	}
	return configMap, nil
}

// CreateMigrationConfigMap creates a config map for migration
func (r *MigrationPlanReconciler) CreateMigrationConfigMap(ctx context.Context,
	migrationplan *vjailbreakv1alpha1.MigrationPlan,
	migrationtemplate *vjailbreakv1alpha1.MigrationTemplate,
	migrationobj *vjailbreakv1alpha1.Migration,
	openstackcreds *vjailbreakv1alpha1.OpenstackCreds,
	vmwcreds *vjailbreakv1alpha1.VMwareCreds, vm string, vmMachine *vjailbreakv1alpha1.VMwareMachine) (*corev1.ConfigMap, error) {
	vmname, err := utils.ConvertToK8sName(vm)
	if err != nil {
		return nil, fmt.Errorf("failed to convert VM name: %w", err)
	}
	configMapName := utils.GetMigrationConfigMapName(vmname)
	virtiodrivers := ""
	if migrationtemplate.Spec.VirtioWinDriver == "" {
		virtiodrivers = "https://fedorapeople.org/groups/virt/virtio-win/direct-downloads/stable-virtio/virtio-win.iso"
	} else {
		virtiodrivers = migrationtemplate.Spec.VirtioWinDriver
	}
	openstacknws, openstackvolumetypes, err := r.reconcileMapping(ctx, migrationtemplate, openstackcreds, vmwcreds, vm)
	if err != nil {
		return nil, fmt.Errorf("failed to reconcile mapping: %w", err)
	}

	openstackports := []string{}
	// If advanced options are set, replace the networks and/or volume types with the ones in the advanced options
	if !reflect.DeepEqual(migrationplan.Spec.AdvancedOptions, vjailbreakv1alpha1.AdvancedOptions{}) {
		if len(migrationplan.Spec.AdvancedOptions.GranularNetworks) > 0 {
			if err = utils.VerifyNetworks(ctx, r.Client, openstackcreds, migrationplan.Spec.AdvancedOptions.GranularNetworks); err != nil {
				return nil, fmt.Errorf("failed to verify networks in advanced mapping: %w", err)
			}
			openstacknws = migrationplan.Spec.AdvancedOptions.GranularNetworks
		}
		if len(migrationplan.Spec.AdvancedOptions.GranularVolumeTypes) > 0 {
			if err = utils.VerifyStorage(ctx, r.Client, openstackcreds, migrationplan.Spec.AdvancedOptions.GranularVolumeTypes); err != nil {
				return nil, fmt.Errorf("failed to verify volume types in advanced mapping: %w", err)
			}
			openstackvolumetypes = migrationplan.Spec.AdvancedOptions.GranularVolumeTypes
		}
		if len(migrationplan.Spec.AdvancedOptions.GranularPorts) > 0 {
			if err = utils.VerifyPorts(ctx, r.Client, openstackcreds, migrationplan.Spec.AdvancedOptions.GranularPorts); err != nil {
				return nil, fmt.Errorf("failed to verify ports in advanced mapping: %w", err)
			}
			openstackports = migrationplan.Spec.AdvancedOptions.GranularPorts
		}
	}

	// Create MigrationConfigMap
	configMap := &corev1.ConfigMap{}
	err = r.Get(ctx, types.NamespacedName{Name: configMapName, Namespace: migrationplan.Namespace}, configMap)
	if err != nil && apierrors.IsNotFound(err) {
		r.ctxlog.Info(fmt.Sprintf("Creating new ConfigMap '%s' for VM '%s'", configMapName, vmname))
		configMap = &corev1.ConfigMap{
			ObjectMeta: metav1.ObjectMeta{
				Name:      configMapName,
				Namespace: migrationplan.Namespace,
			},
			Data: map[string]string{
				"CONVERT":               "true", // Assume that the vm always has to be converted
				"TYPE":                  migrationplan.Spec.MigrationStrategy.Type,
				"DATACOPYSTART":         migrationplan.Spec.MigrationStrategy.DataCopyStart.Format(time.RFC3339),
				"CUTOVERSTART":          migrationplan.Spec.MigrationStrategy.VMCutoverStart.Format(time.RFC3339),
				"CUTOVEREND":            migrationplan.Spec.MigrationStrategy.VMCutoverEnd.Format(time.RFC3339),
				"NEUTRON_NETWORK_NAMES": strings.Join(openstacknws, ","),
				"NEUTRON_PORT_IDS":      strings.Join(openstackports, ","),
				"CINDER_VOLUME_TYPES":   strings.Join(openstackvolumetypes, ","),
				"VIRTIO_WIN_DRIVER":     virtiodrivers,
				"PERFORM_HEALTH_CHECKS": strconv.FormatBool(migrationplan.Spec.MigrationStrategy.PerformHealthChecks),
				"HEALTH_CHECK_PORT":     migrationplan.Spec.MigrationStrategy.HealthCheckPort,
			},
		}
		if utils.IsOpenstackPCD(*openstackcreds) {
			configMap.Data["TARGET_AVAILABILITY_ZONE"] = migrationtemplate.Spec.TargetPCDClusterName
		}

		// Check if target flavor is set
		if vmMachine.Spec.TargetFlavorID != "" {
			configMap.Data["TARGET_FLAVOR_ID"] = vmMachine.Spec.TargetFlavorID
		} else {
			var computeClient *utils.OpenStackClients
			// If target flavor is not set, use the closest matching flavor
			computeClient, err = utils.GetOpenStackClients(ctx, r.Client, openstackcreds)
			if err != nil {
				return nil, fmt.Errorf("failed to get OpenStack clients: %w", err)
			}
			var flavor *flavors.Flavor
			flavor, err = utils.GetClosestFlavour(ctx, vmMachine.Spec.VMInfo.CPU, vmMachine.Spec.VMInfo.Memory, computeClient.ComputeClient)
			if err != nil {
				return nil, fmt.Errorf("failed to get closest flavor: %w", err)
			}
			if flavor == nil {
				return nil, fmt.Errorf("no suitable flavor found for %d vCPUs and %d MB RAM", vmMachine.Spec.VMInfo.CPU, vmMachine.Spec.VMInfo.Memory)
			}
			configMap.Data["TARGET_FLAVOR_ID"] = flavor.ID
		}

		if vmMachine.Spec.VMs.OSFamily == "" {
			return nil, fmt.Errorf(
				"OSFamily is not available for the VM '%s', "+
					"cannot perform the migration. Please set OSFamily explicitly in the VMwareMachine CR",
				vmMachine.Name)
		}

		configMap.Data["OS_FAMILY"] = vmMachine.Spec.VMs.OSFamily

		err = r.createResource(ctx, migrationobj, configMap)
		if err != nil {
			r.ctxlog.Error(err, fmt.Sprintf("Failed to create ConfigMap '%s'", configMapName))
			return nil, err
		}
	}
	return configMap, nil
}

func (r *MigrationPlanReconciler) createResource(ctx context.Context, owner metav1.Object, controlled client.Object) error {
	err := ctrl.SetControllerReference(owner, controlled, r.Scheme)
	if err != nil {
		return fmt.Errorf("failed to set controller reference: %w", err)
	}
	err = r.Create(ctx, controlled)
	if err != nil {
		return fmt.Errorf("failed to create resource: %w", err)
	}
	return nil
}

//nolint:dupl // Same logic to migrationtemplate reconciliation, excluding from linting to keep both reconcilers separate
func (r *MigrationPlanReconciler) checkStatusSuccess(ctx context.Context,
	namespace, credsname string,
	isvmware bool,
	credsobj client.Object) (bool, error) {
	client := r.Client
	err := client.Get(ctx, types.NamespacedName{Name: credsname, Namespace: namespace}, credsobj)
	if err != nil {
		return false, fmt.Errorf("failed to get Creds: %w", err)
	}

	if isvmware {
		vmwareCreds, ok := credsobj.(*vjailbreakv1alpha1.VMwareCreds)
		if !ok {
			return false, fmt.Errorf("failed to convert credentials to VMwareCreds: %w", err)
		}
		if vmwareCreds.Status.VMwareValidationStatus != string(corev1.PodSucceeded) {
			return false, fmt.Errorf("vmwarecreds '%s' CR is not validated", vmwareCreds.Name)
		}
	} else {
		openstackCreds, ok := credsobj.(*vjailbreakv1alpha1.OpenstackCreds)
		if !ok {
			return false, fmt.Errorf("failed to convert credentials to OpenstackCreds: %w", err)
		}
		if openstackCreds.Status.OpenStackValidationStatus != string(corev1.PodSucceeded) {
			return false, fmt.Errorf("openstackcreds '%s' CR is not validated", openstackCreds.Name)
		}
	}
	return true, nil
}

func (r *MigrationPlanReconciler) reconcileMapping(ctx context.Context,
	migrationtemplate *vjailbreakv1alpha1.MigrationTemplate,
	openstackcreds *vjailbreakv1alpha1.OpenstackCreds,
	vmwcreds *vjailbreakv1alpha1.VMwareCreds,
	vm string) (openstacknws, openstackvolumetypes []string, err error) {
	openstacknws, err = r.reconcileNetwork(ctx, migrationtemplate, openstackcreds, vmwcreds, vm)
	if err != nil {
		return nil, nil, fmt.Errorf("failed to reconcile network: %w", err)
	}
	openstackvolumetypes, err = r.reconcileStorage(ctx, migrationtemplate, vmwcreds, openstackcreds, vm)
	if err != nil {
		return nil, nil, fmt.Errorf("failed to reconcile storage: %w", err)
	}
	return openstacknws, openstackvolumetypes, nil
}

//nolint:dupl // Similar logic to storages reconciliation, excluding from linting to keep it readable
func (r *MigrationPlanReconciler) reconcileNetwork(ctx context.Context,
	migrationtemplate *vjailbreakv1alpha1.MigrationTemplate,
	openstackcreds *vjailbreakv1alpha1.OpenstackCreds,
	vmwcreds *vjailbreakv1alpha1.VMwareCreds,
	vm string) ([]string, error) {
	vmnws, err := utils.GetVMwNetworks(ctx, r.Client, vmwcreds, vmwcreds.Spec.DataCenter, vm)
	if err != nil {
		return nil, fmt.Errorf("failed to get network: %w", err)
	}
	// Fetch the networkmap
	networkmap := &vjailbreakv1alpha1.NetworkMapping{}
	err = r.Get(ctx, types.NamespacedName{Name: migrationtemplate.Spec.NetworkMapping, Namespace: migrationtemplate.Namespace}, networkmap)
	if err != nil {
		return nil, fmt.Errorf("failed to retrieve NetworkMapping CR: %w", err)
	}

	openstacknws := []string{}
	for _, vmnw := range vmnws {
		for _, nwm := range networkmap.Spec.Networks {
			if vmnw == nwm.Source {
				openstacknws = append(openstacknws, nwm.Target)
			}
		}
	}

	if len(openstacknws) != len(vmnws) {
		return nil, fmt.Errorf("VMware Network(s) not found in NetworkMapping")
	}

	if networkmap.Status.NetworkmappingValidationStatus != string(corev1.PodSucceeded) {
		err = utils.VerifyNetworks(ctx, r.Client, openstackcreds, openstacknws)
		if err != nil {
			return nil, fmt.Errorf("failed to verify networks: %w", err)
		}
		networkmap.Status.NetworkmappingValidationStatus = string(corev1.PodSucceeded)
		networkmap.Status.NetworkmappingValidationMessage = "NetworkMapping validated"
		err = r.Status().Update(ctx, networkmap)
		if err != nil {
			return nil, fmt.Errorf("failed to update networkmapping status: %w", err)
		}
	}
	return openstacknws, nil
}

//nolint:dupl // Similar logic to networks reconciliation, excluding from linting to keep it readable
func (r *MigrationPlanReconciler) reconcileStorage(ctx context.Context,
	migrationtemplate *vjailbreakv1alpha1.MigrationTemplate,
	vmwcreds *vjailbreakv1alpha1.VMwareCreds,
	openstackcreds *vjailbreakv1alpha1.OpenstackCreds,
	vm string) ([]string, error) {
	vmds, err := utils.GetVMwDatastore(ctx, r.Client, vmwcreds, vmwcreds.Spec.DataCenter, vm)
	if err != nil {
		return nil, fmt.Errorf("failed to get datastores: %w", err)
	}
	// Fetch the StorageMap
	storagemap := &vjailbreakv1alpha1.StorageMapping{}
	err = r.Get(ctx, types.NamespacedName{Name: migrationtemplate.Spec.StorageMapping, Namespace: migrationtemplate.Namespace}, storagemap)
	if err != nil {
		return nil, fmt.Errorf("failed to retrieve StorageMapping CR: %w", err)
	}

	openstackvolumetypes := []string{}
	for _, vmdatastore := range vmds {
		for _, storagemaptype := range storagemap.Spec.Storages {
			if vmdatastore == storagemaptype.Source {
				openstackvolumetypes = append(openstackvolumetypes, storagemaptype.Target)
			}
		}
	}
	if len(openstackvolumetypes) != len(vmds) {
		return nil, fmt.Errorf("VMware Datastore(s) not found in StorageMapping")
	}
	if storagemap.Status.StoragemappingValidationStatus != string(corev1.PodSucceeded) {
		err = utils.VerifyStorage(ctx, r.Client, openstackcreds, openstackvolumetypes)
		if err != nil {
			return nil, fmt.Errorf("failed to verify datastores: %w", err)
		}
		storagemap.Status.StoragemappingValidationStatus = string(corev1.PodSucceeded)
		storagemap.Status.StoragemappingValidationMessage = "StorageMapping validated"
		err = r.Status().Update(ctx, storagemap)
		if err != nil {
			return nil, fmt.Errorf("failed to update storagemapping status: %w", err)
		}
	}
	return openstackvolumetypes, nil
}

// TriggerMigration triggers a migration process
func (r *MigrationPlanReconciler) TriggerMigration(ctx context.Context,
	migrationplan *vjailbreakv1alpha1.MigrationPlan,
	migrationobjs *vjailbreakv1alpha1.MigrationList,
	openstackcreds *vjailbreakv1alpha1.OpenstackCreds,
	vmwcreds *vjailbreakv1alpha1.VMwareCreds,
	migrationtemplate *vjailbreakv1alpha1.MigrationTemplate,
	parallelvms []string) error {
	ctxlog := r.ctxlog.WithValues("migrationplan", migrationplan.Name)
	var (
		fbcm *corev1.ConfigMap
	)

	nodeList := &corev1.NodeList{}
	err := r.List(ctx, nodeList)
	if err != nil {
		return errors.Wrap(err, "failed to list nodes")
	}
	counter := len(nodeList.Items)

	vmMachines := &vjailbreakv1alpha1.VMwareMachineList{}

	err = r.List(ctx, vmMachines, &client.ListOptions{Namespace: migrationtemplate.Namespace, LabelSelector: labels.SelectorFromSet(map[string]string{constants.VMwareCredsLabel: vmwcreds.Name})})
	if err != nil {
		return errors.Wrap(err, "failed to list vmwaremachines")
	}

	var vmMachineObj *vjailbreakv1alpha1.VMwareMachine
	for _, vm := range parallelvms {
		vmMachineObj = nil
		for i := range vmMachines.Items {
			if vmMachines.Items[i].Spec.VMInfo.Name == vm {
				vmMachineObj = &vmMachines.Items[i]
				break
			}
		}
		if vmMachineObj == nil {
			return errors.Wrap(fmt.Errorf("VM '%s' not found in VMwareMachine", vm), "failed to find vmwaremachine")
		}
		migrationobj, err := r.CreateMigration(ctx, migrationplan, vm, vmMachineObj)
		if err != nil {
			if apierrors.IsAlreadyExists(err) && migrationobj.Status.Phase == vjailbreakv1alpha1.VMMigrationPhaseSucceeded {
				r.ctxlog.Info(fmt.Sprintf("Migration for VM '%s' already exists", vm))
				continue
			}
			return fmt.Errorf("failed to create Migration for VM %s: %w", vm, err)
		}
		migrationobjs.Items = append(migrationobjs.Items, *migrationobj)
		_, err = r.CreateMigrationConfigMap(ctx, migrationplan, migrationtemplate, migrationobj, openstackcreds, vmwcreds, vm, vmMachineObj)
		if err != nil {
			return fmt.Errorf("failed to create ConfigMap for VM %s: %w", vm, err)
		}
		fbcm, err = r.CreateFirstbootConfigMap(ctx, migrationplan, vm)
		if err != nil {
			return fmt.Errorf("failed to create Firstboot ConfigMap for VM %s: %w", vm, err)
		}
		//nolint:gocritic // err is already declared above
		if err = r.validateVDDKPresence(ctx, migrationobj, ctxlog); err != nil {
			return err
		}

		err = r.CreateJob(ctx,
			migrationplan,
			migrationobj,
			vm,
			fbcm.Name,
			vmwcreds.Spec.SecretRef.Name,
			openstackcreds.Spec.SecretRef.Name)
		if err != nil {
			return fmt.Errorf("failed to create Job for VM %s: %w", vm, err)
		}
		counter--

		if counter == 0 {
			// Control the number of VMs in parallel
			counter = len(nodeList.Items)
			time.Sleep(constants.MigrationTriggerDelay)
		}
	}
	return nil
}

// SetupWithManager sets up the controller with the Manager.
func (r *MigrationPlanReconciler) SetupWithManager(mgr ctrl.Manager) error {
	return ctrl.NewControllerManagedBy(mgr).
		For(&vjailbreakv1alpha1.MigrationPlan{}).
		Owns(&vjailbreakv1alpha1.Migration{}).
		Complete(r)
}

func (r *MigrationPlanReconciler) validateVDDKPresence(
	ctx context.Context,
	migrationobj *vjailbreakv1alpha1.Migration,
	logger logr.Logger,
) error {
	currentUser, err := user.Current()
	whoami := "unknown"
	if err == nil {
		whoami = currentUser.Username
	}

	oldConditions := migrationobj.Status.Conditions

	files, err := os.ReadDir(VDDKDirectory)
	if err != nil {
		logger.Error(err, "VDDK directory could not be read")

		migrationobj.Status.Phase = vjailbreakv1alpha1.VMMigrationPhasePending
		setCondition := corev1.PodCondition{
			Type:               "VDDKCheck",
			Status:             corev1.ConditionFalse,
			Reason:             "VDDKDirectoryMissing",
			Message:            "VDDK directory is missing. Please create and upload the required files.",
			LastTransitionTime: metav1.Now(),
		}

		newConditions := []corev1.PodCondition{}
		for _, c := range migrationobj.Status.Conditions {
			if c.Type != "VDDKCheck" {
				newConditions = append(newConditions, c)
			}
		}
		newConditions = append(newConditions, setCondition)
		migrationobj.Status.Conditions = newConditions

		if err = r.Status().Update(ctx, migrationobj); err != nil {
			return errors.Wrap(err, "failed to update migration status after missing VDDK dir")
		}

		return errors.Wrapf(err, "VDDK_MISSING: directory could not be read")
	}

	if len(files) == 0 {
		logger.Info("VDDK directory is empty, skipping Job creation. Will retry in 30s.",
			"path", VDDKDirectory,
			"whoami", whoami)

		migrationobj.Status.Phase = vjailbreakv1alpha1.VMMigrationPhasePending
		migrationobj.Status.Conditions = append(migrationobj.Status.Conditions, corev1.PodCondition{
			Type:               "VDDKCheck",
			Status:             corev1.ConditionFalse,
			Reason:             "VDDKDirectoryEmpty",
			Message:            "VDDK directory is empty. Please upload the required files.",
			LastTransitionTime: metav1.Now(),
		})

		if !reflect.DeepEqual(migrationobj.Status.Conditions, oldConditions) {
			if err = r.Status().Update(ctx, migrationobj); err != nil {
				return errors.Wrap(err, "failed to update migration status after empty VDDK dir")
			}
		}

		return errors.Wrapf(errors.New("VDDK_MISSING"), "vddk directory is empty")
	}

	// Clear previous VDDKCheck condition if directory is valid
	cleanedConditions := []corev1.PodCondition{}
	for _, c := range migrationobj.Status.Conditions {
		if c.Type != "VDDKCheck" {
			cleanedConditions = append(cleanedConditions, c)
		}
	}

	migrationobj.Status.Phase = vjailbreakv1alpha1.VMMigrationPhasePending
	migrationobj.Status.Conditions = cleanedConditions

	if !reflect.DeepEqual(migrationobj.Status.Conditions, oldConditions) {
		if err = r.Status().Update(ctx, migrationobj); err != nil {
			return errors.Wrap(err, "failed to update migration status after validating VDDK presence")
		}
	}
	return nil
}

<<<<<<< HEAD
// MergeLabels combines two label maps into a single map, with values from b overriding values from a if keys conflict.
// This function is used to create a complete set of labels for Kubernetes resources created during migration.
func MergeLabels(a, b map[string]string) map[string]string {
	result := make(map[string]string)
	for k, v := range a {
		result[k] = v
	}
	for k, v := range b {
		result[k] = v
	}
	return result
}

=======
>>>>>>> 947ab8c8
func EnsureVMFolderExists(ctx context.Context, finder *find.Finder, dc *object.Datacenter, folderName string) (*object.Folder, error) {
	finder.SetDatacenter(dc)

	// Check if folder exists
	folder, err := finder.Folder(ctx, folderName)
	if err == nil {
		return folder, nil
	}

	// Create folder if missing
	folders, err := dc.Folders(ctx)
	if err != nil {
		return nil, fmt.Errorf("failed to get datacenter folders: %w", err)
	}
	folder, err = folders.VmFolder.CreateFolder(ctx, folderName)
	if err != nil {
		return nil, fmt.Errorf("failed to create folder '%s': %w", folderName, err)
	}
	return folder, nil
}<|MERGE_RESOLUTION|>--- conflicted
+++ resolved
@@ -38,10 +38,8 @@
 	"github.com/go-logr/logr"
 	// "github.com/platform9/vjailbreak/k8s/migration/api/v1alpha1"
 	vjailbreakv1alpha1 "github.com/platform9/vjailbreak/k8s/migration/api/v1alpha1"
-<<<<<<< HEAD
 	"github.com/platform9/vjailbreak/k8s/migration/pkg/utils"
-=======
->>>>>>> 947ab8c8
+
 
 	batchv1 "k8s.io/api/batch/v1"
 	corev1 "k8s.io/api/core/v1"
@@ -345,10 +343,7 @@
 	return
 }
 
-<<<<<<< HEAD
 // ReconcileMigrationPlanJob reconciles jobs created by the migration plan
-=======
->>>>>>> 947ab8c8
 func (r *MigrationPlanReconciler) ReconcileMigrationPlanJob(ctx context.Context,
 	migrationplan *vjailbreakv1alpha1.MigrationPlan,
 	scope *scope.MigrationPlanScope) (ctrl.Result, error) {
@@ -422,11 +417,7 @@
 					return ctrl.Result{}, fmt.Errorf("failed to update MigrationPlan status: %w", err)
 				}
 				return ctrl.Result{}, nil
-<<<<<<< HEAD
 			case vjailbreakv1alpha1.VMMigrationPhaseSucceeded:
-=======
-			case vjailbreakv1alpha1.MigrationPhaseSucceeded:
->>>>>>> 947ab8c8
 				err := r.reconcilePostMigration(ctx, scope, migrationobjs.Items[i].Spec.VMName)
 				if err != nil {
 					r.ctxlog.Error(err, fmt.Sprintf("Post-migration actions failed for VM '%s'", migrationobjs.Items[i].Spec.VMName))
@@ -1161,7 +1152,6 @@
 	return nil
 }
 
-<<<<<<< HEAD
 // MergeLabels combines two label maps into a single map, with values from b overriding values from a if keys conflict.
 // This function is used to create a complete set of labels for Kubernetes resources created during migration.
 func MergeLabels(a, b map[string]string) map[string]string {
@@ -1175,8 +1165,7 @@
 	return result
 }
 
-=======
->>>>>>> 947ab8c8
+
 func EnsureVMFolderExists(ctx context.Context, finder *find.Finder, dc *object.Datacenter, folderName string) (*object.Folder, error) {
 	finder.SetDatacenter(dc)
 
