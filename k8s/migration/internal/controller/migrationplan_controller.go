/*
Copyright 2024.

Licensed under the Apache License, Version 2.0 (the "License");
you may not use this file except in compliance with the License.
You may obtain a copy of the License at

    http://www.apache.org/licenses/LICENSE-2.0

Unless required by applicable law or agreed to in writing, software
distributed under the License is distributed on an "AS IS" BASIS,
WITHOUT WARRANTIES OR CONDITIONS OF ANY KIND, either express or implied.
See the License for the specific language governing permissions and
limitations under the License.
*/

package controller

import (
	"context"
	"fmt"
	"reflect"
	"strconv"
	"strings"
	"time"

	"github.com/pkg/errors"
	constants "github.com/platform9/vjailbreak/k8s/migration/pkg/constants"
	"github.com/platform9/vjailbreak/k8s/migration/pkg/scope"
	utils "github.com/platform9/vjailbreak/k8s/migration/pkg/utils"

	batchv1 "k8s.io/api/batch/v1"
	corev1 "k8s.io/api/core/v1"
	apierrors "k8s.io/apimachinery/pkg/api/errors"
	"k8s.io/apimachinery/pkg/api/resource"
	metav1 "k8s.io/apimachinery/pkg/apis/meta/v1"
	"k8s.io/apimachinery/pkg/runtime"
	"k8s.io/apimachinery/pkg/types"
	"k8s.io/utils/ptr"
	ctrl "sigs.k8s.io/controller-runtime"
	"sigs.k8s.io/controller-runtime/pkg/client"
	"sigs.k8s.io/controller-runtime/pkg/controller/controllerutil"
	"sigs.k8s.io/controller-runtime/pkg/log"
	"sigs.k8s.io/controller-runtime/pkg/reconcile"

	"github.com/go-logr/logr"
	vjailbreakv1alpha1 "github.com/platform9/vjailbreak/k8s/migration/api/v1alpha1"
)

// MigrationPlanReconciler reconciles a MigrationPlan object
type MigrationPlanReconciler struct {
	client.Client
	Scheme *runtime.Scheme
	ctxlog logr.Logger
}

var migrationPlanFinalizer = "migrationplan.vjailbreak.pf9.io/finalizer"

// The default image. This is replaced by Go linker flags in the Dockerfile
var v2vimage = "platform9/v2v-helper:v0.1"

// +kubebuilder:rbac:groups=core,resources=pods,verbs=get;list;watch;create;update;patch;delete
// +kubebuilder:rbac:groups=core,resources=pods/status,verbs=get;update;patch
// +kubebuilder:rbac:groups=core,resources=configmaps,verbs=get;list;watch;create;update;patch;delete
// +kubebuilder:rbac:groups=batch,resources=jobs,verbs=get;list;watch;create;update;patch;delete

// +kubebuilder:rbac:groups=vjailbreak.k8s.pf9.io,resources=migrationplans,verbs=get;list;watch;create;update;patch;delete
// +kubebuilder:rbac:groups=vjailbreak.k8s.pf9.io,resources=migrationplans/status,verbs=get;update;patch
// +kubebuilder:rbac:groups=vjailbreak.k8s.pf9.io,resources=migrationplans/finalizers,verbs=update
// +kubebuilder:rbac:groups=vjailbreak.k8s.pf9.io,resources=migrationtemplates,verbs=get;list;watch

// Reconcile reads that state of the cluster for a MigrationPlan object and makes necessary changes
func (r *MigrationPlanReconciler) Reconcile(ctx context.Context, req ctrl.Request) (_ ctrl.Result, reterr error) {
	r.ctxlog = log.FromContext(ctx)
	migrationplan := &vjailbreakv1alpha1.MigrationPlan{}

	if err := r.Get(ctx, req.NamespacedName, migrationplan); err != nil {
		if apierrors.IsNotFound(err) {
			return ctrl.Result{}, nil
		}
		r.ctxlog.Error(err, fmt.Sprintf("Unexpected error reading MigrationPlan '%s' object", migrationplan.Name))
		return ctrl.Result{}, err
	}

	err := utils.ValidateMigrationPlan(migrationplan)
	if err != nil {
		return ctrl.Result{}, errors.Wrap(err, "failed to validate MigrationPlan")
	}

	migrationPlanScope, err := scope.NewMigrationPlanScope(scope.MigrationPlanScopeParams{
		Logger:        r.ctxlog,
		Client:        r.Client,
		MigrationPlan: migrationplan,
	})
	if err != nil {
		return ctrl.Result{}, fmt.Errorf("failed to create scope: %w", err)
	}

	// Always close the scope when exiting this function such that we can persist any MigrationPlan changes.
	defer func() {
		if err := migrationPlanScope.Close(); err != nil && reterr == nil {
			reterr = err
		}
	}()

	// examine DeletionTimestamp to determine if object is under deletion or not
	if !migrationplan.ObjectMeta.DeletionTimestamp.IsZero() {
		return r.reconcileDelete(ctx, migrationPlanScope)
	}

	return r.reconcileNormal(ctx, migrationPlanScope)
}

func (r *MigrationPlanReconciler) reconcileNormal(ctx context.Context, scope *scope.MigrationPlanScope) (ctrl.Result, error) {
	migrationplan := scope.MigrationPlan
	scope.Logger.Info(fmt.Sprintf("Reconciling MigrationPlan '%s'", migrationplan.Name))

	controllerutil.AddFinalizer(migrationplan, migrationPlanFinalizer)

	if res, err := r.ReconcileMigrationPlanJob(ctx, migrationplan); err != nil {
		return res, err
	}
	return ctrl.Result{}, nil
}

//nolint:unparam //future use
func (r *MigrationPlanReconciler) reconcileDelete(
	ctx context.Context,
	scope *scope.MigrationPlanScope) (ctrl.Result, error) {
	migrationplan := scope.MigrationPlan
	log := scope.Logger

	// The object is being deleted
	log.Info(fmt.Sprintf("MigrationPlan '%s' CR is being deleted", migrationplan.Name))

	// Now that the finalizer has completed deletion tasks, we can remove it
	// to allow deletion of the Migration object
	controllerutil.RemoveFinalizer(migrationplan, migrationPlanFinalizer)
	if err := r.Update(ctx, migrationplan); err != nil {
		return reconcile.Result{}, err
	}

	return ctrl.Result{}, nil
}

// Similar to the Reconcile function above, but specifically for reconciling the Jobs
func (r *MigrationPlanReconciler) ReconcileMigrationPlanJob(ctx context.Context,
	migrationplan *vjailbreakv1alpha1.MigrationPlan) (ctrl.Result, error) {
	// Fetch MigrationTemplate CR
	migrationtemplate := &vjailbreakv1alpha1.MigrationTemplate{}
	if err := r.Get(ctx, types.NamespacedName{Name: migrationplan.Spec.MigrationTemplate, Namespace: migrationplan.Namespace},
		migrationtemplate); err != nil {
		return ctrl.Result{}, fmt.Errorf("failed to get MigrationTemplate: %w", err)
	}
	// Fetch VMwareCreds CR
	vmwcreds := &vjailbreakv1alpha1.VMwareCreds{}
	if ok, err := r.checkStatusSuccess(ctx, migrationtemplate.Namespace, migrationtemplate.Spec.Source.VMwareRef, true, vmwcreds); !ok {
		return ctrl.Result{
			RequeueAfter: time.Minute,
		}, err
	}
	// Fetch OpenStackCreds CR
	openstackcreds := &vjailbreakv1alpha1.OpenstackCreds{}
	if ok, err := r.checkStatusSuccess(ctx, migrationtemplate.Namespace, migrationtemplate.Spec.Destination.OpenstackRef,
		false, openstackcreds); !ok {
		return ctrl.Result{
			RequeueAfter: time.Minute,
		}, err
	}

	// Starting the Migrations
	if migrationplan.Status.MigrationStatus == "" {
		err := r.UpdateMigrationPlanStatus(ctx, migrationplan, string(corev1.PodRunning), "Migration(s) in progress")
		if err != nil {
			return ctrl.Result{}, fmt.Errorf("failed to update MigrationPlan status: %w", err)
		}
	}

	for _, parallelvms := range migrationplan.Spec.VirtualMachines {
		migrationobjs := &vjailbreakv1alpha1.MigrationList{}
		err := r.TriggerMigration(ctx, migrationplan, migrationobjs, openstackcreds, vmwcreds, migrationtemplate, parallelvms)
		if err != nil {
			return ctrl.Result{}, err
		}
		for i := 0; i < len(migrationobjs.Items); i++ {
			switch migrationobjs.Items[i].Status.Phase {
			case vjailbreakv1alpha1.MigrationPhaseFailed:
				r.ctxlog.Info(fmt.Sprintf("Migration for VM '%s' failed", migrationobjs.Items[i].Spec.VMName))
				if migrationplan.Spec.Retry {
					r.ctxlog.Info(fmt.Sprintf("Retrying migration for VM '%s'", migrationobjs.Items[i].Spec.VMName))
					// Delete the migration so that it can be recreated
					err := r.Delete(ctx, &migrationobjs.Items[i])
					if err != nil {
						return ctrl.Result{}, fmt.Errorf("failed to delete Migration: %w", err)
					}
					migrationplan.Status.MigrationStatus = "Retrying"
					migrationplan.Status.MigrationMessage = fmt.Sprintf("Retrying migration for VM '%s'", migrationobjs.Items[i].Spec.VMName)
					migrationplan.Spec.Retry = false
					err = r.Update(ctx, migrationplan)
					if err != nil {
						return ctrl.Result{}, fmt.Errorf("failed to update Migration status: %w", err)
					}
					return ctrl.Result{}, nil
				}
				err := r.UpdateMigrationPlanStatus(ctx, migrationplan, string(corev1.PodFailed),
					fmt.Sprintf("Migration for VM '%s' failed", migrationobjs.Items[i].Spec.VMName))
				if err != nil {
					return ctrl.Result{}, fmt.Errorf("failed to update MigrationPlan status: %w", err)
				}
				return ctrl.Result{}, nil
			case vjailbreakv1alpha1.MigrationPhaseSucceeded:
				continue
			default:
				r.ctxlog.Info(fmt.Sprintf("Waiting for all VMs in parallel batch %d to complete: %v", i+1, parallelvms))
				return ctrl.Result{}, nil
			}
		}
	}
	r.ctxlog.Info(fmt.Sprintf("All VMs in MigrationPlan '%s' have been successfully migrated", migrationplan.Name))
	migrationplan.Status.MigrationStatus = string(corev1.PodSucceeded)
	err := r.Status().Update(ctx, migrationplan)
	if err != nil {
		return ctrl.Result{}, fmt.Errorf("failed to update MigrationPlan status: %w", err)
	}

	return ctrl.Result{}, nil
}

func (r *MigrationPlanReconciler) UpdateMigrationPlanStatus(ctx context.Context,
	migrationplan *vjailbreakv1alpha1.MigrationPlan, status, message string) error {
	migrationplan.Status.MigrationStatus = status
	migrationplan.Status.MigrationMessage = message
	err := r.Status().Update(ctx, migrationplan)
	if err != nil {
		return fmt.Errorf("failed to update MigrationPlan status: %w", err)
	}
	return nil
}

func (r *MigrationPlanReconciler) CreateMigration(ctx context.Context,
	migrationplan *vjailbreakv1alpha1.MigrationPlan,
	migrationtemplate *vjailbreakv1alpha1.MigrationTemplate,
	vm string) (*vjailbreakv1alpha1.Migration, error) {
	vmname, err := utils.ConvertToK8sName(vm)
	if err != nil {
		return nil, fmt.Errorf("failed to convert VM name: %w", err)
	}
	var vminfo *vjailbreakv1alpha1.VMInfo
	for i := range migrationtemplate.Status.VMWare {
		if migrationtemplate.Status.VMWare[i].Name == vm {
			vminfo = &migrationtemplate.Status.VMWare[i]
			break
		}
	}

	migrationobj := &vjailbreakv1alpha1.Migration{}
	err = r.Get(ctx, types.NamespacedName{Name: utils.MigrationNameFromVMName(vmname), Namespace: migrationplan.Namespace}, migrationobj)
	if err != nil && apierrors.IsNotFound(err) {
		migrationobj = &vjailbreakv1alpha1.Migration{
			ObjectMeta: metav1.ObjectMeta{
				Name:      utils.MigrationNameFromVMName(vmname),
				Namespace: migrationplan.Namespace,
				Labels: map[string]string{
					"migrationplan":              migrationplan.Name,
					constants.NumberOfDisksLabel: strconv.Itoa(len(vminfo.Disks)),
				},
			},
			Spec: vjailbreakv1alpha1.MigrationSpec{
				MigrationPlan: migrationplan.Name,
				VMName:        vm,
				// PodRef will be set in the migration controller
				PodRef:          fmt.Sprintf("v2v-helper-%s", vmname),
				InitiateCutover: !migrationplan.Spec.MigrationStrategy.AdminInitiatedCutOver,
			},
		}
		err = r.createResource(ctx, migrationplan, migrationobj)
		if err != nil {
			return nil, fmt.Errorf("failed to create Migration for VM %s: %w", vm, err)
		}
	}
	return migrationobj, nil
}

// Create Job to run v2v-helper
func (r *MigrationPlanReconciler) CreateJob(ctx context.Context,
	migrationplan *vjailbreakv1alpha1.MigrationPlan,
	migrationobj *vjailbreakv1alpha1.Migration,
	vm string,
	firstbootconfigMapName string,
	vmwareSecretRef string,
	openstackSecretRef string) error {
	vmname, err := utils.ConvertToK8sName(vm)
	if err != nil {
		return fmt.Errorf("failed to convert VM name: %w", err)
	}
	jobName := fmt.Sprintf("v2v-helper-%s", vmname)
	pointtrue := true
	cutoverlabel := "yes"
	if migrationplan.Spec.MigrationStrategy.AdminInitiatedCutOver {
		cutoverlabel = "no"
	}
	job := &batchv1.Job{}
	err = r.Get(ctx, types.NamespacedName{Name: jobName, Namespace: migrationplan.Namespace}, job)
	if err != nil && apierrors.IsNotFound(err) {
		r.ctxlog.Info(fmt.Sprintf("Creating new Job '%s' for VM '%s'", jobName, vmname))
		job = &batchv1.Job{
			ObjectMeta: metav1.ObjectMeta{
				Name:      jobName,
				Namespace: migrationplan.Namespace,
			},
			Spec: batchv1.JobSpec{
				PodFailurePolicy: &batchv1.PodFailurePolicy{
					Rules: []batchv1.PodFailurePolicyRule{
						{
							Action: batchv1.PodFailurePolicyActionFailJob,
							OnExitCodes: &batchv1.PodFailurePolicyOnExitCodesRequirement{
								Values:   []int32{0},
								Operator: batchv1.PodFailurePolicyOnExitCodesOpNotIn,
							},
<<<<<<< HEAD
						},
					},
				},
				TTLSecondsAfterFinished: ptr.To(constants.MigrationJobTTL),
				Template: corev1.PodTemplateSpec{
					ObjectMeta: metav1.ObjectMeta{
						Labels: map[string]string{
							"vm-name":      vmname,
							"startCutover": cutoverlabel,
						},
					},
=======
						},
					},
				},
				TTLSecondsAfterFinished: ptr.To(constants.MigrationJobTTL),
				Template: corev1.PodTemplateSpec{
					ObjectMeta: metav1.ObjectMeta{
						Labels: map[string]string{
							"vm-name":      vmname,
							"startCutover": cutoverlabel,
						},
					},
>>>>>>> a343f392
					Spec: corev1.PodSpec{
						RestartPolicy:                 corev1.RestartPolicyNever,
						ServiceAccountName:            "migration-controller-manager",
						TerminationGracePeriodSeconds: ptr.To(constants.TerminationPeriod),
						HostNetwork:                   true,
						Containers: []corev1.Container{
							{
								Name:            "fedora",
								Image:           v2vimage,
								ImagePullPolicy: corev1.PullAlways,
								Command:         []string{"/home/fedora/manager"},
								SecurityContext: &corev1.SecurityContext{
									Privileged: &pointtrue,
								},
								Env: []corev1.EnvVar{
									{
										Name: "POD_NAME",
										ValueFrom: &corev1.EnvVarSource{
											FieldRef: &corev1.ObjectFieldSelector{
												FieldPath: "metadata.name",
											},
										},
									},
									{
										Name:  "SOURCE_VM_NAME",
										Value: vm,
									},
								},
								EnvFrom: []corev1.EnvFromSource{
									{
										SecretRef: &corev1.SecretEnvSource{
											LocalObjectReference: corev1.LocalObjectReference{
												Name: vmwareSecretRef,
											},
										},
									},
									{
										SecretRef: &corev1.SecretEnvSource{
											LocalObjectReference: corev1.LocalObjectReference{
												Name: openstackSecretRef,
											},
										},
									},
								},
								VolumeMounts: []corev1.VolumeMount{
									{
										Name:      "vddk",
										MountPath: "/home/fedora/vmware-vix-disklib-distrib",
									},
									{
										Name:      "dev",
										MountPath: "/dev",
									},
									{
										Name:      "firstboot",
										MountPath: "/home/fedora/scripts",
									},
								},
								Resources: corev1.ResourceRequirements{
									Requests: corev1.ResourceList{
										corev1.ResourceCPU:              resource.MustParse("1000m"),
										corev1.ResourceMemory:           resource.MustParse("1Gi"),
										corev1.ResourceEphemeralStorage: resource.MustParse("200Mi"),
									},
									Limits: corev1.ResourceList{
										corev1.ResourceCPU:              resource.MustParse("2000m"),
										corev1.ResourceMemory:           resource.MustParse("3Gi"),
										corev1.ResourceEphemeralStorage: resource.MustParse("2Gi"),
									},
								},
							},
						},
						Volumes: []corev1.Volume{
							{
								Name: "vddk",
								VolumeSource: corev1.VolumeSource{
									HostPath: &corev1.HostPathVolumeSource{
										Path: "/home/ubuntu/vmware-vix-disklib-distrib",
										Type: utils.NewHostPathType("Directory"),
									},
								},
							},
							{
								Name: "dev",
								VolumeSource: corev1.VolumeSource{
									HostPath: &corev1.HostPathVolumeSource{
										Path: "/dev",
										Type: utils.NewHostPathType("Directory"),
									},
								},
							},
							{
								Name: "firstboot",
								VolumeSource: corev1.VolumeSource{
									ConfigMap: &corev1.ConfigMapVolumeSource{
										LocalObjectReference: corev1.LocalObjectReference{
											Name: firstbootconfigMapName,
										},
									},
								},
							},
						},
					},
				},
			},
		}
		if err := r.createResource(ctx, migrationobj, job); err != nil {
			r.ctxlog.Error(err, fmt.Sprintf("Failed to create Job '%s'", jobName))
			return err
		}
	}
	return nil
}

func (r *MigrationPlanReconciler) CreateFirstbootConfigMap(ctx context.Context,
	migrationplan *vjailbreakv1alpha1.MigrationPlan, vm string) (*corev1.ConfigMap, error) {
	vmname, err := utils.ConvertToK8sName(vm)
	if err != nil {
		return nil, fmt.Errorf("failed to convert VM name: %w", err)
	}
	configMapName := fmt.Sprintf("firstboot-config-%s", vmname)
	configMap := &corev1.ConfigMap{}
	err = r.Get(ctx, types.NamespacedName{Name: configMapName, Namespace: migrationplan.Namespace}, configMap)
	if err != nil && apierrors.IsNotFound(err) {
		r.ctxlog.Info(fmt.Sprintf("Creating new ConfigMap '%s' for VM '%s'", configMapName, vmname))
		configMap = &corev1.ConfigMap{
			ObjectMeta: metav1.ObjectMeta{
				Name:      configMapName,
				Namespace: migrationplan.Namespace,
			},
			Data: map[string]string{
				"user_firstboot.sh": migrationplan.Spec.FirstBootScript,
			},
		}
		err = r.createResource(ctx, migrationplan, configMap)
		if err != nil {
			r.ctxlog.Error(err, fmt.Sprintf("Failed to create ConfigMap '%s'", configMapName))
			return nil, err
		}
	}
	return configMap, nil
}

func (r *MigrationPlanReconciler) CreateMigrationConfigMap(ctx context.Context,
	migrationplan *vjailbreakv1alpha1.MigrationPlan,
	migrationtemplate *vjailbreakv1alpha1.MigrationTemplate,
	migrationobj *vjailbreakv1alpha1.Migration,
	openstackcreds *vjailbreakv1alpha1.OpenstackCreds,
	vmwcreds *vjailbreakv1alpha1.VMwareCreds, vm string) (*corev1.ConfigMap, error) {
	vmname, err := utils.ConvertToK8sName(vm)
	if err != nil {
		return nil, fmt.Errorf("failed to convert VM name: %w", err)
	}
	configMapName := utils.GetMigrationConfigMapName(vmname)
	virtiodrivers := ""
	if migrationtemplate.Spec.VirtioWinDriver == "" {
		virtiodrivers = "https://fedorapeople.org/groups/virt/virtio-win/direct-downloads/stable-virtio/virtio-win.iso"
	} else {
		virtiodrivers = migrationtemplate.Spec.VirtioWinDriver
	}
	openstacknws, openstackvolumetypes, err := r.reconcileMapping(ctx, migrationtemplate, openstackcreds, vmwcreds, vm)
	if err != nil {
		return nil, fmt.Errorf("failed to reconcile mapping: %w", err)
	}

	openstackports := []string{}
	// If advanced options are set, replace the networks and/or volume types with the ones in the advanced options
	if !reflect.DeepEqual(migrationplan.Spec.AdvancedOptions, vjailbreakv1alpha1.AdvancedOptions{}) {
		if len(migrationplan.Spec.AdvancedOptions.GranularNetworks) > 0 {
			if err = utils.VerifyNetworks(ctx, openstackcreds, migrationplan.Spec.AdvancedOptions.GranularNetworks); err != nil {
				return nil, fmt.Errorf("failed to verify networks in advanced mapping: %w", err)
			}
			openstacknws = migrationplan.Spec.AdvancedOptions.GranularNetworks
		}
		if len(migrationplan.Spec.AdvancedOptions.GranularVolumeTypes) > 0 {
			if err = utils.VerifyStorage(ctx, openstackcreds, migrationplan.Spec.AdvancedOptions.GranularVolumeTypes); err != nil {
				return nil, fmt.Errorf("failed to verify volume types in advanced mapping: %w", err)
			}
			openstackvolumetypes = migrationplan.Spec.AdvancedOptions.GranularVolumeTypes
		}
		if len(migrationplan.Spec.AdvancedOptions.GranularPorts) > 0 {
			if err = utils.VerifyPorts(ctx, openstackcreds, migrationplan.Spec.AdvancedOptions.GranularPorts); err != nil {
				return nil, fmt.Errorf("failed to verify ports in advanced mapping: %w", err)
			}
			openstackports = migrationplan.Spec.AdvancedOptions.GranularPorts
		}
	}

	// Create MigrationConfigMap
	configMap := &corev1.ConfigMap{}
	err = r.Get(ctx, types.NamespacedName{Name: configMapName, Namespace: migrationplan.Namespace}, configMap)
	if err != nil && apierrors.IsNotFound(err) {
		r.ctxlog.Info(fmt.Sprintf("Creating new ConfigMap '%s' for VM '%s'", configMapName, vmname))
		configMap = &corev1.ConfigMap{
			ObjectMeta: metav1.ObjectMeta{
				Name:      configMapName,
				Namespace: migrationplan.Namespace,
			},
			Data: map[string]string{
				"CONVERT":               "true", // Assume that the vm always has to be converted
				"TYPE":                  migrationplan.Spec.MigrationStrategy.Type,
				"DATACOPYSTART":         migrationplan.Spec.MigrationStrategy.DataCopyStart.Format(time.RFC3339),
				"CUTOVERSTART":          migrationplan.Spec.MigrationStrategy.VMCutoverStart.Format(time.RFC3339),
				"CUTOVEREND":            migrationplan.Spec.MigrationStrategy.VMCutoverEnd.Format(time.RFC3339),
				"NEUTRON_NETWORK_NAMES": strings.Join(openstacknws, ","),
				"NEUTRON_PORT_IDS":      strings.Join(openstackports, ","),
				"CINDER_VOLUME_TYPES":   strings.Join(openstackvolumetypes, ","),
				"OS_TYPE":               migrationtemplate.Spec.OSType,
				"VIRTIO_WIN_DRIVER":     virtiodrivers,
				"PERFORM_HEALTH_CHECKS": strconv.FormatBool(migrationplan.Spec.MigrationStrategy.PerformHealthChecks),
				"HEALTH_CHECK_PORT":     migrationplan.Spec.MigrationStrategy.HealthCheckPort,
			},
		}
		err = r.createResource(ctx, migrationobj, configMap)
		if err != nil {
			r.ctxlog.Error(err, fmt.Sprintf("Failed to create ConfigMap '%s'", configMapName))
			return nil, err
		}
	}
	return configMap, nil
}

func (r *MigrationPlanReconciler) createResource(ctx context.Context, owner metav1.Object, controlled client.Object) error {
	err := ctrl.SetControllerReference(owner, controlled, r.Scheme)
	if err != nil {
		return fmt.Errorf("failed to set controller reference: %w", err)
	}
	err = r.Create(ctx, controlled)
	if err != nil {
		return fmt.Errorf("failed to create resource: %w", err)
	}
	return nil
}

//nolint:dupl // Same logic to migrationtemplate reconciliation, excluding from linting to keep both reconcilers separate
func (r *MigrationPlanReconciler) checkStatusSuccess(ctx context.Context,
	namespace, credsname string,
	isvmware bool,
	credsobj client.Object) (bool, error) {
	err := r.Get(ctx, types.NamespacedName{Name: credsname, Namespace: namespace}, credsobj)
	if err != nil {
		return false, fmt.Errorf("failed to get Creds: %w", err)
	}

	if isvmware && credsobj.(*vjailbreakv1alpha1.VMwareCreds).Status.VMwareValidationStatus != string(corev1.PodSucceeded) {
		return false, fmt.Errorf("VMwareCreds '%s' CR is not validated", credsobj.(*vjailbreakv1alpha1.VMwareCreds).Name)
	} else if !isvmware && credsobj.(*vjailbreakv1alpha1.OpenstackCreds).Status.OpenStackValidationStatus != string(corev1.PodSucceeded) {
		return false, fmt.Errorf("OpenstackCreds '%s' CR is not validated", credsobj.(*vjailbreakv1alpha1.OpenstackCreds).Name)
	}
	return true, nil
}

func (r *MigrationPlanReconciler) reconcileMapping(ctx context.Context,
	migrationtemplate *vjailbreakv1alpha1.MigrationTemplate,
	openstackcreds *vjailbreakv1alpha1.OpenstackCreds,
	vmwcreds *vjailbreakv1alpha1.VMwareCreds,
	vm string) (openstacknws, openstackvolumetypes []string, err error) {
	openstacknws, err = r.reconcileNetwork(ctx, migrationtemplate, openstackcreds, vmwcreds, vm)
	if err != nil {
		return nil, nil, fmt.Errorf("failed to reconcile network: %w", err)
	}
	openstackvolumetypes, err = r.reconcileStorage(ctx, migrationtemplate, vmwcreds, openstackcreds, vm)
	if err != nil {
		return nil, nil, fmt.Errorf("failed to reconcile storage: %w", err)
	}
	return openstacknws, openstackvolumetypes, nil
}

//nolint:dupl // Similar logic to storages reconciliation, excluding from linting to keep it readable
func (r *MigrationPlanReconciler) reconcileNetwork(ctx context.Context,
	migrationtemplate *vjailbreakv1alpha1.MigrationTemplate,
	openstackcreds *vjailbreakv1alpha1.OpenstackCreds,
	vmwcreds *vjailbreakv1alpha1.VMwareCreds,
	vm string) ([]string, error) {
	vmnws, err := utils.GetVMwNetworks(ctx, vmwcreds, migrationtemplate.Spec.Source.DataCenter, vm)
	if err != nil {
		return nil, fmt.Errorf("failed to get network: %w", err)
	}
	// Fetch the networkmap
	networkmap := &vjailbreakv1alpha1.NetworkMapping{}
	err = r.Get(ctx, types.NamespacedName{Name: migrationtemplate.Spec.NetworkMapping, Namespace: migrationtemplate.Namespace}, networkmap)
	if err != nil {
		return nil, fmt.Errorf("failed to retrieve NetworkMapping CR: %w", err)
	}

	openstacknws := []string{}
	for _, vmnw := range vmnws {
		for _, nwm := range networkmap.Spec.Networks {
			if vmnw == nwm.Source {
				openstacknws = append(openstacknws, nwm.Target)
			}
		}
	}
	if len(openstacknws) != len(vmnws) {
		return nil, fmt.Errorf("VMware Network(s) not found in NetworkMapping")
	}

	if networkmap.Status.NetworkmappingValidationStatus != string(corev1.PodSucceeded) {
		err = utils.VerifyNetworks(ctx, openstackcreds, openstacknws)
		if err != nil {
			return nil, fmt.Errorf("failed to verify networks: %w", err)
		}
		networkmap.Status.NetworkmappingValidationStatus = string(corev1.PodSucceeded)
		networkmap.Status.NetworkmappingValidationMessage = "NetworkMapping validated"
		err = r.Status().Update(ctx, networkmap)
		if err != nil {
			return nil, fmt.Errorf("failed to update networkmapping status: %w", err)
		}
	}
	return openstacknws, nil
}

//nolint:dupl // Similar logic to networks reconciliation, excluding from linting to keep it readable
func (r *MigrationPlanReconciler) reconcileStorage(ctx context.Context,
	migrationtemplate *vjailbreakv1alpha1.MigrationTemplate,
	vmwcreds *vjailbreakv1alpha1.VMwareCreds,
	openstackcreds *vjailbreakv1alpha1.OpenstackCreds,
	vm string) ([]string, error) {
	vmds, err := utils.GetVMwDatastore(ctx, vmwcreds, migrationtemplate.Spec.Source.DataCenter, vm)
	if err != nil {
		return nil, fmt.Errorf("failed to get datastores: %w", err)
	}
	// Fetch the StorageMap
	storagemap := &vjailbreakv1alpha1.StorageMapping{}
	err = r.Get(ctx, types.NamespacedName{Name: migrationtemplate.Spec.StorageMapping, Namespace: migrationtemplate.Namespace}, storagemap)
	if err != nil {
		return nil, fmt.Errorf("failed to retrieve StorageMapping CR: %w", err)
	}

	openstackvolumetypes := []string{}
	for _, vmdatastore := range vmds {
		for _, storagemaptype := range storagemap.Spec.Storages {
			if vmdatastore == storagemaptype.Source {
				openstackvolumetypes = append(openstackvolumetypes, storagemaptype.Target)
			}
		}
	}
	if len(openstackvolumetypes) != len(vmds) {
		return nil, fmt.Errorf("VMware Datastore(s) not found in StorageMapping")
	}
	if storagemap.Status.StoragemappingValidationStatus != string(corev1.PodSucceeded) {
		err = utils.VerifyStorage(ctx, openstackcreds, openstackvolumetypes)
		if err != nil {
			return nil, fmt.Errorf("failed to verify datastores: %w", err)
		}
		storagemap.Status.StoragemappingValidationStatus = string(corev1.PodSucceeded)
		storagemap.Status.StoragemappingValidationMessage = "StorageMapping validated"
		err = r.Status().Update(ctx, storagemap)
		if err != nil {
			return nil, fmt.Errorf("failed to update storagemapping status: %w", err)
		}
	}
	return openstackvolumetypes, nil
}

func (r *MigrationPlanReconciler) TriggerMigration(ctx context.Context,
	migrationplan *vjailbreakv1alpha1.MigrationPlan,
	migrationobjs *vjailbreakv1alpha1.MigrationList,
	openstackcreds *vjailbreakv1alpha1.OpenstackCreds,
	vmwcreds *vjailbreakv1alpha1.VMwareCreds,
	migrationtemplate *vjailbreakv1alpha1.MigrationTemplate,

	parallelvms []string) error {
	var (
		fbcm *corev1.ConfigMap
	)

	nodeList := &corev1.NodeList{}
	err := r.Client.List(ctx, nodeList, &client.ListOptions{})
	if err != nil {
		return errors.Wrap(err, "failed to list nodes")
	}
	counter := len(nodeList.Items)

	for _, vm := range parallelvms {
		migrationobj, err := r.CreateMigration(ctx, migrationplan, migrationtemplate, vm)
		if err != nil {
			if apierrors.IsAlreadyExists(err) && migrationobj.Status.Phase == vjailbreakv1alpha1.MigrationPhaseSucceeded {
				r.ctxlog.Info(fmt.Sprintf("Migration for VM '%s' already exists", vm))
				continue
			}
			return fmt.Errorf("failed to create Migration for VM %s: %w", vm, err)
		}
		migrationobjs.Items = append(migrationobjs.Items, *migrationobj)
		_, err = r.CreateMigrationConfigMap(ctx, migrationplan, migrationtemplate, migrationobj, openstackcreds, vmwcreds, vm)
		if err != nil {
			return fmt.Errorf("failed to create ConfigMap for VM %s: %w", vm, err)
		}
		fbcm, err = r.CreateFirstbootConfigMap(ctx, migrationplan, vm)
		if err != nil {
			return fmt.Errorf("failed to create Firstboot ConfigMap for VM %s: %w", vm, err)
		}
		err = r.CreateJob(ctx,
			migrationplan,
			migrationobj,
			vm,
			fbcm.Name,
			vmwcreds.Spec.SecretRef.Name,
			openstackcreds.Spec.SecretRef.Name)
		if err != nil {
			return fmt.Errorf("failed to create Job for VM %s: %w", vm, err)
		}
		counter--

		if counter == 0 {
			// Control the number of VMs in parallel
			counter = len(nodeList.Items)
			time.Sleep(constants.MigrationTriggerDelay)
		}
	}
	return nil
}

// SetupWithManager sets up the controller with the Manager.
func (r *MigrationPlanReconciler) SetupWithManager(mgr ctrl.Manager) error {
	return ctrl.NewControllerManagedBy(mgr).
		For(&vjailbreakv1alpha1.MigrationPlan{}).
		Owns(&vjailbreakv1alpha1.Migration{}).
		Complete(r)
}<|MERGE_RESOLUTION|>--- conflicted
+++ resolved
@@ -317,7 +317,6 @@
 								Values:   []int32{0},
 								Operator: batchv1.PodFailurePolicyOnExitCodesOpNotIn,
 							},
-<<<<<<< HEAD
 						},
 					},
 				},
@@ -329,19 +328,6 @@
 							"startCutover": cutoverlabel,
 						},
 					},
-=======
-						},
-					},
-				},
-				TTLSecondsAfterFinished: ptr.To(constants.MigrationJobTTL),
-				Template: corev1.PodTemplateSpec{
-					ObjectMeta: metav1.ObjectMeta{
-						Labels: map[string]string{
-							"vm-name":      vmname,
-							"startCutover": cutoverlabel,
-						},
-					},
->>>>>>> a343f392
 					Spec: corev1.PodSpec{
 						RestartPolicy:                 corev1.RestartPolicyNever,
 						ServiceAccountName:            "migration-controller-manager",
