--- conflicted
+++ resolved
@@ -19,11 +19,7 @@
 import (
 	"context"
 	"fmt"
-<<<<<<< HEAD
 	"math"
-	"net"
-=======
->>>>>>> c3555413
 	"os"
 	"os/user"
 	"reflect"
@@ -385,16 +381,6 @@
 	}
 
 	for _, parallelvms := range migrationplan.Spec.VirtualMachines {
-		migrationobjs := &vjailbreakv1alpha1.MigrationList{}
-		err := r.TriggerMigration(ctx, migrationplan, migrationobjs, openstackcreds, vmwcreds, migrationtemplate, parallelvms)
-		if err != nil {
-			if strings.Contains(err.Error(), "VDDK_MISSING") {
-				r.ctxlog.Info("Requeuing due to missing VDDK files.")
-				return ctrl.Result{RequeueAfter: 30 * time.Second}, nil
-			}
-			return ctrl.Result{}, err
-		}
-<<<<<<< HEAD
 		err = r.migrateRDMdisks(ctx, migrationplan)
 		if reflect.DeepEqual(err, definedErrors.ErrRDMDiskNotMigrated) {
 			retries := migrationplan.Status.RetryCount
@@ -415,69 +401,15 @@
 			}
 			return ctrl.Result{RequeueAfter: delay}, nil
 		}
-		for _, vmName := range parallelvms {
-			vmK8sName, err := utils.ConvertToK8sName(vmName)
-			if err != nil {
-				r.ctxlog.Error(err, "Could not convert VM name to a valid Kubernetes resource name; skipping this VM", "vmName", vmName)
-				continue
-			}
-			existingMigration := &vjailbreakv1alpha1.Migration{}
-			err = r.Get(ctx, types.NamespacedName{Name: utils.MigrationNameFromVMName(vmK8sName), Namespace: migrationplan.Namespace}, existingMigration)
-			if err == nil {
-				continue
-			}
-			if !apierrors.IsNotFound(err) {
-				return ctrl.Result{}, fmt.Errorf("failed to check for existing migration for %s: %w", vmName, err)
-			}
-			conflictMsg, validationErr := r.validateVMInOpenStack(ctx, openstackClients, migrationtemplate, vmName, migrationplan.Namespace)
-			if validationErr != nil {
-				r.ctxlog.Error(validationErr, "A non-blocking error occurred during validation", "vm", vmName)
-				continue
-			}
-			if err := r.createAndLaunchMigration(ctx, migrationplan, migrationtemplate, vmwcreds, openstackcreds, vmName, conflictMsg); err != nil {
-				r.ctxlog.Error(err, "Failed to create and launch migration for VM", "vm", vmName)
-				continue
-			}
-		}
-	}
-
-	// --- 2. Monitoring and Post-Action Stage ---
-	// List all child migrations for this plan to check their status.
-	allMigrations := &vjailbreakv1alpha1.MigrationList{}
-	listOpts := []client.ListOption{
-		client.InNamespace(migrationplan.Namespace),
-		client.MatchingLabels{"migrationplan": migrationplan.Name},
-	}
-	if err := r.List(ctx, allMigrations, listOpts...); err != nil {
-		return ctrl.Result{}, fmt.Errorf("failed to list migration objects for plan: %w", err)
-	}
-
-	totalVMs := 0
-	for _, batch := range migrationplan.Spec.VirtualMachines {
-		totalVMs += len(batch)
-	}
-
-	if len(allMigrations.Items) != totalVMs {
-		// Not all migration objects have been created yet, check again soon.
-		return ctrl.Result{RequeueAfter: 5 * time.Second}, nil
-	}
-
-	succeededCount := 0
-	for _, migration := range allMigrations.Items {
-		// Restore the post-migration logic call
-		if migration.Status.Phase == vjailbreakv1alpha1.VMMigrationPhaseSucceeded {
-			succeededCount++
-			// Check if post-migration actions have already been completed for this VM
-			if migration.Annotations["postMigrationActionCompleted"] != "true" {
-				r.ctxlog.Info("Migration succeeded, running post-migration actions.", "vm", migration.Spec.VMName)
-				if err := r.reconcilePostMigration(ctx, scope, migration.Spec.VMName); err != nil {
-					r.ctxlog.Error(err, "Post-migration actions failed", "vm", migration.Spec.VMName)
-					// You may want to update a condition on the Migration object here
-				} else {
-					// Annotate the migration to prevent running actions again
-					if migration.Annotations == nil {
-						migration.Annotations = make(map[string]string)
-=======
+		migrationobjs := &vjailbreakv1alpha1.MigrationList{}
+		err := r.TriggerMigration(ctx, migrationplan, migrationobjs, openstackcreds, vmwcreds, migrationtemplate, parallelvms)
+		if err != nil {
+			if strings.Contains(err.Error(), "VDDK_MISSING") {
+				r.ctxlog.Info("Requeuing due to missing VDDK files.")
+				return ctrl.Result{RequeueAfter: 30 * time.Second}, nil
+			}
+			return ctrl.Result{}, err
+		}
 		for i := 0; i < len(migrationobjs.Items); i++ {
 			switch migrationobjs.Items[i].Status.Phase {
 			case vjailbreakv1alpha1.VMMigrationPhaseFailed:
@@ -488,7 +420,6 @@
 					err := r.Delete(ctx, &migrationobjs.Items[i])
 					if err != nil {
 						return ctrl.Result{}, fmt.Errorf("failed to delete Migration: %w", err)
->>>>>>> c3555413
 					}
 					migrationplan.Status.MigrationStatus = "Retrying"
 					migrationplan.Status.MigrationMessage = fmt.Sprintf("Retrying migration for VM '%s'", migrationobjs.Items[i].Spec.VMName)
@@ -518,214 +449,9 @@
 			}
 		}
 	}
-<<<<<<< HEAD
-
-	// If all migrations have succeeded, mark the plan as succeeded.
-	if succeededCount == len(allMigrations.Items) {
-		r.ctxlog.Info("All migrations for the plan have succeeded.")
-		return ctrl.Result{}, r.UpdateMigrationPlanStatus(ctx, migrationplan, corev1.PodSucceeded, "All VMs in MigrationPlan have been successfully migrated")
-	}
-
-	// If we've reached here, migrations are still pending or running.
-	if migrationplan.Status.MigrationStatus != corev1.PodRunning {
-		return ctrl.Result{}, r.UpdateMigrationPlanStatus(ctx, migrationplan, corev1.PodRunning, "Migrations are in progress")
-	}
-
-	return ctrl.Result{RequeueAfter: 30 * time.Second}, nil
-}
-
-// validateVMInOpenStack checks a single VM for MAC/IP conflicts in OpenStack.
-// It returns a specific error starting with "CONFLICT:" if the migration should be blocked.
-func (r *MigrationPlanReconciler) validateVMInOpenStack(
-	ctx context.Context,
-	openstackClients *utils.OpenStackClients,
-	migrationtemplate *vjailbreakv1alpha1.MigrationTemplate,
-	vmName string,
-	namespace string,
-) (string, error) { // Returns (conflict message, operational error)
-	log := log.FromContext(ctx)
-
-	vmMachine := &vjailbreakv1alpha1.VMwareMachine{}
-	if err := r.Get(ctx, types.NamespacedName{Name: vmName, Namespace: namespace}, vmMachine); err != nil {
-		return "", fmt.Errorf("failed to get VMwareMachine for VM '%s': %w", vmName, err)
-	}
-
-	log.Info("Validating VM in OpenStack", "vm", vmName)
-
-	// Check for MAC address conflicts
-	for _, mac := range vmMachine.Spec.VMInfo.MacAddresses {
-		if mac == "" {
-			continue
-		}
-		macAllocated, err := utils.IsMacAllocatedInOpenStack(ctx, openstackClients.NetworkingClient, mac)
-		if err != nil {
-			return "", fmt.Errorf("failed to check MAC allocation: %w", err)
-		}
-		if macAllocated {
-			return fmt.Sprintf("CONFLICT:MAC_ALREADY_ALLOCATED:MAC %s is already allocated", mac), nil
-		}
-	}
-
-	// Validate IP address if present
-	if ip := vmMachine.Spec.VMInfo.IPAddress; ip != "" {
-		// Find the target subnet
-		subnetID, err := r.findSubnetForIP(ctx, openstackClients.NetworkingClient, migrationtemplate, vmMachine)
-		if err != nil {
-			// Return configuration errors as conflicts
-			return fmt.Sprintf("CONFLICT:CONFIGURATION_ERROR:%s", err.Error()), nil
-		}
-		if subnetID == "" {
-			// This can happen if the network is not mapped; we treat it as a config conflict.
-			return fmt.Sprintf("CONFLICT:NETWORK_NOT_MAPPED:Cannot validate IP %s; network not found in NetworkMapping", ip), nil
-		}
-
-		// Check if IP is in the allocation pool
-		inPool, err := utils.IsIPInAllocationPool(ctx, openstackClients.NetworkingClient, subnetID, ip)
-		if err != nil {
-			return "", fmt.Errorf("error checking IP allocation pool: %w", err)
-		}
-		if !inPool {
-			return fmt.Sprintf("CONFLICT:IP_NOT_IN_ALLOCATION_POOL:IP %s is not in the allocation pool of subnet %s", ip, subnetID), nil
-		}
-
-		// Check if IP is already allocated
-		allocated, err := utils.IsIPAllocatedInOpenStack(ctx, openstackClients.NetworkingClient, ip)
-		if err != nil {
-			return "", fmt.Errorf("failed to check IP allocation: %w", err)
-		}
-		if allocated {
-			return fmt.Sprintf("CONFLICT:IP_ALREADY_ALLOCATED:IP %s is already allocated", ip), nil
-		}
-	}
-
-	return "", nil // No conflicts found
-}
-
-func (r *MigrationPlanReconciler) migrateRDMdisks(ctx context.Context, migrationplan *vjailbreakv1alpha1.MigrationPlan) error {
-	allRDMDisks := []*vjailbreakv1alpha1.RDMDisk{}
-	parallelVMsMap := make(map[string]bool)
-	// create a map of all parallel VMs for quick lookup
-	// This is used to validate that all ownerVMs in RDM disks are present in the migration plan
-	// and to ensure that RDM disks are only processed once per VM.
-	for _, parallelVMs := range migrationplan.Spec.VirtualMachines {
-		for _, vmName := range parallelVMs {
-			parallelVMsMap[vmName] = true
-		}
-	}
-	checkStatusImmediately := true
-	for _, parallelVMs := range migrationplan.Spec.VirtualMachines {
-		for _, vmName := range parallelVMs {
-			vmMachine := &vjailbreakv1alpha1.VMwareMachine{}
-			if err := r.Get(ctx, types.NamespacedName{Name: vmName, Namespace: migrationplan.Namespace}, vmMachine); err != nil {
-				return fmt.Errorf("failed to get VMwareMachine %s: %w", vmName, err)
-			}
-			if len(vmMachine.Spec.VMInfo.RDMDisks) > 0 {
-				for _, rdmDisk := range vmMachine.Spec.VMInfo.RDMDisks {
-					// Get RDMDisk CR
-					rdmDiskCR := &vjailbreakv1alpha1.RDMDisk{}
-					err := r.Get(ctx, types.NamespacedName{
-						Name:      strings.TrimSpace(rdmDisk),
-						Namespace: migrationplan.Namespace,
-					}, rdmDiskCR)
-
-					if err != nil {
-						if !apierrors.IsNotFound(err) {
-							return fmt.Errorf("failed to get RDMDisk CR: %w", err)
-						}
-					} else {
-						// Validate that all ownerVMs are present in parallelVMs
-						for _, ownerVM := range rdmDiskCR.Spec.OwnerVMs {
-							if !parallelVMsMap[ownerVM] {
-								return fmt.Errorf("ownerVM %q in RDM disk %s not found in migration plan ", ownerVM, rdmDisk)
-							}
-						}
-						// Update existing RDMDisk CR
-						err := ValidateRDMDiskFields(rdmDiskCR)
-						if err != nil {
-							return fmt.Errorf("failed to validate RDMDisk CR: %w", err)
-						}
-						if !rdmDiskCR.Spec.ImportToCinder {
-							checkStatusImmediately = false
-							rdmDiskCR.Spec.ImportToCinder = true
-							if err := r.Update(ctx, rdmDiskCR); err != nil {
-								return fmt.Errorf("failed to update RDMDisk CR: %w", err)
-							}
-						}
-						allRDMDisks = append(allRDMDisks, rdmDiskCR)
-					}
-				}
-			}
-		}
-	}
-	if checkStatusImmediately {
-		time.Sleep(5 * time.Second) // Give some time for the RDMDisk CRs to be updated and change status
-	}
-	for _, rdmDiskCR := range allRDMDisks {
-		reFetchedRDMDiskCR := &vjailbreakv1alpha1.RDMDisk{}
-		err := r.Get(ctx, types.NamespacedName{
-			Name:      strings.TrimSpace(rdmDiskCR.Name),
-			Namespace: migrationplan.Namespace,
-		}, rdmDiskCR)
-		if err != nil {
-			return err
-		}
-		if reFetchedRDMDiskCR.Status.Phase != "Managed" || reFetchedRDMDiskCR.Status.CinderVolumeID == "" {
-			return definedErrors.ErrRDMDiskNotMigrated
-		}
-	}
-	return nil
-}
-
-// createAndLaunchMigration handles the creation of the Migration resource and the conditional launch of the migration Job.
-func (r *MigrationPlanReconciler) createAndLaunchMigration(
-	ctx context.Context,
-	migrationplan *vjailbreakv1alpha1.MigrationPlan,
-	migrationtemplate *vjailbreakv1alpha1.MigrationTemplate,
-	vmwcreds *vjailbreakv1alpha1.VMwareCreds,
-	openstackcreds *vjailbreakv1alpha1.OpenstackCreds,
-	vmName string,
-	conflictMsg string,
-) error {
-	log := log.FromContext(ctx)
-
-	vmMachine := &vjailbreakv1alpha1.VMwareMachine{}
-	if err := r.Get(ctx, types.NamespacedName{Name: vmName, Namespace: migrationplan.Namespace}, vmMachine); err != nil {
-		return fmt.Errorf("failed to get VMwareMachine %s: %w", vmName, err)
-	}
-
-	// Step 1: Always create the Migration object
-	migrationObj, err := r.CreateMigration(ctx, migrationplan, vmName, vmMachine)
-	if err != nil && !apierrors.IsAlreadyExists(err) {
-		return fmt.Errorf("failed to create migration object for %s: %w", vmName, err)
-	}
-
-	// Step 2: If there's a conflict, update status and STOP.
-	if conflictMsg != "" {
-		log.Info("Blocking migration due to validation conflict", "vm", vmName, "reason", conflictMsg)
-		migrationObj.Status.Phase = vjailbreakv1alpha1.VMMigrationPhaseFailed
-		migrationObj.Status.Conditions = []corev1.PodCondition{{
-			Type:               "Validation",
-			Status:             corev1.ConditionFalse,
-			Reason:             "Blocked",
-			Message:            conflictMsg,
-			LastTransitionTime: metav1.Now(),
-		}}
-		return r.Status().Update(ctx, migrationObj)
-	}
-
-	// Step 3: If no conflict, proceed to create ConfigMaps and the Job.
-	log.Info("Validation successful, launching migration job", "vm", vmName)
-
-	_, err = r.CreateMigrationConfigMap(ctx, migrationplan, migrationtemplate, migrationObj, openstackcreds, vmwcreds, vmName, vmMachine)
-	if err != nil {
-		return fmt.Errorf("failed to create ConfigMap for VM %s: %w", vmName, err)
-	}
-	fbcm, err := r.CreateFirstbootConfigMap(ctx, migrationplan, vmName)
-=======
 	r.ctxlog.Info(fmt.Sprintf("All VMs in MigrationPlan '%s' have been successfully migrated", migrationplan.Name))
 	migrationplan.Status.MigrationStatus = corev1.PodSucceeded
 	err := r.Status().Update(ctx, migrationplan)
->>>>>>> c3555413
 	if err != nil {
 		return ctrl.Result{}, fmt.Errorf("failed to update MigrationPlan status: %w", err)
 	}
@@ -1318,6 +1044,7 @@
 				break
 			}
 		}
+
 		if vmMachineObj == nil {
 			return errors.Wrap(fmt.Errorf("VM '%s' not found in VMwareMachine", vm), "failed to find vmwaremachine")
 		}
