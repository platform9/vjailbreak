/*
Copyright 2024.

Licensed under the Apache License, Version 2.0 (the "License");
you may not use this file except in compliance with the License.
You may obtain a copy of the License at

    http://www.apache.org/licenses/LICENSE-2.0

Unless required by applicable law or agreed to in writing, software
distributed under the License is distributed on an "AS IS" BASIS,
WITHOUT WARRANTIES OR CONDITIONS OF ANY KIND, either express or implied.
See the License for the specific language governing permissions and
limitations under the License.
*/

package controller

import (
	"context"
	"fmt"
	"reflect"
	"strconv"
	"strings"
	"time"

	"github.com/pkg/errors"
	constants "github.com/platform9/vjailbreak/k8s/migration/pkg/constants"
	"github.com/platform9/vjailbreak/k8s/migration/pkg/scope"
	utils "github.com/platform9/vjailbreak/k8s/migration/pkg/utils"

	corev1 "k8s.io/api/core/v1"
	apierrors "k8s.io/apimachinery/pkg/api/errors"
	"k8s.io/apimachinery/pkg/api/resource"
	metav1 "k8s.io/apimachinery/pkg/apis/meta/v1"
	"k8s.io/apimachinery/pkg/runtime"
	"k8s.io/apimachinery/pkg/types"
	"k8s.io/utils/ptr"
	ctrl "sigs.k8s.io/controller-runtime"
	"sigs.k8s.io/controller-runtime/pkg/client"
	"sigs.k8s.io/controller-runtime/pkg/controller/controllerutil"
	"sigs.k8s.io/controller-runtime/pkg/log"
	"sigs.k8s.io/controller-runtime/pkg/reconcile"

	"github.com/go-logr/logr"
	vjailbreakv1alpha1 "github.com/platform9/vjailbreak/k8s/migration/api/v1alpha1"
)

// MigrationPlanReconciler reconciles a MigrationPlan object
type MigrationPlanReconciler struct {
	client.Client
	Scheme *runtime.Scheme
	ctxlog logr.Logger
}

var migrationPlanFinalizer = "migrationplan.vjailbreak.pf9.io/finalizer"

// The default image. This is replaced by Go linker flags in the Dockerfile
var v2vimage = "platform9/v2v-helper:v0.1"

// +kubebuilder:rbac:groups=core,resources=pods,verbs=get;list;watch;create;update;patch;delete
// +kubebuilder:rbac:groups=core,resources=pods/status,verbs=get;update;patch
// +kubebuilder:rbac:groups=core,resources=configmaps,verbs=get;list;watch;create;update;patch;delete

// +kubebuilder:rbac:groups=vjailbreak.k8s.pf9.io,resources=migrationplans,verbs=get;list;watch;create;update;patch;delete
// +kubebuilder:rbac:groups=vjailbreak.k8s.pf9.io,resources=migrationplans/status,verbs=get;update;patch
// +kubebuilder:rbac:groups=vjailbreak.k8s.pf9.io,resources=migrationplans/finalizers,verbs=update
// +kubebuilder:rbac:groups=vjailbreak.k8s.pf9.io,resources=migrationtemplates,verbs=get;list;watch

// Reconcile reads that state of the cluster for a MigrationPlan object and makes necessary changes
func (r *MigrationPlanReconciler) Reconcile(ctx context.Context, req ctrl.Request) (_ ctrl.Result, reterr error) {
	r.ctxlog = log.FromContext(ctx)
	migrationplan := &vjailbreakv1alpha1.MigrationPlan{}

	if err := r.Get(ctx, req.NamespacedName, migrationplan); err != nil {
		if apierrors.IsNotFound(err) {
			return ctrl.Result{}, nil
		}
		r.ctxlog.Error(err, fmt.Sprintf("Unexpected error reading MigrationPlan '%s' object", migrationplan.Name))
		return ctrl.Result{}, err
	}

	err := utils.ValidateMigrationPlan(migrationplan)
	if err != nil {
		return ctrl.Result{}, errors.Wrap(err, "failed to validate MigrationPlan")
	}

	migrationPlanScope, err := scope.NewMigrationPlanScope(scope.MigrationPlanScopeParams{
		Logger:        r.ctxlog,
		Client:        r.Client,
		MigrationPlan: migrationplan,
	})
	if err != nil {
		return ctrl.Result{}, fmt.Errorf("failed to create scope: %w", err)
	}

	// Always close the scope when exiting this function such that we can persist any MigrationPlan changes.
	defer func() {
		if err := migrationPlanScope.Close(); err != nil && reterr == nil {
			reterr = err
		}
	}()

	// examine DeletionTimestamp to determine if object is under deletion or not
	if !migrationplan.ObjectMeta.DeletionTimestamp.IsZero() {
		return r.reconcileDelete(ctx, migrationPlanScope)
	}

	return r.reconcileNormal(ctx, migrationPlanScope)
}

func (r *MigrationPlanReconciler) reconcileNormal(ctx context.Context, scope *scope.MigrationPlanScope) (ctrl.Result, error) {
	migrationplan := scope.MigrationPlan
	scope.Logger.Info(fmt.Sprintf("Reconciling MigrationPlan '%s'", migrationplan.Name))

	controllerutil.AddFinalizer(migrationplan, migrationPlanFinalizer)

	if res, err := r.ReconcileMigrationPlanJob(ctx, migrationplan); err != nil {
		return res, err
	}
	return ctrl.Result{}, nil
}

//nolint:unparam //future use
func (r *MigrationPlanReconciler) reconcileDelete(
	ctx context.Context,
	scope *scope.MigrationPlanScope) (ctrl.Result, error) {
	migrationplan := scope.MigrationPlan
	log := scope.Logger

	// The object is being deleted
	log.Info(fmt.Sprintf("MigrationPlan '%s' CR is being deleted", migrationplan.Name))

	// TODO implement finalizer logic

	// Now that the finalizer has completed deletion tasks, we can remove it
	// to allow deletion of the Migration object
	controllerutil.RemoveFinalizer(migrationplan, migrationPlanFinalizer)
	if err := r.Update(ctx, migrationplan); err != nil {
		return reconcile.Result{}, err
	}

	return ctrl.Result{}, nil
}

// Similar to the Reconcile function above, but specifically for reconciling the Jobs
func (r *MigrationPlanReconciler) ReconcileMigrationPlanJob(ctx context.Context,
	migrationplan *vjailbreakv1alpha1.MigrationPlan) (ctrl.Result, error) {
	// Fetch MigrationTemplate CR
	migrationtemplate := &vjailbreakv1alpha1.MigrationTemplate{}
	if err := r.Get(ctx, types.NamespacedName{Name: migrationplan.Spec.MigrationTemplate, Namespace: migrationplan.Namespace},
		migrationtemplate); err != nil {
		return ctrl.Result{}, fmt.Errorf("failed to get MigrationTemplate: %w", err)
	}
	// Fetch VMwareCreds CR
	vmwcreds := &vjailbreakv1alpha1.VMwareCreds{}
	if ok, err := r.checkStatusSuccess(ctx, migrationtemplate.Namespace, migrationtemplate.Spec.Source.VMwareRef, true, vmwcreds); !ok {
		return ctrl.Result{
			RequeueAfter: time.Minute,
		}, err
	}
	// Fetch OpenStackCreds CR
	openstackcreds := &vjailbreakv1alpha1.OpenstackCreds{}
	if ok, err := r.checkStatusSuccess(ctx, migrationtemplate.Namespace, migrationtemplate.Spec.Destination.OpenstackRef,
		false, openstackcreds); !ok {
		return ctrl.Result{
			RequeueAfter: time.Minute,
		}, err
	}

	// Starting the Migrations
	if migrationplan.Status.MigrationStatus == "" {
		err := r.UpdateMigrationPlanStatus(ctx, migrationplan, string(corev1.PodRunning), "Migration(s) in progress")
		if err != nil {
			return ctrl.Result{}, fmt.Errorf("failed to update MigrationPlan status: %w", err)
		}
	}

	for _, parallelvms := range migrationplan.Spec.VirtualMachines {
		migrationobjs := &vjailbreakv1alpha1.MigrationList{}
		for _, vm := range parallelvms {
			migrationobj, err := r.CreateMigration(ctx, migrationplan, migrationtemplate, vm)
			if err != nil {
				return ctrl.Result{}, fmt.Errorf("failed to create Migration for VM %s: %w", vm, err)
			}
			migrationobjs.Items = append(migrationobjs.Items, *migrationobj)
			cm, err := r.CreateConfigMap(ctx, migrationplan, migrationtemplate, migrationobj, openstackcreds, vmwcreds, vm)
			if err != nil {
				return ctrl.Result{}, fmt.Errorf("failed to create ConfigMap for VM %s: %w", vm, err)
			}
			fbcm, err := r.CreateFirstbootConfigMap(ctx, migrationplan, vm)
			if err != nil {
				return ctrl.Result{}, fmt.Errorf("failed to create Firstboot ConfigMap for VM %s: %w", vm, err)
			}
			err = r.CreatePod(ctx, migrationplan, migrationobj, vm, cm.Name, fbcm.Name)
			if err != nil {
				return ctrl.Result{}, fmt.Errorf("failed to create Pod for VM %s: %w", vm, err)
			}
		}
		for i := 0; i < len(migrationobjs.Items); i++ {
			switch migrationobjs.Items[i].Status.Phase {
			case vjailbreakv1alpha1.MigrationPhaseFailed:
				r.ctxlog.Info(fmt.Sprintf("Migration for VM '%s' failed", migrationobjs.Items[i].Spec.VMName))
				if migrationplan.Spec.Retry {
					r.ctxlog.Info(fmt.Sprintf("Retrying migration for VM '%s'", migrationobjs.Items[i].Spec.VMName))
					// Delete the migration so that it can be recreated
					err := r.Delete(ctx, &migrationobjs.Items[i])
					if err != nil {
						return ctrl.Result{}, fmt.Errorf("failed to delete Migration: %w", err)
					}
					migrationplan.Status.MigrationStatus = "Retrying"
					migrationplan.Status.MigrationMessage = fmt.Sprintf("Retrying migration for VM '%s'", migrationobjs.Items[i].Spec.VMName)
					migrationplan.Spec.Retry = false
					err = r.Update(ctx, migrationplan)
					if err != nil {
						return ctrl.Result{}, fmt.Errorf("failed to update Migration status: %w", err)
					}
					return ctrl.Result{}, nil
				}
				err := r.UpdateMigrationPlanStatus(ctx, migrationplan, string(corev1.PodFailed),
					fmt.Sprintf("Migration for VM '%s' failed", migrationobjs.Items[i].Spec.VMName))
				if err != nil {
					return ctrl.Result{}, fmt.Errorf("failed to update MigrationPlan status: %w", err)
				}
				return ctrl.Result{}, nil
			case vjailbreakv1alpha1.MigrationPhaseSucceeded:
				continue
			default:
				r.ctxlog.Info(fmt.Sprintf("Waiting for all VMs in parallel batch %d to complete: %v", i+1, parallelvms))
				return ctrl.Result{}, nil
			}
		}
	}
	r.ctxlog.Info(fmt.Sprintf("All VMs in MigrationPlan '%s' have been successfully migrated", migrationplan.Name))
	migrationplan.Status.MigrationStatus = string(corev1.PodSucceeded)
	err := r.Status().Update(ctx, migrationplan)
	if err != nil {
		return ctrl.Result{}, fmt.Errorf("failed to update MigrationPlan status: %w", err)
	}

	return ctrl.Result{}, nil
}

func (r *MigrationPlanReconciler) UpdateMigrationPlanStatus(ctx context.Context,
	migrationplan *vjailbreakv1alpha1.MigrationPlan, status, message string) error {
	migrationplan.Status.MigrationStatus = status
	migrationplan.Status.MigrationMessage = message
	err := r.Status().Update(ctx, migrationplan)
	if err != nil {
		return fmt.Errorf("failed to update MigrationPlan status: %w", err)
	}
	return nil
}

func (r *MigrationPlanReconciler) CreateMigration(ctx context.Context,
	migrationplan *vjailbreakv1alpha1.MigrationPlan,
	migrationtemplate *vjailbreakv1alpha1.MigrationTemplate,
	vm string) (*vjailbreakv1alpha1.Migration, error) {
	vmname, err := utils.ConvertToK8sName(vm)
	if err != nil {
		return nil, fmt.Errorf("failed to convert VM name: %w", err)
	}
	var vminfo *vjailbreakv1alpha1.VMInfo
	for i := range migrationtemplate.Status.VMWare {
		if migrationtemplate.Status.VMWare[i].Name == vm {
			vminfo = &migrationtemplate.Status.VMWare[i]
			break
		}
	}

	migrationobj := &vjailbreakv1alpha1.Migration{}
	err = r.Get(ctx, types.NamespacedName{Name: utils.MigrationNameFromVMName(vmname), Namespace: migrationplan.Namespace}, migrationobj)
	if err != nil && apierrors.IsNotFound(err) {
		migrationobj = &vjailbreakv1alpha1.Migration{
			ObjectMeta: metav1.ObjectMeta{
				Name:      utils.MigrationNameFromVMName(vmname),
				Namespace: migrationplan.Namespace,
				Labels: map[string]string{
					"migrationplan":              migrationplan.Name,
					constants.NumberOfDisksLabel: strconv.Itoa(len(vminfo.Disks)),
				},
			},
			Spec: vjailbreakv1alpha1.MigrationSpec{
				MigrationPlan:   migrationplan.Name,
				VMName:          vm,
				PodRef:          fmt.Sprintf("v2v-helper-%s", vmname),
				InitiateCutover: !migrationplan.Spec.MigrationStrategy.AdminInitiatedCutOver,
			},
		}
		err = r.createResource(ctx, migrationplan, migrationobj)
		if err != nil {
			return nil, fmt.Errorf("failed to create Migration for VM %s: %w", vm, err)
		}
	}
	return migrationobj, nil
}

func (r *MigrationPlanReconciler) CreatePod(ctx context.Context,
	migrationplan *vjailbreakv1alpha1.MigrationPlan,
	migrationobj *vjailbreakv1alpha1.Migration, vm string, configMapName, firstbootconfigMapName string) error {
	vmname, err := utils.ConvertToK8sName(vm)
	if err != nil {
		return fmt.Errorf("failed to convert VM name: %w", err)
	}
	podName := fmt.Sprintf("v2v-helper-%s", vmname)
	pointtrue := true
	cutoverlabel := "yes"
	if migrationplan.Spec.MigrationStrategy.AdminInitiatedCutOver {
		cutoverlabel = "no"
	}
	pod := &corev1.Pod{}
	err = r.Get(ctx, types.NamespacedName{Name: podName, Namespace: migrationplan.Namespace}, pod)
	if err != nil && apierrors.IsNotFound(err) {
		r.ctxlog.Info(fmt.Sprintf("Creating new Pod '%s' for VM '%s'", podName, vmname))
		pod = &corev1.Pod{
			ObjectMeta: metav1.ObjectMeta{
				Name:      podName,
				Namespace: migrationplan.Namespace,
				Labels: map[string]string{
					"vm-name":      vmname,
					"startCutover": cutoverlabel,
				},
			},
			Spec: corev1.PodSpec{
				RestartPolicy:                 corev1.RestartPolicyNever,
				ServiceAccountName:            "migration-controller-manager",
				TerminationGracePeriodSeconds: ptr.To(constants.TerminationPeriod),
				HostNetwork:                   true,
				Containers: []corev1.Container{
					{
						Name:            "fedora",
						Image:           v2vimage,
						ImagePullPolicy: corev1.PullAlways,
						Command:         []string{"/home/fedora/manager"},
						SecurityContext: &corev1.SecurityContext{
							Privileged: &pointtrue,
						},
						Env: []corev1.EnvVar{
							{
								Name: "POD_NAME",
								ValueFrom: &corev1.EnvVarSource{
									FieldRef: &corev1.ObjectFieldSelector{
										FieldPath: "metadata.name",
									},
								},
							},
						},
						EnvFrom: []corev1.EnvFromSource{
							{
								ConfigMapRef: &corev1.ConfigMapEnvSource{
									LocalObjectReference: corev1.LocalObjectReference{
										Name: configMapName,
									},
								},
							},
						},
						VolumeMounts: []corev1.VolumeMount{
							{
								Name:      "vddk",
								MountPath: "/home/fedora/vmware-vix-disklib-distrib",
							},
							{
								Name:      "dev",
								MountPath: "/dev",
							},
							{
								Name:      "firstboot",
								MountPath: "/home/fedora/scripts",
							},
						},
						Resources: corev1.ResourceRequirements{
							Requests: corev1.ResourceList{
<<<<<<< HEAD
								corev1.ResourceCPU:              resource.MustParse("200m"),
								corev1.ResourceMemory:           resource.MustParse("512Mi"),
								corev1.ResourceEphemeralStorage: resource.MustParse("200Mi"),
							},
							Limits: corev1.ResourceList{
								corev1.ResourceCPU:              resource.MustParse("800m"),
								corev1.ResourceMemory:           resource.MustParse("4Gi"),
								corev1.ResourceEphemeralStorage: resource.MustParse("1Gi"),
=======
								corev1.ResourceCPU:              resource.MustParse("1000m"),
								corev1.ResourceMemory:           resource.MustParse("1Gi"),
								corev1.ResourceEphemeralStorage: resource.MustParse("200Mi"),
							},
							Limits: corev1.ResourceList{
								corev1.ResourceCPU:              resource.MustParse("2000m"),
								corev1.ResourceMemory:           resource.MustParse("3Gi"),
								corev1.ResourceEphemeralStorage: resource.MustParse("2Gi"),
>>>>>>> dec81c09
							},
						},
					},
				},
				Volumes: []corev1.Volume{
					{
						Name: "vddk",
						VolumeSource: corev1.VolumeSource{
							HostPath: &corev1.HostPathVolumeSource{
								Path: "/home/ubuntu/vmware-vix-disklib-distrib",
								Type: utils.NewHostPathType("Directory"),
							},
						},
					},
					{
						Name: "dev",
						VolumeSource: corev1.VolumeSource{
							HostPath: &corev1.HostPathVolumeSource{
								Path: "/dev",
								Type: utils.NewHostPathType("Directory"),
							},
						},
					},
					{
						Name: "firstboot",
						VolumeSource: corev1.VolumeSource{
							ConfigMap: &corev1.ConfigMapVolumeSource{
								LocalObjectReference: corev1.LocalObjectReference{
									Name: firstbootconfigMapName,
								},
							},
						},
					},
				},
			},
		}
		if err := r.createResource(ctx, migrationobj, pod); err != nil {
			r.ctxlog.Error(err, fmt.Sprintf("Failed to create Pod '%s'", podName))
			return err
		}
	}
	return nil
}

func (r *MigrationPlanReconciler) CreateFirstbootConfigMap(ctx context.Context,
	migrationplan *vjailbreakv1alpha1.MigrationPlan, vm string) (*corev1.ConfigMap, error) {
	vmname, err := utils.ConvertToK8sName(vm)
	if err != nil {
		return nil, fmt.Errorf("failed to convert VM name: %w", err)
	}
	configMapName := fmt.Sprintf("firstboot-config-%s", vmname)
	configMap := &corev1.ConfigMap{}
	err = r.Get(ctx, types.NamespacedName{Name: configMapName, Namespace: migrationplan.Namespace}, configMap)
	if err != nil && apierrors.IsNotFound(err) {
		r.ctxlog.Info(fmt.Sprintf("Creating new ConfigMap '%s' for VM '%s'", configMapName, vmname))
		configMap = &corev1.ConfigMap{
			ObjectMeta: metav1.ObjectMeta{
				Name:      configMapName,
				Namespace: migrationplan.Namespace,
			},
			Data: map[string]string{
				"user_firstboot.sh": migrationplan.Spec.FirstBootScript,
			},
		}
		err = r.createResource(ctx, migrationplan, configMap)
		if err != nil {
			r.ctxlog.Error(err, fmt.Sprintf("Failed to create ConfigMap '%s'", configMapName))
			return nil, err
		}
	}
	return configMap, nil
}

func (r *MigrationPlanReconciler) CreateConfigMap(ctx context.Context,
	migrationplan *vjailbreakv1alpha1.MigrationPlan,
	migrationtemplate *vjailbreakv1alpha1.MigrationTemplate,
	migrationobj *vjailbreakv1alpha1.Migration,
	openstackcreds *vjailbreakv1alpha1.OpenstackCreds,
	vmwcreds *vjailbreakv1alpha1.VMwareCreds, vm string) (*corev1.ConfigMap, error) {
	vmname, err := utils.ConvertToK8sName(vm)
	if err != nil {
		return nil, fmt.Errorf("failed to convert VM name: %w", err)
	}
	configMapName := fmt.Sprintf("migration-config-%s", vmname)
	virtiodrivers := ""
	if migrationtemplate.Spec.VirtioWinDriver == "" {
		virtiodrivers = "https://fedorapeople.org/groups/virt/virtio-win/direct-downloads/stable-virtio/virtio-win.iso"
	} else {
		virtiodrivers = migrationtemplate.Spec.VirtioWinDriver
	}
	openstacknws, openstackvolumetypes, err := r.reconcileMapping(ctx, migrationtemplate, openstackcreds, vmwcreds, vm)
	if err != nil {
		return nil, fmt.Errorf("failed to reconcile mapping: %w", err)
	}

	openstackports := []string{}
	// If advanced options are set, replace the networks and/or volume types with the ones in the advanced options
	if !reflect.DeepEqual(migrationplan.Spec.AdvancedOptions, vjailbreakv1alpha1.AdvancedOptions{}) {
		if len(migrationplan.Spec.AdvancedOptions.GranularNetworks) > 0 {
			if err = VerifyNetworks(ctx, openstackcreds, migrationplan.Spec.AdvancedOptions.GranularNetworks); err != nil {
				return nil, fmt.Errorf("failed to verify networks in advanced mapping: %w", err)
			}
			openstacknws = migrationplan.Spec.AdvancedOptions.GranularNetworks
		}
		if len(migrationplan.Spec.AdvancedOptions.GranularVolumeTypes) > 0 {
			if err = VerifyStorage(ctx, openstackcreds, migrationplan.Spec.AdvancedOptions.GranularVolumeTypes); err != nil {
				return nil, fmt.Errorf("failed to verify volume types in advanced mapping: %w", err)
			}
			openstackvolumetypes = migrationplan.Spec.AdvancedOptions.GranularVolumeTypes
		}
		if len(migrationplan.Spec.AdvancedOptions.GranularPorts) > 0 {
			if err = VerifyPorts(ctx, openstackcreds, migrationplan.Spec.AdvancedOptions.GranularPorts); err != nil {
				return nil, fmt.Errorf("failed to verify ports in advanced mapping: %w", err)
			}
			openstackports = migrationplan.Spec.AdvancedOptions.GranularPorts
		}
	}

	// Create ConfigMap
	configMap := &corev1.ConfigMap{}
	err = r.Get(ctx, types.NamespacedName{Name: configMapName, Namespace: migrationplan.Namespace}, configMap)
	if err != nil && apierrors.IsNotFound(err) {
		r.ctxlog.Info(fmt.Sprintf("Creating new ConfigMap '%s' for VM '%s'", configMapName, vmname))
		configMap = &corev1.ConfigMap{
			ObjectMeta: metav1.ObjectMeta{
				Name:      configMapName,
				Namespace: migrationplan.Namespace,
			},
			Data: map[string]string{
				"CONVERT":               "true", // Assume that the vm always has to be converted
				"TYPE":                  migrationplan.Spec.MigrationStrategy.Type,
				"DATACOPYSTART":         migrationplan.Spec.MigrationStrategy.DataCopyStart.Format(time.RFC3339),
				"CUTOVERSTART":          migrationplan.Spec.MigrationStrategy.VMCutoverStart.Format(time.RFC3339),
				"CUTOVEREND":            migrationplan.Spec.MigrationStrategy.VMCutoverEnd.Format(time.RFC3339),
				"NEUTRON_NETWORK_NAMES": strings.Join(openstacknws, ","),
				"NEUTRON_PORT_IDS":      strings.Join(openstackports, ","),
				"CINDER_VOLUME_TYPES":   strings.Join(openstackvolumetypes, ","),
				"OS_AUTH_URL":           openstackcreds.Spec.OsAuthURL,
				"OS_DOMAIN_NAME":        openstackcreds.Spec.OsDomainName,
				"OS_PASSWORD":           openstackcreds.Spec.OsPassword,
				"OS_REGION_NAME":        openstackcreds.Spec.OsRegionName,
				"OS_TENANT_NAME":        openstackcreds.Spec.OsTenantName,
				"OS_TYPE":               migrationtemplate.Spec.OSType,
				"OS_USERNAME":           openstackcreds.Spec.OsUsername,
				"OS_INSECURE":           strconv.FormatBool(openstackcreds.Spec.OsInsecure),
				"SOURCE_VM_NAME":        vm,
				"VCENTER_HOST":          vmwcreds.Spec.VcenterHost,
				"VCENTER_INSECURE":      strconv.FormatBool(vmwcreds.Spec.VcenterInsecure),
				"VCENTER_PASSWORD":      vmwcreds.Spec.VcenterPassword,
				"VCENTER_USERNAME":      vmwcreds.Spec.VcenterUsername,
				"VIRTIO_WIN_DRIVER":     virtiodrivers,
				"PERFORM_HEALTH_CHECKS": strconv.FormatBool(migrationplan.Spec.MigrationStrategy.PerformHealthChecks),
				"HEALTH_CHECK_PORT":     migrationplan.Spec.MigrationStrategy.HealthCheckPort,
			},
		}
		err = r.createResource(ctx, migrationobj, configMap)
		if err != nil {
			r.ctxlog.Error(err, fmt.Sprintf("Failed to create ConfigMap '%s'", configMapName))
			return nil, err
		}
	}
	return configMap, nil
}

func (r *MigrationPlanReconciler) createResource(ctx context.Context, owner metav1.Object, controlled client.Object) error {
	err := ctrl.SetControllerReference(owner, controlled, r.Scheme)
	if err != nil {
		return fmt.Errorf("failed to set controller reference: %w", err)
	}
	err = r.Create(ctx, controlled)
	if err != nil {
		return fmt.Errorf("failed to create resource: %w", err)
	}
	return nil
}

//nolint:dupl // Same logic to migrationtemplate reconciliation, excluding from linting to keep both reconcilers separate
func (r *MigrationPlanReconciler) checkStatusSuccess(ctx context.Context,
	namespace, credsname string,
	isvmware bool,
	credsobj client.Object) (bool, error) {
	err := r.Get(ctx, types.NamespacedName{Name: credsname, Namespace: namespace}, credsobj)
	if err != nil {
		return false, fmt.Errorf("failed to get Creds: %w", err)
	}

	if isvmware && credsobj.(*vjailbreakv1alpha1.VMwareCreds).Status.VMwareValidationStatus != string(corev1.PodSucceeded) {
		return false, fmt.Errorf("VMwareCreds '%s' CR is not validated", credsobj.(*vjailbreakv1alpha1.VMwareCreds).Name)
	} else if !isvmware && credsobj.(*vjailbreakv1alpha1.OpenstackCreds).Status.OpenStackValidationStatus != string(corev1.PodSucceeded) {
		return false, fmt.Errorf("OpenstackCreds '%s' CR is not validated", credsobj.(*vjailbreakv1alpha1.OpenstackCreds).Name)
	}
	return true, nil
}

func (r *MigrationPlanReconciler) reconcileMapping(ctx context.Context,
	migrationtemplate *vjailbreakv1alpha1.MigrationTemplate,
	openstackcreds *vjailbreakv1alpha1.OpenstackCreds,
	vmwcreds *vjailbreakv1alpha1.VMwareCreds,
	vm string) (openstacknws, openstackvolumetypes []string, err error) {
	openstacknws, err = r.reconcileNetwork(ctx, migrationtemplate, openstackcreds, vmwcreds, vm)
	if err != nil {
		return nil, nil, fmt.Errorf("failed to reconcile network: %w", err)
	}
	openstackvolumetypes, err = r.reconcileStorage(ctx, migrationtemplate, vmwcreds, openstackcreds, vm)
	if err != nil {
		return nil, nil, fmt.Errorf("failed to reconcile storage: %w", err)
	}
	return openstacknws, openstackvolumetypes, nil
}

//nolint:dupl // Similar logic to storages reconciliation, excluding from linting to keep it readable
func (r *MigrationPlanReconciler) reconcileNetwork(ctx context.Context,
	migrationtemplate *vjailbreakv1alpha1.MigrationTemplate,
	openstackcreds *vjailbreakv1alpha1.OpenstackCreds,
	vmwcreds *vjailbreakv1alpha1.VMwareCreds,
	vm string) ([]string, error) {
	vmnws, err := GetVMwNetworks(ctx, vmwcreds, migrationtemplate.Spec.Source.DataCenter, vm)
	if err != nil {
		return nil, fmt.Errorf("failed to get network: %w", err)
	}
	// Fetch the networkmap
	networkmap := &vjailbreakv1alpha1.NetworkMapping{}
	err = r.Get(ctx, types.NamespacedName{Name: migrationtemplate.Spec.NetworkMapping, Namespace: migrationtemplate.Namespace}, networkmap)
	if err != nil {
		return nil, fmt.Errorf("failed to retrieve NetworkMapping CR: %w", err)
	}

	openstacknws := []string{}
	for _, vmnw := range vmnws {
		for _, nwm := range networkmap.Spec.Networks {
			if vmnw == nwm.Source {
				openstacknws = append(openstacknws, nwm.Target)
			}
		}
	}
	if len(openstacknws) != len(vmnws) {
		return nil, fmt.Errorf("VMware Network(s) not found in NetworkMapping")
	}

	if networkmap.Status.NetworkmappingValidationStatus != string(corev1.PodSucceeded) {
		err = VerifyNetworks(ctx, openstackcreds, openstacknws)
		if err != nil {
			return nil, fmt.Errorf("failed to verify networks: %w", err)
		}
		networkmap.Status.NetworkmappingValidationStatus = string(corev1.PodSucceeded)
		networkmap.Status.NetworkmappingValidationMessage = "NetworkMapping validated"
		err = r.Status().Update(ctx, networkmap)
		if err != nil {
			return nil, fmt.Errorf("failed to update networkmapping status: %w", err)
		}
	}
	return openstacknws, nil
}

//nolint:dupl // Similar logic to networks reconciliation, excluding from linting to keep it readable
func (r *MigrationPlanReconciler) reconcileStorage(ctx context.Context,
	migrationtemplate *vjailbreakv1alpha1.MigrationTemplate,
	vmwcreds *vjailbreakv1alpha1.VMwareCreds,
	openstackcreds *vjailbreakv1alpha1.OpenstackCreds,
	vm string) ([]string, error) {
	vmds, err := GetVMwDatastore(ctx, vmwcreds, migrationtemplate.Spec.Source.DataCenter, vm)
	if err != nil {
		return nil, fmt.Errorf("failed to get datastores: %w", err)
	}
	// Fetch the StorageMap
	storagemap := &vjailbreakv1alpha1.StorageMapping{}
	err = r.Get(ctx, types.NamespacedName{Name: migrationtemplate.Spec.StorageMapping, Namespace: migrationtemplate.Namespace}, storagemap)
	if err != nil {
		return nil, fmt.Errorf("failed to retrieve StorageMapping CR: %w", err)
	}

	openstackvolumetypes := []string{}
	for _, vmdatastore := range vmds {
		for _, storagemaptype := range storagemap.Spec.Storages {
			if vmdatastore == storagemaptype.Source {
				openstackvolumetypes = append(openstackvolumetypes, storagemaptype.Target)
			}
		}
	}
	if len(openstackvolumetypes) != len(vmds) {
		return nil, fmt.Errorf("VMware Datastore(s) not found in StorageMapping")
	}
	if storagemap.Status.StoragemappingValidationStatus != string(corev1.PodSucceeded) {
		err = VerifyStorage(ctx, openstackcreds, openstackvolumetypes)
		if err != nil {
			return nil, fmt.Errorf("failed to verify datastores: %w", err)
		}
		storagemap.Status.StoragemappingValidationStatus = string(corev1.PodSucceeded)
		storagemap.Status.StoragemappingValidationMessage = "StorageMapping validated"
		err = r.Status().Update(ctx, storagemap)
		if err != nil {
			return nil, fmt.Errorf("failed to update storagemapping status: %w", err)
		}
	}
	return openstackvolumetypes, nil
}

// SetupWithManager sets up the controller with the Manager.
func (r *MigrationPlanReconciler) SetupWithManager(mgr ctrl.Manager) error {
	return ctrl.NewControllerManagedBy(mgr).
		For(&vjailbreakv1alpha1.MigrationPlan{}).
		Owns(&vjailbreakv1alpha1.Migration{}).
		Complete(r)
}<|MERGE_RESOLUTION|>--- conflicted
+++ resolved
@@ -370,16 +370,6 @@
 						},
 						Resources: corev1.ResourceRequirements{
 							Requests: corev1.ResourceList{
-<<<<<<< HEAD
-								corev1.ResourceCPU:              resource.MustParse("200m"),
-								corev1.ResourceMemory:           resource.MustParse("512Mi"),
-								corev1.ResourceEphemeralStorage: resource.MustParse("200Mi"),
-							},
-							Limits: corev1.ResourceList{
-								corev1.ResourceCPU:              resource.MustParse("800m"),
-								corev1.ResourceMemory:           resource.MustParse("4Gi"),
-								corev1.ResourceEphemeralStorage: resource.MustParse("1Gi"),
-=======
 								corev1.ResourceCPU:              resource.MustParse("1000m"),
 								corev1.ResourceMemory:           resource.MustParse("1Gi"),
 								corev1.ResourceEphemeralStorage: resource.MustParse("200Mi"),
@@ -388,7 +378,6 @@
 								corev1.ResourceCPU:              resource.MustParse("2000m"),
 								corev1.ResourceMemory:           resource.MustParse("3Gi"),
 								corev1.ResourceEphemeralStorage: resource.MustParse("2Gi"),
->>>>>>> dec81c09
 							},
 						},
 					},
