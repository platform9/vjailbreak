--- conflicted
+++ resolved
@@ -36,350 +36,4 @@
 ![alt text](assets/scaleupagents.png)
 
 ### Scale down Agents
-<<<<<<< HEAD
-![alt text](assets/scaledown.png)
-
-# FAQ
-
-### Are IPs and MAC addresses persisted?
-Yes, if your OpenStack network has a valid subnet range that allows the IP to be allocated, vJailbreak will create a port with the same MAC address and IP address as the source VM.
-
-### What OS versions are supported?
-We internally use virt-v2v, so all operating systems supported for conversion by virt-v2v are supported by vJailbreak. You can find a detailed list of them [here](https://libguestfs.org/virt-v2v-support.1.html#guests).
-
-### Do I need to perform any manual steps to remove VMware Tools?
-No, vJailbreak will remove them for you, with the help of virt-v2v. The process that virt-v2v uses along with alternative approaches can be found [here](https://libguestfs.org/virt-v2v.1.html#converting-a-windows-guest).
-
-### Do I need to perform any manual steps to install drivers for Linux and Windows VMs?
-No, vJailbreak will install it for you. For Windows, we allow you to specify a URL for a specific version of virtio drivers. This is useful for older Windows versions, eg. Windows Server 2012, which specifically need [v0.1.189](https://fedorapeople.org/groups/virt/virtio-win/direct-downloads/archive-virtio/virtio-win-0.1.189-1/virtio-win-0.1.189.iso) in order to work.
-
-### What access do I need for my vCenter user to be able to perform this migration?
-Please refer to the following table for the required privileges:
-
-| Privilege | Description |
-| --- | --- |
-| `Virtual machine.Interaction` privileges: |     |
-| `Virtual machine.Interaction.Power Off` | Allows powering off a powered-on virtual machine. This operation powers down the guest operating system. |
-| `Virtual machine.Interaction.Power On` | Allows powering on a powered-off virtual machine and resuming a suspended virtual machine. |
-| `Virtual machine.Guest operating system management by VIX API` | Allows managing a virtual machine by the VMware VIX API. |
-| `Virtual machine.Provisioning` privileges:<br><br>Note<br><br>All `Virtual machine.Provisioning` privileges are required. |     |
-| `Virtual machine.Provisioning.Allow disk access` | Allows opening a disk on a virtual machine for random read and write access. Used mostly for remote disk mounting. |
-| `Virtual machine.Provisioning.Allow file access` | Allows operations on files associated with a virtual machine, including VMX, disks, logs, and NVRAM. |
-| `Virtual machine.Provisioning.Allow read-only disk access` | Allows opening a disk on a virtual machine for random read access. Used mostly for remote disk mounting. |
-| `Virtual machine.Provisioning.Allow virtual machine download` | Allows read operations on files associated with a virtual machine, including VMX, disks, logs, and NVRAM. |
-| `Virtual machine.Provisioning.Allow virtual machine files upload` | Allows write operations on files associated with a virtual machine, including VMX, disks, logs, and NVRAM. |
-| `Virtual machine.Provisioning.Clone template` | Allows cloning of a template. |
-| `Virtual machine.Provisioning.Clone virtual machine` | Allows cloning of an existing virtual machine and allocation of resources. |
-| `Virtual machine.Provisioning.Create template from virtual machine` | Allows creation of a new template from a virtual machine. |
-| `Virtual machine.Provisioning.Customize guest` | Allows customization of a virtual machine’s guest operating system without moving the virtual machine. |
-| `Virtual machine.Provisioning.Deploy template` | Allows deployment of a virtual machine from a template. |
-| `Virtual machine.Provisioning.Mark as template` | Allows marking an existing powered-off virtual machine as a template. |
-| `Virtual machine.Provisioning.Mark as virtual machine` | Allows marking an existing template as a virtual machine. |
-| `Virtual machine.Provisioning.Modify customization specification` | Allows creation, modification, or deletion of customization specifications. |
-| `Virtual machine.Provisioning.Promote disks` | Allows promote operations on a virtual machine’s disks. |
-| `Virtual machine.Provisioning.Read customization specifications` | Allows reading a customization specification. |
-| `Virtual machine.Snapshot management` privileges: |     |
-| `Virtual machine.Snapshot management.Create snapshot` | Allows creation of a snapshot from the virtual machine’s current state. |
-| `Virtual machine.Snapshot management.Remove Snapshot` | Allows removal of a snapshot from the snapshot history. |
-| `Datastore` privileges: |     |
-| `Datastore.Browse datastore` | Allows exploring the contents of a datastore. |
-| `Datastore.Low level file operations` | Allows performing low-level file operations - read, write, delete, and rename - in a datastore. |
-| `Sessions` privileges: |     |
-| `Sessions.Validate session` | Allows verification of the validity of a session. |
-| `Cryptographic` privileges: |     |
-| `Cryptographic.Decrypt` | Allows decryption of an encrypted virtual machine. |
-| `Cryptographic.Direct access` | Allows access to encrypted resources. |
-
-
-### What ports do I need to open for vJailbreak to work?
-Please refer the following table for the required ports:
-
-| Port | Protocol | Source | Destination | Purpose |
-| --- | --- | --- | --- | --- |
-| 443 | TCP | PCD nodes | VMware vCenter API endpiont | VMware provider inventory<br><br>Disk transfer authentication |
-| 443 | TCP | PCD nodes | VMware ESXi hosts | Disk transfer authentication |
-| 902 | TCP | PCD nodes | VMware ESXi hosts | Disk transfer data copy |
-| 5480 | TCP | PCD nodes | VMware vCenter API endpoint | VMware Site Recovery Manager Appliance Management Interface |
-
-## Usage
-
-Download and install [ORAS](https://oras.land/docs/installation). Download the latest version of the vJailbreak image with the following command. 
-
-    oras pull quay.io/platform9/vjailbreak:v0.1.5
-
-This will download the vJailbreak qcow2 image locally. Upload it to your OpenStack enviroment and create your appliance VM with it.
-
-> [!IMPORTANT]
-> Do not delete the QCOW2 image used for vjailbreakvm creation, as it’s needed for scaling up.
-
-Ensure that your appliance can talk to your OpenStack and VMware environments. This includes any setup required for VPNs, etc. 
-
-> [!NOTE]
-> Coming soon: Platform9 Private Cloud Director Community Edition, which will deploy an OpenStack-compliant cloud on a VM for dev/test & evaluation purposes.
-
-Copy over the [VDDK libraries](https://developer.broadcom.com/sdks/vmware-virtual-disk-development-kit-vddk/8.0) for Linux into `/home/ubuntu` of the vJailbreak VM. Untar it to a folder name `vmware-vix-disklib-distrib` in `/home/ubuntu` directory.
-
-Deploy all the following resources in the same namespace where you installed the Migration Controller. By default, it is `migration-system`.
-1. Create the Creds objects. Ensure that after you create these objects, their status reflects that the credentials have been validated. If it is not validated, the migration will not proceed.
-```yaml
-      apiVersion: vjailbreak.k8s.pf9.io/v1alpha1
-      kind: OpenstackCreds
-      metadata:
-        name: osc1
-        namespace: migration-system
-      spec:
-        secretRef:
-          name: osc1-openstack-secret
-      ---
-      apiVersion: v1
-      data:
-        OS_AUTH_URL: 
-        OS_DOMAIN_NAME:
-        OS_INSECURE:
-        OS_PASSWORD:
-        OS_REGION_NAME:
-        OS_TENANT_NAME:
-        OS_USERNAME: 
-      kind: Secret
-      metadata:
-        name: osc1-openstack-secret
-        namespace: migration-system
-      type: Opaque
-```
-```yaml
-      apiVersion: vjailbreak.k8s.pf9.io/v1alpha1
-      kind: VMwareCreds
-      metadata:
-        name: vmc1
-        namespace: migration-system
-      spec:
-        secretRef:
-          name: vmc1-vmware-secret
-      ---
-      apiVersion: v1
-      data:
-        VCENTER_HOST:
-        VCENTER_INSECURE: 
-        VCENTER_PASSWORD:
-        VCENTER_USERNAME:
-      kind: Secret
-      metadata:
-        name: vmc1-vmware-secret
-        namespace: migration-system
-      type: Opaque
-  ```
- - OpenstackCreds use the variables from the openstack.rc file. All fields are required except `OS_INSECURE`
-  - All fields in VMwareCreds are required
-
-2. Create the mapping between networks in VMware and networks in OpenStack
-
-       apiVersion: vjailbreak.k8s.pf9.io/v1alpha1
-       kind: NetworkMapping
-       metadata:
-         name: nwmap1
-         namespace: migration-system
-       spec:
-         networks:
-         - source: VM Network
-           target: vlan3002
-         - source: VM Network 2
-           target: vlan3003
-3. Create the mapping between datastores in VMware and volume types in OpenStack
-
-		apiVersion: vjailbreak.k8s.pf9.io/v1alpha1
-		kind: StorageMapping
-		metadata:
-		  name: stmap1
-		  namespace: migration-system
-		spec:
-		  storages:
-		  - source: vcenter-datastore-1
-		    target: lvm
-		  - source: vcenter-datastore-2
-		    target: ceph
-4. Create the MigrationTemplate
-
-       apiVersion: vjailbreak.k8s.pf9.io/v1alpha1
-       kind: MigrationTemplate
-       metadata:
-         name: migrationtemplate-windows
-         namespace: migration-system
-       spec:
-         networkMapping: name_of_networkMapping
-         storageMapping: name_of_storageMapping
-         osType: windows/linux <optional>
-         source:
-           datacenter: name_of_datacenter
-           vmwareRef: name_of_VMwareCreds
-         destination:
-           openstackRef: name_of_OpenstackCreds
-
-  - osType is optional. If not provided, the osType is retrieved from vcenter. If it can't be automatically determined, migration will not proceed.
-
-5. Finally, create the MigrationPlan
-
-       apiVersion: vjailbreak.k8s.pf9.io/v1alpha1
-       kind: MigrationPlan
-       metadata:
-         name: vm-migration-app1
-         namespace: migration-system
-       spec:
-         migrationTemplate: migrationtemplate-windows
-         retry: true/false <optional>
-         advancedOptions:
-           granularVolumeTypes: 
-           - newvoltype1
-           granularNetworks:
-           - newnetworkname1
-           - newnetworkname2
-           granularPorts:
-           - <port uuid 1>
-           - <port uuid 2>
-         migrationStrategy:
-           type: hot/cold
-           dataCopyStart: 2024-08-27T17:30:25.230Z
-           vmCutoverStart: 2024-08-27T17:30:25.230Z
-           vmCutoverEnd: 2024-08-28T17:30:25.230Z
-           adminInitiatedCutOver: true/false
-           performHealthChecks: true/false
-           healthCheckPort: string
-         virtualmachines:
-           - - winserver2k12
-             - winserver2k16
-           - - winserver2k19
-             - winserver2k22
-
-  - `retry`: Optional. Retries one failed migration in a migration plan once. Set to false after a migration has been retried.
-  - `advancedOptions`: This is an optional field for granular control over migration options. MigrationTemplate with mappings must still be present. These options override the ones in the template, if set. If you use these options, you must only have 1 VM present in the virtualmachines list.
-    - `granularVolumeTypes`: In case you wish to provide different volume types to disks of a VM when they are all on the same datastore, you can specify the volume type of each disk of your VM in order. You must define one volume type for one disk present on the VM
-    - `granularNetworks`: In case you wish to override the default network mapping for a VM, you can provide a list of OpenStack network names to use in for each NIC on the VM, in order.
-    - `granularPorts`: In case you wish to pre-create ports for a VM with certain configs and directly provide them to the target VM, you can define a list of port IDS to be used for each network on the VM. It will override options set in `granularNetworks`.
-  - `migrationStrategy`: This is an optional field
-    - `type`: 
-      - `cold`: Cold indicates to power off VMs in migrationplan at the start of the migration. Quicker than hot.
-      - `hot`: Powers VM off just before cutover starts. Data copy occurs with the source VM powered on. May take longer.
-    - `dataCopyStart`: Optional. ISO 8601 timestamp indicating when to start data copy
-    - `vmCutoverStart`: Optional. ISO 8601 timestamp indicating when to start VM cutover
-    - `vmCutoverEnd`: Optional. ISO 8601 timestamp indicating the latest time by when VM cutover can start. If this time has been passed before the cutover can start, migration will fail.
-    - `adminInitiatedCutOver`: Set to true if you wish to manually trigger the cutover process. Default: `false`
-    - `performHealthChecks`: Set to false if you want to disable Ping and HTTP GET health check. Failing these checks does not clean up the targeted VM. Default: `false`
-    - `healthCheckPort`: Port to run the HTTP GET health check against. Default "443"
-  - `virtualmachines`: Specify names of VMs to migrate. In this example the batch of VMs `winserver2k12` and `winserver2k16` migrate in parallel. `winserver2k19` and `winserver2k22` will wait for the first 2 to complete successfully, and then start in parallel. You can use this notation to specify whether VMs should migrate sequentially or in parallel within a plan.
-
-Each VM migration will spawn a migration object. The status field contains a high level view of the progress of the migration of the VM. For more details about the migration, check the logs of the pod specified in the Migration object.
-
-
-## vJailbreak at Scale: Managing Agents with VjailbreakNode
-
-vJailbreak can be scaled to perform multiple migrations in parallel by deploying additional `agents`, enabling greater efficiency and workload distribution. The VjailbreakNode Custom Resource Definition (CRD) streamlines the creation and management of these agents, ensuring seamless integration into the migration workflow. Each `VjailbreakNode` represents a VM that functions as an independent migration `agent`. These agents are dynamically added to the original `VjailbreakNode`, forming a cohesive cluster that enhances scalability, reliability, and overall migration performance.
-
-### VjailbreakNode CRD
-
-The `VjailbreakNode` CRD allows you to manage vJailbreak nodes within your Kubernetes cluster. Here's how to define a `VjailbreakNode` resource:
-
-```yaml
-apiVersion: vjailbreak.k8s.pf9.io/v1alpha1
-kind: VjailbreakNode
-metadata:
-  name: example-vjailbreak-node
-  namespace: migration-system
-spec:
-  imageid: "your-openstack-image-id" # This ID is for the first vjailbreak VMimage. It auto-populates in the UI—do not delete it. 
-  noderole: "migration-worker"
-  openstackcreds:
-    name: "sapmo1" # Reference to your OpenstackCreds
-    namespace: "migration-system"
-  openstackflavorid: "your-openstack-flavor-id"
- ```
- 
- ### Explanation of VjailbreakNode CRD Fields  
-
-This `VjailbreakNode` CRD defines a Kubernetes resource that provisions a VM in OpenStack to act as a migration agent. Below is a breakdown of each field:
-
-### Metadata  
-- **`metadata:`**  
-  Metadata contains identifying details about the `VjailbreakNode`.  
-  - **`name: example-vjailbreak-node`**  
-    Specifies the name of this `VjailbreakNode` resource in Kubernetes.  
-  - **`namespace: migration-system`**  
-    Indicates the namespace where this resource is deployed within the Kubernetes cluster.  
-
-### Spec (Specification)  
-The `spec` section defines the desired state of the `VjailbreakNode`.  
-
-- **`imageid: "your-openstack-image-id"`**  
-  - This is the ID of the OpenStack image used to create the VM.  
-  - **It must match the image ID used to create the initial vJailbreak VM**, ensuring compatibility across all migration agents.  
-
-- **`noderole: "worker"`**  
-  - Defines the role of the node.  
-  - It should be set to `"worker"` as this node functions as a migration agent within the vJailbreak cluster.  
-
-- **`openstackcreds:`**  
-  - OpenstackCreds use the variables from the openstack.rc file.
-  - **`name: "sapmo1"`** → Refers to a `Secret` or `CustomResource` storing OpenStack authentication details.  
-  - **`namespace: "migration-system"`** → The namespace where OpenStack credentials are stored.  
-
-- **`openstackflavorid: "your-openstack-flavor-id"`**  
-  - Specifies the OpenStack flavor ID, which determines the VM's compute resources (CPU, RAM, disk size, etc.).  
-  - The chosen flavor should align with the resource requirements for migration workloads.  
-
-This configuration ensures vJailbreak can scale efficiently by adding worker nodes dynamically to handle multiple migrations in parallel. 🚀  
-
-> [!IMPORTANT]
-> After scaling up make sure that Copy over the [VDDK libraries](https://developer.broadcom.com/sdks/vmware-virtual-disk-development-kit-vddk/8.0) for Linux into `/home/ubuntu` of the new agents. Untar it to a folder name `vmware-vix-disklib-distrib` in `/home/ubuntu` directory. 
-
-> [!NOTE]
-> To retrieve the password for logging into a worker node, follow these steps:
-> 1. SSH into the master node and run:
->   ```bash
->   cat /var/lib/rancher/k3s/server/token
-> 2. The first 12 characters of this token is your password. 
-
-# Monitoring vJailbreak 🚀
-This is useful if you need to view the metrics of the agents.
-###  Required Ingress Rules for Kubernetes Node with Kubelet, Metrics Server, and Prometheus
-
-Create a security group with the following:
-
-| **Component**      | **Port**  | **Protocol** | **Source** | **Purpose** |
-|--------------------|----------|-------------|------------|-------------|
-| **Kubelet API**    | `10250`   | TCP         | Control Plane / Prometheus | Health checks, logs, metrics |
-| **Kubelet Read-Only (Optional)** | `10255` | TCP | Internal Only | Deprecated but might be used in some cases |
-| **Metrics Server** | `4443`    | TCP         | Internal Cluster | K8s resource metrics (`kubectl top`) |
-| **Prometheus**     | `9090`    | TCP         | Internal Cluster / Monitoring Server | Prometheus UI and API |
-| **Node Exporter** (if used) | `9100` | TCP | Prometheus | Node-level metrics |
-| **Cadvisor (Optional)** | `4194` | TCP | Internal Cluster / Prometheus | Container metrics collection |
-
-# Building from source
-vJailbreak is intended to be run in a Kubernetes environment (k3s) on the appliance VM. In order to build and deploy the Kubernetes components, follow the instructions in `k8s/migration` to build and deploy the custom resources in the cluster.
-
-In order to build v2v-helper,
-
-    make v2v-helper
-
-In order to build migration-controller,
-
-    make vjail-controller
-
-In order to build the UI,
-
-    make ui
-
-Change the image names in the makefile to push to another repository.
-
-# vJailbreak Components
-### v2v-helper
-The main application that runs the migration. It is expected to run as a pod in a VM running in the target OpenStack Environment.
-
-### UI
-This is the UI for vJailbreak.
-
-### migration-controller
-This is the k8s controller that schedules migrations. 
-
-### v2v-cli
-A CLI tool that starts the migration. It is not needed in the current version of vJailbreak.
-=======
-![alt text](assets/scaledown.png)
->>>>>>> a343f392
+![alt text](assets/scaledown.png)