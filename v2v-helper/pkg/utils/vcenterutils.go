--- conflicted
+++ resolved
@@ -41,13 +41,10 @@
 	RDMDisks                string
 	FallbackToDHCP          bool
 	PeriodicSyncInterval    string
-<<<<<<< HEAD
 	StorageCopyMethod       string
 	VendorType              string
 	ArrayCredsMapping       string
-=======
 	PeriodicSyncEnabled     bool
->>>>>>> 7a2a7487
 }
 
 // GetMigrationParams is function that returns the migration parameters
@@ -90,12 +87,9 @@
 		RDMDisks:                string(configMap.Data["RDM_DISK_NAMES"]),
 		FallbackToDHCP:          string(configMap.Data["FALLBACK_TO_DHCP"]) == constants.TrueString,
 		PeriodicSyncInterval:    string(configMap.Data["PERIODIC_SYNC_INTERVAL"]),
-<<<<<<< HEAD
 		StorageCopyMethod:       string(configMap.Data["STORAGE_COPY_METHOD"]),
 		VendorType:              string(configMap.Data["VENDOR_TYPE"]),
 		ArrayCredsMapping:       string(configMap.Data["ARRAY_CREDS_MAPPING"]),
-=======
 		PeriodicSyncEnabled:     string(configMap.Data["PERIODIC_SYNC_ENABLED"]) == constants.TrueString,
->>>>>>> 7a2a7487
 	}, nil
 }