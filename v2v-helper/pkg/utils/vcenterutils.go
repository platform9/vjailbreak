package utils

import (
	"context"

	"github.com/pkg/errors"
	"github.com/platform9/vjailbreak/v2v-helper/pkg/constants"
	"sigs.k8s.io/controller-runtime/pkg/client"

	v1 "k8s.io/api/core/v1"
	"k8s.io/apimachinery/pkg/types"
)

type MigrationParams struct {
	// vCenter params
	SourceVMName string

	// openstack params
	OpenstackNetworkNames string
	OpenstackNetworkPorts string
	OpenstackVolumeTypes  string
	OpenstackVirtioWin    string
	OpenstackOSType       string
	OpenstackConvert      bool

	// Migration params
	DataCopyStart           string
	VMcutoverStart          string
	VMcutoverEnd            string
	MigrationType           string
	PerformHealthChecks     bool
	HealthCheckPort         string
	Debug                   bool
	TARGET_FLAVOR_ID        string
	TargetAvailabilityZone  string
	AssignedIP              string
	VMwareMachineName       string
	DisconnectSourceNetwork bool
	SecurityGroups          string
<<<<<<< HEAD
	RDMDisks                string
=======
	FallbackToDHCP          bool
>>>>>>> c99b6a42
}

// GetMigrationParams is function that returns the migration parameters
func GetMigrationParams(ctx context.Context, client client.Client) (*MigrationParams, error) {
	// Get the values from the secret
	configMapName, err := GetMigrationConfigMapName()
	if err != nil {
		return nil, err
	}
	configMap := &v1.ConfigMap{}
	err = client.Get(ctx, types.NamespacedName{
		Name:      configMapName,
		Namespace: constants.NamespaceMigrationSystem,
	}, configMap)
	if err != nil {
		return nil, errors.Wrap(err, "Failed to get configmap")
	}
	return &MigrationParams{
		SourceVMName:            string(configMap.Data["SOURCE_VM_NAME"]),
		OpenstackNetworkNames:   string(configMap.Data["NEUTRON_NETWORK_NAMES"]),
		OpenstackNetworkPorts:   string(configMap.Data["NEUTRON_PORT_IDS"]),
		OpenstackVolumeTypes:    string(configMap.Data["CINDER_VOLUME_TYPES"]),
		OpenstackVirtioWin:      string(configMap.Data["VIRTIO_WIN_DRIVER"]),
		OpenstackOSType:         string(configMap.Data["OS_FAMILY"]),
		OpenstackConvert:        string(configMap.Data["CONVERT"]) == constants.TrueString,
		DataCopyStart:           string(configMap.Data["DATACOPYSTART"]),
		VMcutoverStart:          string(configMap.Data["CUTOVERSTART"]),
		VMcutoverEnd:            string(configMap.Data["CUTOVEREND"]),
		MigrationType:           string(configMap.Data["TYPE"]),
		PerformHealthChecks:     string(configMap.Data["PERFORM_HEALTH_CHECKS"]) == constants.TrueString,
		HealthCheckPort:         string(configMap.Data["HEALTH_CHECK_PORT"]),
		Debug:                   string(configMap.Data["DEBUG"]) == constants.TrueString,
		TARGET_FLAVOR_ID:        string(configMap.Data["TARGET_FLAVOR_ID"]),
		TargetAvailabilityZone:  string(configMap.Data["TARGET_AVAILABILITY_ZONE"]),
		AssignedIP:              string(configMap.Data["ASSIGNED_IP"]),
		VMwareMachineName:       string(configMap.Data["VMWARE_MACHINE_OBJECT_NAME"]),
		DisconnectSourceNetwork: string(configMap.Data["DISCONNECT_SOURCE_NETWORK"]) == constants.TrueString,
		SecurityGroups:          string(configMap.Data["SECURITY_GROUPS"]),
<<<<<<< HEAD
		RDMDisks:                string(configMap.Data["RDM_DISK_NAMES"]),
=======
		FallbackToDHCP:          string(configMap.Data["FALLBACK_TO_DHCP"]) == constants.TrueString,
>>>>>>> c99b6a42
	}, nil
}<|MERGE_RESOLUTION|>--- conflicted
+++ resolved
@@ -37,11 +37,8 @@
 	VMwareMachineName       string
 	DisconnectSourceNetwork bool
 	SecurityGroups          string
-<<<<<<< HEAD
 	RDMDisks                string
-=======
 	FallbackToDHCP          bool
->>>>>>> c99b6a42
 }
 
 // GetMigrationParams is function that returns the migration parameters
@@ -80,10 +77,7 @@
 		VMwareMachineName:       string(configMap.Data["VMWARE_MACHINE_OBJECT_NAME"]),
 		DisconnectSourceNetwork: string(configMap.Data["DISCONNECT_SOURCE_NETWORK"]) == constants.TrueString,
 		SecurityGroups:          string(configMap.Data["SECURITY_GROUPS"]),
-<<<<<<< HEAD
 		RDMDisks:                string(configMap.Data["RDM_DISK_NAMES"]),
-=======
 		FallbackToDHCP:          string(configMap.Data["FALLBACK_TO_DHCP"]) == constants.TrueString,
->>>>>>> c99b6a42
 	}, nil
 }