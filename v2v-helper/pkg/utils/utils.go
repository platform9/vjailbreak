--- conflicted
+++ resolved
@@ -1,6 +1,7 @@
 package utils
 
 import (
+	"context"
 	"fmt"
 	"log"
 	"os"
@@ -112,8 +113,6 @@
 		return 0
 	}
 	return i
-<<<<<<< HEAD
-=======
 }
 
 func GetVjailbreakSettings(ctx context.Context, k8sClient client.Client) (*VjailbreakSettings, error) {
@@ -183,5 +182,4 @@
 		CleanupVolumesAfterConvertFailure:   vjailbreakSettingsCM.Data["CLEANUP_VOLUMES_AFTER_CONVERT_FAILURE"] == "true",
 		PopulateVMwareMachineFlavors:        vjailbreakSettingsCM.Data["POPULATE_VMWARE_MACHINE_FLAVORS"] == "true",
 	}, nil
->>>>>>> d79e3c47
 }