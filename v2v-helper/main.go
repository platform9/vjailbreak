// Copyright © 2024 The vjailbreak authors

package main

import (
	"context"
	"fmt"
	"os"
	"strings"
	"time"

	"github.com/platform9/vjailbreak/v2v-helper/migrate"
	"github.com/platform9/vjailbreak/v2v-helper/nbd"
	"github.com/platform9/vjailbreak/v2v-helper/openstack"
	"github.com/platform9/vjailbreak/v2v-helper/pkg/constants"
	"github.com/platform9/vjailbreak/v2v-helper/pkg/utils"
	"github.com/platform9/vjailbreak/v2v-helper/reporter"
	"github.com/platform9/vjailbreak/v2v-helper/vcenter"
	"github.com/platform9/vjailbreak/v2v-helper/vm"
)

func main() {
	ctx, cancel := context.WithCancel(context.Background())
	defer cancel() // Ensure context is canceled when we exit

	utils.WriteToLogFile(fmt.Sprintf("-----	 Migration started at %s for VM %s -----", time.Now().Format(time.RFC3339), os.Getenv("SOURCE_VM_NAME")))
	// Initialize error reporter early
	eventReporter, err := reporter.NewReporter()
	if err != nil {
		utils.PrintLog(fmt.Sprintf("Failed to create reporter: %v", err))
		return
	}

	eventReporterChan := make(chan string)
	podLabelWatcherChan := make(chan string)
	ackChan := make(chan struct{})

	defer close(eventReporterChan)
	defer close(podLabelWatcherChan)

	// Start reporter goroutines
	eventReporter.UpdatePodEvents(ctx, eventReporterChan, ackChan)
	eventReporter.WatchPodLabels(ctx, podLabelWatcherChan)

	// Helper function to report and handle errors
	handleError := func(msg string) {
		if reporter.IsRunningInPod() {
			eventReporterChan <- msg
			// Wait for the reporter to process the message
			<-ackChan
		}
		utils.PrintLog(msg)
<<<<<<< HEAD
		os.Exit(1)
=======
		return
>>>>>>> 7b8aa9e1
	}

	client, err := utils.GetInclusterClient()
	if err != nil {
		handleError(fmt.Sprintf("Failed to get in-cluster client: %v", err))
	}

	migrationparams, err := utils.GetMigrationParams(ctx, client)
	if err != nil {
		handleError(fmt.Sprintf("Failed to get migration parameters: %v", err))
	}

	var (
		vCenterURL        = strings.TrimSpace(os.Getenv("VCENTER_HOST"))
		vCenterUserName   = strings.TrimSpace(os.Getenv("VCENTER_USERNAME"))
		vCenterPassword   = strings.TrimSpace(os.Getenv("VCENTER_PASSWORD"))
		vCenterInsecure   = strings.EqualFold(strings.TrimSpace(os.Getenv("VCENTER_INSECURE")), constants.TrueString)
		openstackInsecure = strings.EqualFold(strings.TrimSpace(os.Getenv("OS_INSECURE")), constants.TrueString)
	)

	starttime, _ := time.Parse(time.RFC3339, migrationparams.DataCopyStart)
	cutstart, _ := time.Parse(time.RFC3339, migrationparams.VMcutoverStart)
	cutend, _ := time.Parse(time.RFC3339, migrationparams.VMcutoverEnd)

	// Validate vCenter connection
	vcclient, err := vcenter.VCenterClientBuilder(ctx, vCenterUserName, vCenterPassword, vCenterURL, vCenterInsecure)
	if err != nil {
		handleError(fmt.Sprintf("Failed to validate vCenter connection: %v", err))
	}
	utils.PrintLog(fmt.Sprintf("Connected to vCenter: %s\n", vCenterURL))

	// Validate OpenStack connection
	openstackclients, err := openstack.NewOpenStackClients(openstackInsecure)
	if err != nil {
		handleError(fmt.Sprintf("Failed to validate OpenStack connection: %v", err))
	}
	utils.PrintLog("Connected to OpenStack")

	// Get thumbprint
	thumbprint, err := vcenter.GetThumbprint(vCenterURL)
	if err != nil {
		handleError(fmt.Sprintf("Failed to get thumbprint: %s", err))
	}
	utils.PrintLog(fmt.Sprintf("VCenter Thumbprint: %s\n", thumbprint))

	// Retrieve the source VM
	vmops, err := vm.VMOpsBuilder(ctx, *vcclient, migrationparams.SourceVMName)
	if err != nil {
		handleError(fmt.Sprintf("Failed to get source VM: %v", err))
	}

	migrationobj := migrate.Migrate{
		URL:              vCenterURL,
		UserName:         vCenterUserName,
		Password:         vCenterPassword,
		Insecure:         vCenterInsecure,
		Networknames:     utils.RemoveEmptyStrings(strings.Split(migrationparams.OpenstackNetworkNames, ",")),
		Networkports:     utils.RemoveEmptyStrings(strings.Split(migrationparams.OpenstackNetworkPorts, ",")),
		Volumetypes:      utils.RemoveEmptyStrings(strings.Split(migrationparams.OpenstackVolumeTypes, ",")),
		Virtiowin:        migrationparams.OpenstackVirtioWin,
		Ostype:           migrationparams.OpenstackOSType,
		Thumbprint:       thumbprint,
		Convert:          migrationparams.OpenstackConvert,
		Openstackclients: openstackclients,
		Vcclient:         vcclient,
		VMops:            vmops,
		Nbdops:           []nbd.NBDOperations{},
		EventReporter:    eventReporterChan,
		PodLabelWatcher:  podLabelWatcherChan,
		InPod:            reporter.IsRunningInPod(),
		MigrationTimes: migrate.MigrationTimes{
			DataCopyStart:  starttime,
			VMCutoverStart: cutstart,
			VMCutoverEnd:   cutend,
		},
		MigrationType:          migrationparams.MigrationType,
		PerformHealthChecks:    migrationparams.PerformHealthChecks,
		HealthCheckPort:        migrationparams.HealthCheckPort,
		K8sClient:              client,
		TargetFlavorId:         migrationparams.TARGET_FLAVOR_ID,
		TargetAvailabilityZone: migrationparams.TargetAvailabilityZone,
	}

	if err := migrationobj.MigrateVM(ctx); err != nil {
		msg := fmt.Sprintf("Failed to migrate VM: %v", err)

		// Try to power on the VM if migration failed
		powerOnErr := vmops.VMPowerOn()
		if powerOnErr != nil {
			msg += fmt.Sprintf("\nAlso Failed to power on VM after migration failure: %v", powerOnErr)
		} else {
			msg += fmt.Sprintf("\nVM %s was powered on after migration failure", migrationparams.SourceVMName)
		}

		handleError(msg)
	}

	utils.PrintLog(fmt.Sprintf("----- Migration completed successfully at %s for VM %s -----", time.Now().Format(time.RFC3339), migrationparams.SourceVMName))
}<|MERGE_RESOLUTION|>--- conflicted
+++ resolved
@@ -50,11 +50,9 @@
 			<-ackChan
 		}
 		utils.PrintLog(msg)
-<<<<<<< HEAD
+
 		os.Exit(1)
-=======
-		return
->>>>>>> 7b8aa9e1
+
 	}
 
 	client, err := utils.GetInclusterClient()
