--- conflicted
+++ resolved
@@ -146,11 +146,7 @@
 
 		handleError(msg)
 	}
-<<<<<<< HEAD
-	cancel()
-=======
 
 	log.Println("Migration completed successfully")
 	return
->>>>>>> c900f286
 }