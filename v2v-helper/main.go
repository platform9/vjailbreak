// Copyright © 2024 The vjailbreak authors

package main

import (
	"context"
	"fmt"
	"os"
	"strings"
	"time"

	"github.com/platform9/vjailbreak/v2v-helper/migrate"
	"github.com/platform9/vjailbreak/v2v-helper/nbd"
	"github.com/platform9/vjailbreak/v2v-helper/openstack"
	"github.com/platform9/vjailbreak/v2v-helper/pkg/constants"
	"github.com/platform9/vjailbreak/v2v-helper/pkg/utils"
	"github.com/platform9/vjailbreak/v2v-helper/reporter"
	"github.com/platform9/vjailbreak/v2v-helper/vcenter"
	"github.com/platform9/vjailbreak/v2v-helper/vm"
)

func main() {
	ctx, cancel := context.WithCancel(context.Background())
	defer cancel() // Ensure context is canceled when we exit

	// Initialize error reporter early
	eventReporter, err := reporter.NewReporter()
	if err != nil {
		utils.PrintLog(fmt.Sprintf("Failed to create reporter: %v", err))
		return
	}

	eventReporterChan := make(chan string)
	podLabelWatcherChan := make(chan string)
	ackChan := make(chan struct{})

	defer close(eventReporterChan)
	defer close(podLabelWatcherChan)

	// Start reporter goroutines
	eventReporter.UpdatePodEvents(ctx, eventReporterChan, ackChan)
	eventReporter.WatchPodLabels(ctx, podLabelWatcherChan)

	// Helper function to report and handle errors
	handleError := func(msg string) {
		if reporter.IsRunningInPod() {
			eventReporterChan <- msg
			// Wait for the reporter to process the message
			<-ackChan
		}
		utils.PrintLog(msg)
		return
	}

	client, err := utils.GetInclusterClient()
	if err != nil {
		handleError(fmt.Sprintf("Failed to get in-cluster client: %v", err))
	}

	migrationparams, err := utils.GetMigrationParams(ctx, client)
	if err != nil {
		handleError(fmt.Sprintf("Failed to get migration parameters: %v", err))
	}

	utils.WriteToLogFile(fmt.Sprintf("-----	 Migration started at %s for VM %s -----", time.Now().Format(time.RFC3339), migrationparams.SourceVMName))

	var (
		vCenterURL        = strings.TrimSpace(os.Getenv("VCENTER_HOST"))
		vCenterUserName   = strings.TrimSpace(os.Getenv("VCENTER_USERNAME"))
		vCenterPassword   = strings.TrimSpace(os.Getenv("VCENTER_PASSWORD"))
		vCenterInsecure   = strings.EqualFold(strings.TrimSpace(os.Getenv("VCENTER_INSECURE")), constants.TrueString)
		openstackInsecure = strings.EqualFold(strings.TrimSpace(os.Getenv("OS_INSECURE")), constants.TrueString)
	)

	openstackProjectName := strings.TrimSpace(os.Getenv("OS_PROJECT_NAME"))
	if openstackProjectName == "" {
		openstackProjectName = strings.TrimSpace(os.Getenv("OS_TENANT_NAME"))
	}

	starttime, _ := time.Parse(time.RFC3339, migrationparams.DataCopyStart)
	cutstart, _ := time.Parse(time.RFC3339, migrationparams.VMcutoverStart)
	cutend, _ := time.Parse(time.RFC3339, migrationparams.VMcutoverEnd)

	// Validate vCenter connection
	vcclient, err := vcenter.VCenterClientBuilder(ctx, vCenterUserName, vCenterPassword, vCenterURL, vCenterInsecure)
	if err != nil {
		handleError(fmt.Sprintf("Failed to validate vCenter connection: %v", err))
	}
	utils.PrintLog(fmt.Sprintf("Connected to vCenter: %s\n", vCenterURL))
	defer vcclient.VCClient.CloseIdleConnections()
	// Validate OpenStack connection
	openstackclients, err := openstack.NewOpenStackClients(openstackInsecure)
	if err != nil {
		handleError(fmt.Sprintf("Failed to validate OpenStack connection: %v", err))
	}
	utils.PrintLog("Connected to OpenStack")

	// Get thumbprint
	thumbprint, err := vcenter.GetThumbprint(vCenterURL)
	if err != nil {
		handleError(fmt.Sprintf("Failed to get thumbprint: %s", err))
	}
	utils.PrintLog(fmt.Sprintf("VCenter Thumbprint: %s\n", thumbprint))

	// Retrieve the source VM
	vmops, err := vm.VMOpsBuilder(ctx, *vcclient, migrationparams.SourceVMName, client)
	if err != nil {
		handleError(fmt.Sprintf("Failed to get source VM: %v", err))
	}
	fmt.Println("Migration Params : ", migrationparams.RDMDisks)
	migrationobj := migrate.Migrate{
		URL:                     vCenterURL,
		UserName:                vCenterUserName,
		Password:                vCenterPassword,
		Insecure:                vCenterInsecure,
		Networknames:            utils.RemoveEmptyStrings(strings.Split(migrationparams.OpenstackNetworkNames, ",")),
		Networkports:            utils.RemoveEmptyStrings(strings.Split(migrationparams.OpenstackNetworkPorts, ",")),
		Volumetypes:             utils.RemoveEmptyStrings(strings.Split(migrationparams.OpenstackVolumeTypes, ",")),
		Virtiowin:               migrationparams.OpenstackVirtioWin,
		Ostype:                  migrationparams.OpenstackOSType,
		Thumbprint:              thumbprint,
		Convert:                 migrationparams.OpenstackConvert,
		DisconnectSourceNetwork: migrationparams.DisconnectSourceNetwork,
		Openstackclients:        openstackclients,
		Vcclient:                vcclient,
		VMops:                   vmops,
		Nbdops:                  []nbd.NBDOperations{},
		EventReporter:           eventReporterChan,
		PodLabelWatcher:         podLabelWatcherChan,
		InPod:                   reporter.IsRunningInPod(),
		MigrationTimes: migrate.MigrationTimes{
			DataCopyStart:  starttime,
			VMCutoverStart: cutstart,
			VMCutoverEnd:   cutend,
		},
		MigrationType:          migrationparams.MigrationType,
		PerformHealthChecks:    migrationparams.PerformHealthChecks,
		HealthCheckPort:        migrationparams.HealthCheckPort,
		K8sClient:              client,
		TargetFlavorId:         migrationparams.TARGET_FLAVOR_ID,
		TargetAvailabilityZone: migrationparams.TargetAvailabilityZone,
		AssignedIP:             migrationparams.AssignedIP,
		SecurityGroups:         utils.RemoveEmptyStrings(strings.Split(migrationparams.SecurityGroups, ",")),
<<<<<<< HEAD
		RDMDisks:               utils.RemoveEmptyStrings(strings.Split(migrationparams.RDMDisks, ",")),
=======
		UseFlavorless:          os.Getenv("USE_FLAVORLESS") == "true",
		TenantName:             openstackProjectName,
>>>>>>> cbcfd8d3
	}

	if err := migrationobj.MigrateVM(ctx); err != nil {
		msg := fmt.Sprintf("Failed to migrate VM: %v", err)

		// Try to power on the VM if migration failed
		powerOnErr := vmops.VMPowerOn()
		if powerOnErr != nil {
			msg += fmt.Sprintf("\nAlso Failed to power on VM after migration failure: %v", powerOnErr)
		} else {
			msg += fmt.Sprintf("\nVM %s was powered on after migration failure", migrationparams.SourceVMName)
		}

		handleError(msg)
		utils.PrintLog(fmt.Sprintf("----- Migration completed with errors at %s for VM %s -----", time.Now().Format(time.RFC3339), migrationparams.SourceVMName))
		return
	}

	utils.PrintLog(fmt.Sprintf("----- Migration completed successfully at %s for VM %s -----", time.Now().Format(time.RFC3339), migrationparams.SourceVMName))
}<|MERGE_RESOLUTION|>--- conflicted
+++ resolved
@@ -141,12 +141,9 @@
 		TargetAvailabilityZone: migrationparams.TargetAvailabilityZone,
 		AssignedIP:             migrationparams.AssignedIP,
 		SecurityGroups:         utils.RemoveEmptyStrings(strings.Split(migrationparams.SecurityGroups, ",")),
-<<<<<<< HEAD
 		RDMDisks:               utils.RemoveEmptyStrings(strings.Split(migrationparams.RDMDisks, ",")),
-=======
 		UseFlavorless:          os.Getenv("USE_FLAVORLESS") == "true",
 		TenantName:             openstackProjectName,
->>>>>>> cbcfd8d3
 	}
 
 	if err := migrationobj.MigrateVM(ctx); err != nil {
