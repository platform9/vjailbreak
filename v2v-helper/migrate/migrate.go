// Copyright © 2024 The vjailbreak authors

package migrate

import (
	"context"
	"fmt"
	"log"
	"net/http"
	"os"
	"os/signal"
	"regexp"
	"strconv"
	"strings"
	"syscall"
	"time"

	"github.com/gophercloud/gophercloud/v2/openstack/compute/v2/flavors"
	"github.com/pkg/errors"
	"github.com/platform9/vjailbreak/pkg/vpwned/sdk/storage"
	_ "github.com/platform9/vjailbreak/pkg/vpwned/sdk/storage/pure"
	"github.com/platform9/vjailbreak/v2v-helper/nbd"
	"github.com/platform9/vjailbreak/v2v-helper/openstack"
	"github.com/platform9/vjailbreak/v2v-helper/pkg/constants"
	"github.com/platform9/vjailbreak/v2v-helper/pkg/k8sutils"
	"github.com/platform9/vjailbreak/v2v-helper/pkg/utils"
	"github.com/platform9/vjailbreak/v2v-helper/pkg/utils/vmutils"
	"github.com/platform9/vjailbreak/v2v-helper/reporter"
	"github.com/platform9/vjailbreak/v2v-helper/vcenter"
	"github.com/platform9/vjailbreak/v2v-helper/virtv2v"
	"github.com/platform9/vjailbreak/v2v-helper/vm"
	"sigs.k8s.io/controller-runtime/pkg/client"

	netutils "github.com/platform9/vjailbreak/common/utils"
	probing "github.com/prometheus-community/pro-bing"
	"github.com/vmware/govmomi/vim25/types"
)

type Migrate struct {
	URL                     string
	UserName                string
	Password                string
	Insecure                bool
	Networknames            []string
	Networkports            []string
	Volumetypes             []string
	Virtiowin               string
	Ostype                  string
	Thumbprint              string
	Convert                 bool
	DisconnectSourceNetwork bool
	Openstackclients        openstack.OpenstackOperations
	Vcclient                vcenter.VCenterOperations
	VMops                   vm.VMOperations
	Nbdops                  []nbd.NBDOperations
	EventReporter           chan string
	PodLabelWatcher         chan string
	InPod                   bool
	MigrationTimes          MigrationTimes
	MigrationType           string
	PerformHealthChecks     bool
	HealthCheckPort         string
	K8sClient               client.Client
	TargetFlavorId          string
	TargetAvailabilityZone  string
	AssignedIP              string
	SecurityGroups          []string
	ServerGroup             string
	RDMDisks                []string
	UseFlavorless           bool
	TenantName              string
	Reporter                *reporter.Reporter
	FallbackToDHCP          bool
	StorageCopyMethod       string
	// Array credentials for vendor-based storage migration
	ArrayHost         string
	ArrayUser         string
	ArrayPassword     string
	ArrayInsecure     bool
	VendorType        string
	ArrayCredsMapping string
	StorageProvider   storage.StorageProvider
	ESXiSSHPrivateKey []byte
	ESXiSSHSecretName string // Name of the Kubernetes secret containing ESXi SSH private key
}

type MigrationTimes struct {
	DataCopyStart  time.Time
	VMCutoverStart time.Time
	VMCutoverEnd   time.Time
}

type PeriodicSyncStates int

const (
	initial PeriodicSyncStates = iota
	cleanedSnapshot
	TookSnapshot
	SyncCompleted
)

// disconnects the source VM's network interfaces
func (migobj *Migrate) DisconnectSourceNetworkIfRequested() error {
	if !migobj.DisconnectSourceNetwork {
		return nil
	}

	migobj.logMessage(fmt.Sprintf("Disconnecting source VM network interfaces (DisconnectSourceNetwork=%v)", migobj.DisconnectSourceNetwork))

	if err := migobj.VMops.DisconnectNetworkInterfaces(); err != nil {
		errMsg := fmt.Sprintf("Failed to disconnect source VM network interfaces: %v", err)
		migobj.logMessage("ERROR: " + errMsg)
		return fmt.Errorf("failed to disconnect network interfaces: %w", err)
	}

	migobj.logMessage("Successfully disconnected source VM network interfaces")
	return nil
}

func (migobj *Migrate) logMessage(message string) {
	if migobj.InPod {
		migobj.EventReporter <- message
	}
	utils.PrintLog(message)
}

// This function creates volumes in OpenStack and attaches them to the helper vm
func (migobj *Migrate) CreateVolumes(ctx context.Context, vminfo vm.VMInfo) (vm.VMInfo, error) {
	openstackops := migobj.Openstackclients
	migobj.logMessage("Creating volumes in OpenStack")

	for idx, vmdisk := range vminfo.VMDisks {
		setRDMLabel := false
		if len(vminfo.RDMDisks) > 0 {
			setRDMLabel = true
		}
		volume, err := openstackops.CreateVolume(ctx, vminfo.Name+"-"+vmdisk.Name, vmdisk.Size, vminfo.OSType, vminfo.UEFI, migobj.Volumetypes[idx], setRDMLabel)
		if err != nil {
			return vminfo, errors.Wrap(err, "failed to create volume")
		}
		vminfo.VMDisks[idx].OpenstackVol = volume
		if vminfo.VMDisks[idx].Boot {
			err = openstackops.SetVolumeBootable(ctx, volume)
			if err != nil {
				return vminfo, errors.Wrap(err, "failed to set volume as bootable")
			}
		}
	}
	migobj.logMessage("Volumes created successfully")
	return vminfo, nil
}

func (migobj *Migrate) AttachVolume(ctx context.Context, disk vm.VMDisk) (string, error) {
	openstackops := migobj.Openstackclients
	migobj.logMessage(fmt.Sprintf("Attaching volumes to VM: %s", disk.Name))
	if disk.OpenstackVol == nil {
		return "", errors.Wrap(fmt.Errorf("OpenStack volume is nil"), "failed to attach volume to VM")
	}
	volumeID := disk.OpenstackVol.ID
	if err := openstackops.AttachVolumeToVM(ctx, volumeID); err != nil {
		return "", errors.Wrap(err, "failed to attach volume to VM")
	}

	// Get the Path of the attached volume
	devicePath, err := openstackops.FindDevice(volumeID)
	if err != nil {
		return "", errors.Wrap(err, "failed to find device")
	}
	return devicePath, nil
}

func (migobj *Migrate) DetachVolume(ctx context.Context, disk vm.VMDisk) error {
	openstackops := migobj.Openstackclients

	if err := openstackops.DetachVolumeFromVM(ctx, disk.OpenstackVol.ID); err != nil {
		return errors.Wrap(err, "failed to detach volume from VM")
	}

	err := openstackops.WaitForVolume(ctx, disk.OpenstackVol.ID)
	if err != nil {
		return errors.Wrap(err, "failed to wait for volume to become available")
	}
	return nil
}

func (migobj *Migrate) DetachAllVolumes(ctx context.Context, vminfo vm.VMInfo) error {
	openstackops := migobj.Openstackclients
	for _, vmdisk := range vminfo.VMDisks {
		migobj.logMessage(fmt.Sprintf("Detaching volume %s from VM", vmdisk.Name))
		if err := openstackops.DetachVolumeFromVM(ctx, vmdisk.OpenstackVol.ID); err != nil && !strings.Contains(err.Error(), "is not attached to volume") {
			return errors.Wrap(err, "failed to detach volume from VM")
		}

		err := openstackops.WaitForVolume(ctx, vmdisk.OpenstackVol.ID)
		if err != nil {
			return errors.Wrap(err, "failed to wait for volume to become available")
		}
		migobj.logMessage(fmt.Sprintf("Volume %s detached from VM", vmdisk.Name))
	}
	time.Sleep(1 * time.Second)
	return nil
}

func (migobj *Migrate) DeleteAllVolumes(ctx context.Context, vminfo vm.VMInfo) error {
	openstackops := migobj.Openstackclients
	for _, vmdisk := range vminfo.VMDisks {
		err := openstackops.DeleteVolume(ctx, vmdisk.OpenstackVol.ID)
		if err != nil {
			return errors.Wrap(err, "failed to delete volume")
		}
		migobj.logMessage(fmt.Sprintf("Volume %s deleted", vmdisk.Name))
	}
	return nil
}

// This function enables CBT on the VM if it is not enabled and takes a snapshot for initializing CBT
func (migobj *Migrate) EnableCBTWrapper() error {
	vmops := migobj.VMops
	cbt, err := vmops.IsCBTEnabled()
	if err != nil {
		return errors.Wrap(err, "failed to check if CBT is enabled")
	}
	migobj.logMessage(fmt.Sprintf("CBT Enabled: %t", cbt))

	if !cbt {
		// 7.5. Enable CBT
		migobj.logMessage("CBT is not enabled. Enabling CBT")
		err = vmops.EnableCBT()
		if err != nil {
			return errors.Wrap(err, "failed to enable CBT")
		}
		_, err := vmops.IsCBTEnabled()
		if err != nil {
			return errors.Wrap(err, "failed to check if CBT is enabled")
		}
		migobj.logMessage("Creating temporary snapshot of the source VM")
		err = vmops.TakeSnapshot("tmp-snap")
		if err != nil {
			return errors.Wrap(err, "failed to take snapshot of source VM")
		}
		utils.PrintLog("Snapshot created successfully")
		err = vmops.DeleteSnapshot("tmp-snap")
		if err != nil {
			return errors.Wrap(err, "failed to delete snapshot of source VM")
		}
		utils.PrintLog("Snapshot deleted successfully")
		migobj.logMessage("CBT enabled successfully")
	}
	return nil
}

func (migobj *Migrate) WaitforCutover() error {
	var zerotime time.Time
	if !migobj.MigrationTimes.VMCutoverStart.Equal(zerotime) && migobj.MigrationTimes.VMCutoverStart.After(time.Now()) {
		migobj.logMessage("Waiting for VM Cutover start time")
		time.Sleep(time.Until(migobj.MigrationTimes.VMCutoverStart))
		migobj.logMessage("VM Cutover start time reached")
	} else {
		if !migobj.MigrationTimes.VMCutoverEnd.Equal(zerotime) && migobj.MigrationTimes.VMCutoverEnd.Before(time.Now()) {
			return errors.New("VM Cutover End time has already passed")
		}
	}
	return nil
}
func (migobj *Migrate) SyncCBT(ctx context.Context, vminfo vm.VMInfo) error {
	migobj.logMessage("Starting Periodic sync process")
	defer migobj.logMessage("Periodic sync process completed")
	vmops := migobj.VMops
	nbdops := migobj.Nbdops
	envURL := migobj.URL
	envUserName := migobj.UserName
	envPassword := migobj.Password
	thumbprint := migobj.Thumbprint
	migration_snapshot, err := vmops.GetSnapshot(constants.MigrationSnapshotName)
	if err != nil {
		return errors.Wrap(err, "failed to get snapshot")
	}

	var changedAreas types.DiskChangeInfo

	for idx := range vminfo.VMDisks {
		changedAreas, err = vmops.CustomQueryChangedDiskAreas(vminfo.VMDisks[idx].ChangeID, migration_snapshot, vminfo.VMDisks[idx].Disk, 0)
		if err != nil {
			return errors.Wrap(err, "failed to get changed disk areas")
		}

		if len(changedAreas.ChangedArea) == 0 {
			migobj.logMessage(fmt.Sprintf("Periodic Sync: Disk %d: No changed blocks found. Skipping copy", idx))
		} else {
			migobj.logMessage(fmt.Sprintf("Periodic Sync: Disk %d: Blocks have Changed.", idx))

			utils.PrintLog("Restarting NBD server")
			err = nbdops[idx].StopNBDServer()
			if err != nil {
				return errors.Wrap(err, "failed to stop NBD server")
			}

			err = nbdops[idx].StartNBDServer(vmops.GetVMObj(), envURL, envUserName, envPassword, thumbprint, vminfo.VMDisks[idx].Snapname, vminfo.VMDisks[idx].SnapBackingDisk, migobj.EventReporter)
			if err != nil {
				return errors.Wrap(err, "failed to start NBD server")
			}
			// sleep for 2 seconds to allow the NBD server to start
			time.Sleep(2 * time.Second)

			// 11. Copy Changed Blocks over
			changedBlockCopySuccess := true
			startTime := time.Now()
			migobj.logMessage(fmt.Sprintf("Periodic Sync: Starting incremental block copy for disk %d at %s", idx, startTime))
			err = nbdops[idx].CopyChangedBlocks(ctx, changedAreas, vminfo.VMDisks[idx].Path)
			if err != nil {
				select {
				case <-ctx.Done():
					err = vmops.CleanUpSnapshots(false)
					changedBlockCopySuccess = false
					if err != nil {
						return errors.Wrap(err, "failed to cleanup snapshot of source VM")
					}
				default:
					return errors.Wrap(err, "failed to copy changed blocks")
				}
			}

			duration := time.Since(startTime)

			migobj.logMessage(fmt.Sprintf("Periodic Sync: Incremental block copy for disk %d completed in %s", idx, duration))

			err = vmops.UpdateDiskInfo(&vminfo, vminfo.VMDisks[idx], changedBlockCopySuccess)
			if err != nil {
				return errors.Wrap(err, "failed to update disk info")
			}
			if !changedBlockCopySuccess {
				migobj.logMessage(fmt.Sprintf("Periodic Sync: Failed to copy changed blocks: %s", err))
				migobj.logMessage(fmt.Sprintf("Periodic Sync: Since full copy has completed, Retrying copy of changed blocks for disk: %d", idx))
			}
		}
	}
	// Cleanup the snapshot taken for incremental copy
	return nil
}
func (migobj *Migrate) getSyncEnabled() bool {
	var enabled bool
	enabled = false
	migrationParams, err := utils.GetMigrationParams(context.Background(), migobj.K8sClient)
	if err != nil {
		return enabled
	}
	if migrationParams.PeriodicSyncEnabled {
		enabled = true
	}
	return enabled
}
func (migobj *Migrate) getSyncDuration() time.Duration {
	const defaultInterval = "1h"

	migobj.logMessage("Periodic Sync: Setting up sync interval")

	migrationParams, err := utils.GetMigrationParams(context.Background(), migobj.K8sClient)
	if err != nil {
		migobj.logMessage(fmt.Sprintf("WARNING: Failed to get migration params: %v, using default interval (%s)",
			err, defaultInterval))
	}
	// Get sync interval settings
	interval := migrationParams.PeriodicSyncInterval
	if interval == "" {
		vjailbreakSettings, err := k8sutils.GetVjailbreakSettings(context.Background(), migobj.K8sClient)
		if err != nil {
			migobj.logMessage(fmt.Sprintf("WARNING: Failed to get vjailbreak settings: %v, using default interval (%s)",
				err, defaultInterval))
		}
		interval = vjailbreakSettings.PeriodicSyncInterval
		if interval == "" {
			interval = defaultInterval
		}
	}
	// Calculate wait time based on unit
	waitTime, err := time.ParseDuration(interval)
	if err != nil {
		migobj.logMessage(fmt.Sprintf("WARNING: Failed to parse interval %s, using default interval (%s)", interval, defaultInterval))
		interval = defaultInterval
		waitTime, _ = time.ParseDuration(interval)
	} else if waitTime < 5*time.Minute {
		migobj.logMessage(fmt.Sprintf("WARNING: Interval %s is less than 5 minutes, falling back to 5m", interval))
		waitTime = 5 * time.Minute
	}
	return waitTime
}

func (migobj *Migrate) WaitforAdminCutover(ctx context.Context, vminfo vm.VMInfo) error {
	var syncInterval time.Duration
	var maxRetries uint64
	var capInterval time.Duration
	currentState := initial
	vmops := migobj.VMops
	maxRetries, capInterval = utils.GetRetryLimits()
	migobj.logMessage(constants.EventMessageWaitingForAdminCutOver)
	elapsed := time.Duration(0)
	for {
		syncEnabled := migobj.getSyncEnabled()
		if syncEnabled {
			syncInterval = migobj.getSyncDuration()
		}
		select {
		case <-ctx.Done():
			return ctx.Err()
		case label := <-migobj.PodLabelWatcher:
			if label == "yes" && currentState == initial {
				migobj.logMessage("Admin cutover triggered")
				return nil
			}
		default:
			if !syncEnabled {
				continue
			}
			if elapsed >= syncInterval {
				migobj.logMessage("Periodic Sync: Previous sync took longer than interval, starting next cycle immediately")
				elapsed = syncInterval
			}
			// Otherwise wait remaining time
			waitTime := syncInterval - elapsed
			migobj.logMessage(fmt.Sprintf("Periodic Sync: Waiting %s before next sync cycle", waitTime))
			select {
			case <-ctx.Done():
				return ctx.Err()
			case <-migobj.PodLabelWatcher:
				return nil // admin triggered cutover during wait
			case <-time.After(waitTime):
				// wait completed → loop and sync again
			}
			// Perform sync
			migobj.logMessage(fmt.Sprintf("Periodic Sync: Starting sync cycle (interval: %s)", syncInterval))
			start := time.Now()
			if currentState == initial {

				err := utils.DoRetryWithExponentialBackoff(ctx, func() error {
					return vmops.CleanUpSnapshots(false)
				}, maxRetries, capInterval)
				if err != nil {
					migobj.logMessage(fmt.Sprintf("Periodic Sync: Failed to clean up snapshots after %d retries: %v", maxRetries, err))
					continue
				} else {
					currentState = cleanedSnapshot
				}
			}
			if currentState == cleanedSnapshot {
				err := utils.DoRetryWithExponentialBackoff(ctx, func() error {
					return vmops.TakeSnapshot(constants.MigrationSnapshotName)
				}, maxRetries, capInterval)
				if err != nil {
					migobj.logMessage(fmt.Sprintf("Periodic Sync: Failed to take snapshot '%s' after %d retries: %v", constants.MigrationSnapshotName, maxRetries, err))
					continue
				} else {
					currentState = TookSnapshot
				}
			}
			if currentState == TookSnapshot {
				if err := migobj.SyncCBT(ctx, vminfo); err != nil {
					migobj.logMessage(fmt.Sprintf("Periodic Sync: Failed to sync Changed Block Tracking (CBT): %v", err))
					continue
				} else {
					currentState = initial
				}
			}
			elapsed = time.Since(start)
		}
	}
}

func (migobj *Migrate) CheckIfAdminCutoverSelected() bool {
	if migobj.Reporter == nil {
		return false
	}
	value, err := migobj.Reporter.GetCutoverLabel()
	if err != nil {
		utils.PrintLog(fmt.Sprintf("Failed to get pod labels: %v", err))
		return false
	}
	// If label is set to no, return true. because that time the admin has initiated cutover
	if value == "no" {
		return true
	}
	return false
}

func (migobj *Migrate) LiveReplicateDisks(ctx context.Context, vminfo vm.VMInfo) (vm.VMInfo, error) {
	vmops := migobj.VMops
	nbdops := migobj.Nbdops
	envURL := migobj.URL
	envUserName := migobj.UserName
	envPassword := migobj.Password
	thumbprint := migobj.Thumbprint

	if migobj.MigrationType == "cold" && !migobj.CheckIfAdminCutoverSelected() {
		if err := vmops.VMPowerOff(); err != nil {
			return vminfo, errors.Wrap(err, "failed to power off VM")
		}
	}

	// clean up snapshots
	utils.PrintLog("Cleaning up snapshots before copy")
	err := vmops.CleanUpSnapshots(false)
	if err != nil {
		return vminfo, errors.Wrap(err, "failed to clean up snapshots: %s, please delete manually before starting again")
	}

	utils.PrintLog("Starting NBD server")
	err = vmops.TakeSnapshot(constants.MigrationSnapshotName)
	if err != nil {
		return vminfo, errors.Wrap(err, "failed to take snapshot of source VM")
	}

	err = vmops.UpdateDisksInfo(&vminfo)
	if err != nil {
		return vminfo, errors.Wrap(err, "failed to update disk info")
	}

	for idx, vmdisk := range vminfo.VMDisks {
		migobj.logMessage(fmt.Sprintf("Copying disk %d, Completed: 0%%", idx))
		err = nbdops[idx].StartNBDServer(vmops.GetVMObj(), envURL, envUserName, envPassword, thumbprint, vmdisk.Snapname, vmdisk.SnapBackingDisk, migobj.EventReporter)
		if err != nil {
			return vminfo, errors.Wrap(err, "failed to start NBD server")
		}
	}
	// sleep for 2 seconds to allow the NBD server to start
	time.Sleep(2 * time.Second)
	final := false

	for idx, vmdisk := range vminfo.VMDisks {
		vminfo.VMDisks[idx].Path, err = migobj.AttachVolume(ctx, vmdisk)
		if err != nil {
			return vminfo, errors.Wrap(err, "failed to attach volume")
		}
	}

	vcenterSettings, err := k8sutils.GetVjailbreakSettings(ctx, migobj.K8sClient)
	if err != nil {
		return vminfo, errors.Wrap(err, "failed to get vcenter settings")
	}
	utils.PrintLog(fmt.Sprintf("Fetched vjailbreak settings for Changed Blocks Copy Iteration Threshold: %d", vcenterSettings.ChangedBlocksCopyIterationThreshold))

	// Check if migration has admin cutover if so don't copy any more changed blocks
	adminInitiatedCutover := migobj.CheckIfAdminCutoverSelected()

	incrementalCopyCount := 0
	for {
		// If its the first copy, copy the entire disk
		if incrementalCopyCount == 0 {
			for idx := range vminfo.VMDisks {
				startTime := time.Now()
				migobj.logMessage(fmt.Sprintf("Starting full disk copy of disk %d ", idx))

				err = nbdops[idx].CopyDisk(ctx, vminfo.VMDisks[idx].Path, idx)
				if err != nil {
					return vminfo, errors.Wrap(err, "failed to copy disk")
				}
				duration := time.Since(startTime)
				if migobj.MigrationType == "cold" {
					migobj.logMessage(fmt.Sprintf("Disk %d (%s) copied successfully in %s", idx, vminfo.VMDisks[idx].Path, duration))
				} else {
					migobj.logMessage(fmt.Sprintf("Disk %d (%s) copied successfully in %s, copying changed blocks now", idx, vminfo.VMDisks[idx].Path, duration))
				}
			}

			if adminInitiatedCutover {
				utils.PrintLog("Admin initiated cutover detected, skipping changed blocks copy")
				if err := migobj.WaitforAdminCutover(ctx, vminfo); err != nil {
					return vminfo, errors.Wrap(err, "failed to start VM Cutover")
				}
				utils.PrintLog("Shutting down source VM and performing final copy")
				err = vmops.VMPowerOff()
				if err != nil {
					return vminfo, errors.Wrap(err, "failed to power off VM")
				}
			}
			if err := migobj.WaitforCutover(); err != nil {
				return vminfo, errors.Wrap(err, "failed to start VM Cutover")
			}
		} else {
			migration_snapshot, err := vmops.GetSnapshot(constants.MigrationSnapshotName)
			if err != nil {
				return vminfo, errors.Wrap(err, "failed to get snapshot")
			}

			var changedAreas types.DiskChangeInfo
			done := true

			for idx := range vminfo.VMDisks {
				changedAreas, err = vmops.CustomQueryChangedDiskAreas(vminfo.VMDisks[idx].ChangeID, migration_snapshot, vminfo.VMDisks[idx].Disk, 0)
				if err != nil {
					return vminfo, errors.Wrap(err, "failed to get changed disk areas")
				}

				if len(changedAreas.ChangedArea) == 0 {
					if migobj.MigrationType != "cold" {
						migobj.logMessage(fmt.Sprintf("Disk %d: No changed blocks found. Skipping copy", idx))
					}
				} else {
					migobj.logMessage(fmt.Sprintf("Disk %d: Blocks have Changed.", idx))

					utils.PrintLog("Restarting NBD server")
					err = nbdops[idx].StopNBDServer()
					if err != nil {
						return vminfo, errors.Wrap(err, "failed to stop NBD server")
					}

					err = nbdops[idx].StartNBDServer(vmops.GetVMObj(), envURL, envUserName, envPassword, thumbprint, vminfo.VMDisks[idx].Snapname, vminfo.VMDisks[idx].SnapBackingDisk, migobj.EventReporter)
					if err != nil {
						return vminfo, errors.Wrap(err, "failed to start NBD server")
					}
					// sleep for 2 seconds to allow the NBD server to start
					time.Sleep(2 * time.Second)

					// 11. Copy Changed Blocks over
					done = false
					changedBlockCopySuccess := true
					migobj.logMessage("Copying changed blocks")

					// incremental block copy

					startTime := time.Now()
					migobj.logMessage(fmt.Sprintf("Starting incremental block copy for disk %d at %s", idx, startTime))

					err = nbdops[idx].CopyChangedBlocks(ctx, changedAreas, vminfo.VMDisks[idx].Path)
					if err != nil {
						changedBlockCopySuccess = false
					}

					duration := time.Since(startTime)

					migobj.logMessage(fmt.Sprintf("Incremental block copy for disk %d completed in %s", idx, duration))

					err = vmops.UpdateDiskInfo(&vminfo, vminfo.VMDisks[idx], changedBlockCopySuccess)
					if err != nil {
						return vminfo, errors.Wrap(err, "failed to update disk info")
					}
					if !changedBlockCopySuccess {
						migobj.logMessage(fmt.Sprintf("Failed to copy changed blocks: %s", err))
						migobj.logMessage(fmt.Sprintf("Since full copy has completed, Retrying copy of changed blocks for disk: %d", idx))
					}
					migobj.logMessage(fmt.Sprintf("Finished copying and syncing changed blocks for disk %d in %s [Progress: %d/20]", idx, duration, incrementalCopyCount))
				}
			}
			if final {
				break
			}
			if done || incrementalCopyCount > vcenterSettings.ChangedBlocksCopyIterationThreshold {
				utils.PrintLog("Shutting down source VM and performing final copy")
				err = vmops.VMPowerOff()
				if err != nil {
					return vminfo, errors.Wrap(err, "failed to power off VM")
				}
				final = true
			}
		}

		// Update old change id to the new base change id value
		// Only do this after you have gone through all disks with old change id.
		// If you dont, only your first disk will have the updated changes

		err = vmops.CleanUpSnapshots(false)
		if err != nil {
			return vminfo, errors.Wrap(err, "failed to cleanup snapshot of source VM")
		}
		err = vmops.TakeSnapshot(constants.MigrationSnapshotName)
		if err != nil {
			return vminfo, errors.Wrap(err, "failed to take snapshot of source VM")
		}

		incrementalCopyCount += 1

	}

	err = migobj.DetachAllVolumes(ctx, vminfo)
	if err != nil {
		return vminfo, errors.Wrap(err, "Failed to detach all volumes from VM")
	}

	utils.PrintLog("Stopping NBD server")
	for _, nbdserver := range nbdops {
		err = nbdserver.StopNBDServer()
		if err != nil {
			return vminfo, errors.Wrap(err, "failed to stop NBD server")
		}
	}

	utils.PrintLog("Deleting migration snapshot")
	err = vmops.CleanUpSnapshots(true)
	if err != nil {
		migobj.logMessage(fmt.Sprintf(`Failed to cleanup snapshot of source VM: %s, since copy is completed, 
        continuing with the migration`, err))
	}
	return vminfo, nil
}

// getBootCommand returns the appropriate command to detect boot volume based on OS type
func (migobj *Migrate) getBootCommand(osType string) string {
	switch strings.ToLower(osType) {
	case constants.OSFamilyWindows:
		return "ls /Windows"
	case constants.OSFamilyLinux:
		return "ls /boot"
	default:
		return "inspect-os"
	}
}

// attachAllVolumes attaches all volumes and updates their paths in vminfo
func (migobj *Migrate) attachAllVolumes(ctx context.Context, vminfo *vm.VMInfo) error {
	for idx, vmdisk := range vminfo.VMDisks {
		path, err := migobj.AttachVolume(ctx, vmdisk)
		if err != nil {
			return errors.Wrap(err, "failed to attach volume")
		}
		vminfo.VMDisks[idx].Path = path
	}
	return nil
}

// detectBootVolume identifies which volume contains the boot partition
func (migobj *Migrate) detectBootVolume(vminfo vm.VMInfo, getBootCommand string) (bootVolumeIndex int, osPath string, useSingleDisk bool, err error) {
	bootVolumeIndex = -1

	for idx := range vminfo.VMDisks {
		ans, cmdErr := virtv2v.RunCommandInGuest(vminfo.VMDisks[idx].Path, getBootCommand, false)
		if cmdErr != nil {
			utils.PrintLog(fmt.Sprintf("Error running '%s'. Error: '%s', Output: %s\n", getBootCommand, cmdErr, strings.TrimSpace(ans)))
			continue
		}

		if ans == "" {
			continue
		}

		utils.PrintLog(fmt.Sprintf("Output from '%s' - '%s'\n", getBootCommand, strings.TrimSpace(ans)))
		osPath = strings.TrimSpace(ans)
		bootVolumeIndex = idx
		useSingleDisk = true
		break
	}

	return bootVolumeIndex, osPath, useSingleDisk, nil
}

// handleLinuxOSDetection handles OS detection and validation for Linux systems
func (migobj *Migrate) handleLinuxOSDetection(vminfo vm.VMInfo, bootVolumeIndex int, useSingleDisk bool, osPath string, autoFstabUpdate bool) (finalBootIndex int, finalOsPath string, osRelease string, err error) {
	finalBootIndex = bootVolumeIndex
	finalOsPath = osPath

	if useSingleDisk {
		osRelease, err = virtv2v.GetOsRelease(vminfo.VMDisks[bootVolumeIndex].Path)
		if err != nil {
			return -1, "", "", errors.Wrap(err, "failed to get os release")
		}
	} else {
		// Run get-bootable-partition.sh script
		migobj.logMessage("Running get-bootable-partition.sh script")
		var ans string
		var cmdErr error

		if ans, cmdErr = virtv2v.RunGetBootablePartitionScript(vminfo.VMDisks); cmdErr != nil {
			migobj.logMessage(fmt.Sprintf("Warning: Failed to run get-bootable-partition.sh: %v", cmdErr))
			// Don't fail the migration, just log the warning
		} else {
			if ans == "" {
				migobj.logMessage("Failed to run get-bootable-partition.sh script, empty output")
			} else {
				migobj.logMessage(fmt.Sprintf("Successfully ran get-bootable-partition.sh script with output: %s", ans))
			}
		}

		if ans == "" {
			return -1, "", "", errors.New("empty bootable partition from the script")
		}

		index, err := virtv2v.RunCommandInGuestAllVolumes(vminfo.VMDisks, "device-index", false, strings.TrimSpace(ans))
		if err != nil {
			fmt.Printf("failed to run command (%s): %v: %s\n", index, err, strings.TrimSpace(index))
			return -1, "", "", err
		}

		finalBootIndex, err = strconv.Atoi(strings.TrimSpace(index))
		if err != nil {
			return -1, "", "", errors.Wrap(err, "failed to convert bootable partition index to int")
		}
		migobj.logMessage(fmt.Sprintf("Bootable partition index: %d", finalBootIndex))

		lvm, lvmErr := virtv2v.CheckForLVM(vminfo.VMDisks)
		if lvmErr != nil || lvm == "" {
			return -1, "", "", errors.Wrap(lvmErr, "OS install location not found, Failed to check for LVM")
		}
		finalOsPath = strings.TrimSpace(lvm)
		if finalBootIndex < 0 {
			finalBootIndex, err = virtv2v.GetBootableVolumeIndex(vminfo.VMDisks)
			if err != nil {
				return -1, "", "", errors.Wrap(err, "Failed to get bootable volume index")
			}
		}

		osRelease, err = virtv2v.GetOsReleaseAllVolumes(vminfo.VMDisks)
		if err != nil {
			return -1, "", "", errors.Wrapf(err, "failed to get os release: %s", strings.TrimSpace(osRelease))
		}
	}

	if err := migobj.validateLinuxOS(osRelease); err != nil {
		return -1, "", "", err
	}

	// Run generate-mount-persistence.sh script with --force-uuid option based on AUTO_FSTAB_UPDATE setting
	if autoFstabUpdate {
		migobj.logMessage("Running generate-mount-persistence.sh script with --force-uuid option")
		if err := virtv2v.RunMountPersistenceScript(vminfo.VMDisks, useSingleDisk, vminfo.VMDisks[finalBootIndex].Path); err != nil {
			migobj.logMessage(fmt.Sprintf("Warning: Failed to run generate-mount-persistence.sh: %v", err))
			// Don't fail the migration, just log the warning
		} else {
			migobj.logMessage("Successfully ran generate-mount-persistence.sh script")
		}
	} else {
		migobj.logMessage("Skipping generate-mount-persistence.sh script (AUTO_FSTAB_UPDATE is disabled)")
	}

	return finalBootIndex, finalOsPath, osRelease, nil
}

// validateLinuxOS checks if the detected Linux OS is supported
func (migobj *Migrate) validateLinuxOS(osRelease string) error {
	osDetected := strings.ToLower(strings.TrimSpace(osRelease))
	utils.PrintLog(fmt.Sprintf("OS detected by guestfish: %s", osDetected))

	supportedOS := []string{
		"redhat", "red hat", "rhel", "centos", "scientific linux",
		"oracle linux", "fedora", "sles", "sled", "opensuse",
		"alt linux", "debian", "ubuntu", "rocky linux",
		"suse linux enterprise server", "alma linux",
	}

	for _, s := range supportedOS {
		if strings.Contains(osDetected, s) {
			utils.PrintLog("operating system compatibility check passed")
			return nil
		}
	}

	return errors.Errorf("unsupported OS detected by guestfish: %s", osDetected)
}

// handleWindowsBootDetection handles boot volume detection for Windows systems
func (migobj *Migrate) handleWindowsBootDetection(vminfo vm.VMInfo, bootVolumeIndex int, useSingleDisk bool) (int, error) {
	utils.PrintLog("operating system compatibility check passed")

	if !useSingleDisk {
		utils.PrintLog("checking for bootable volume in case of LDM")
		finalBootIndex, err := virtv2v.GetBootableVolumeIndex(vminfo.VMDisks)
		if err != nil {
			return -1, errors.Wrap(err, "Failed to get bootable volume index")
		}
		return finalBootIndex, nil
	}

	return bootVolumeIndex, nil
}

// performDiskConversion runs virt-v2v conversion on the boot disk
func (migobj *Migrate) performDiskConversion(ctx context.Context, vminfo vm.VMInfo, bootVolumeIndex int, osPath, osRelease string, useSingleDisk bool) error {
	if !migobj.Convert {
		return nil
	}

	firstbootscripts := []string{}

	// Fix NTFS for Windows
	if strings.ToLower(vminfo.OSType) == constants.OSFamilyWindows {
		if err := virtv2v.NTFSFix(vminfo.VMDisks[bootVolumeIndex].Path); err != nil {
			return errors.Wrap(err, "failed to run ntfsfix")
		}
	}

	// Add first boot scripts for RHEL family
	if virtv2v.IsRHELFamily(osRelease) {
		versionID := parseVersionID(osRelease)
		if versionID == "" {
			return errors.Errorf("failed to get version ID")
		}

		majorVersion, err := strconv.Atoi(strings.Split(versionID, ".")[0])
		if err != nil {
			return fmt.Errorf("failed to parse major version: %v", err)
		}

		if majorVersion >= 7 {
			firstbootscriptname := "rhel_enable_dhcp"
			firstbootscript := constants.RhelFirstBootScript
			firstbootscripts = append(firstbootscripts, firstbootscriptname)

			if err := virtv2v.AddFirstBootScript(firstbootscript, firstbootscriptname); err != nil {
				return errors.Wrap(err, "failed to add first boot script")
			}
			utils.PrintLog("First boot script added successfully")
		}
	}

	// Run virt-v2v conversion
	if err := virtv2v.ConvertDisk(ctx, constants.XMLFileName, osPath, vminfo.OSType, migobj.Virtiowin, firstbootscripts, useSingleDisk, vminfo.VMDisks[bootVolumeIndex].Path); err != nil {
		return errors.Wrap(err, "failed to run virt-v2v")
	}

	// Set volume as bootable
	if err := migobj.Openstackclients.SetVolumeBootable(ctx, vminfo.VMDisks[bootVolumeIndex].OpenstackVol); err != nil {
		return errors.Wrap(err, "failed to set volume as bootable")
	}

	return nil
}

// configureLinuxNetwork handles network configuration for Linux systems
func (migobj *Migrate) configureLinuxNetwork(vminfo vm.VMInfo, bootVolumeIndex int, osRelease string, useSingleDisk bool) error {
	if strings.Contains(osRelease, "ubuntu") {
		return migobj.configureUbuntuNetwork(vminfo, bootVolumeIndex, osRelease, useSingleDisk)
	}

	if virtv2v.IsRHELFamily(osRelease) {
		return migobj.configureRHELNetwork(vminfo, bootVolumeIndex, osRelease)
	}

	return nil
}

// configureUbuntuNetwork handles Ubuntu-specific network configuration
func (migobj *Migrate) configureUbuntuNetwork(vminfo vm.VMInfo, bootVolumeIndex int, osRelease string, useSingleDisk bool) error {
	versionID := parseVersionID(osRelease)
	utils.PrintLog(fmt.Sprintf("Version ID: %s", versionID))

	if versionID == "" {
		return errors.Errorf("failed to get version ID")
	}

	if isNetplanSupported(versionID) {
		utils.PrintLog("Adding wildcard netplan")
		if err := virtv2v.AddWildcardNetplan(vminfo.VMDisks, useSingleDisk, vminfo.VMDisks[bootVolumeIndex].Path, vminfo.GuestNetworks, vminfo.GatewayIP, vminfo.IPperMac); err != nil {
			return errors.Wrap(err, "failed to add wildcard netplan")
		}
		utils.PrintLog("Wildcard netplan added successfully")
		return nil
	}

	return migobj.addUdevRulesForUbuntu(vminfo, bootVolumeIndex, useSingleDisk)
}

// addUdevRulesForUbuntu adds udev rules for older Ubuntu versions
func (migobj *Migrate) addUdevRulesForUbuntu(vminfo vm.VMInfo, bootVolumeIndex int, useSingleDisk bool) error {
	utils.PrintLog("Ubuntu version does not support netplan, going to use udev rules")

	interfaces, err := virtv2v.GetNetworkInterfaceNames(vminfo.VMDisks[bootVolumeIndex].Path)
	if err != nil {
		return errors.Wrap(err, "failed to get network interface names")
	}

	if len(interfaces) == 0 {
		log.Printf("Failed to get network interface names, cannot add udev rules, network might not come up post migration, please check the network configuration post migration")
		return nil
	}

	utils.PrintLog("Adding udev rules")
	utils.PrintLog(fmt.Sprintf("Interfaces: %v", interfaces))

	macs := []string{}
	for _, nic := range vminfo.NetworkInterfaces {
		macs = append(macs, nic.MAC)
	}
	utils.PrintLog(fmt.Sprintf("MACs: %v", macs))

	if err := virtv2v.AddUdevRules(vminfo.VMDisks, useSingleDisk, vminfo.VMDisks[bootVolumeIndex].Path, interfaces, macs); err != nil {
		log.Printf(`Warning Failed to add udev rules: %s, incase of interface name mismatch,
                        network might not come up post migration, please check the network configuration post migration`, err)
		log.Println("Continuing with migration")
	}

	return nil
}

// configureRHELNetwork handles RHEL-specific network configuration
func (migobj *Migrate) configureRHELNetwork(vminfo vm.VMInfo, bootVolumeIndex int, osRelease string) error {
	versionID := parseVersionID(osRelease)
	majorVersion, err := strconv.Atoi(strings.Split(versionID, ".")[0])
	if err != nil {
		return fmt.Errorf("failed to parse major version: %v", err)
	}

	if majorVersion < 7 {
		diskPath := vminfo.VMDisks[bootVolumeIndex].Path
		if err := DetectAndHandleNetwork(diskPath, osRelease, vminfo); err != nil {
			utils.PrintLog(fmt.Sprintf(`Warning: Failed to handle network: %v,Continuing with migration, 
                    network might not come up post migration, please check the network configuration post migration`, err))
		}
	}

	return nil
}

func (migobj *Migrate) ConvertVolumes(ctx context.Context, vminfo vm.VMInfo) error {
	migobj.logMessage("Converting disk")

	// Step 1: Determine boot command based on OS type
	getBootCommand := migobj.getBootCommand(vminfo.OSType)

	// Step 2: Attach all volumes
	if err := migobj.attachAllVolumes(ctx, &vminfo); err != nil {
		return err
	}

	// Step 3: Generate XML configuration for conversion
	if err := vmutils.GenerateXMLConfig(vminfo); err != nil {
		return errors.Wrap(err, "failed to generate XML")
	}

	// Step 3.5: Get vjailbreak settings
	vjailbreakSettings, err := k8sutils.GetVjailbreakSettings(ctx, migobj.K8sClient)
	if err != nil {
		return errors.Wrap(err, "failed to get vjailbreak settings")
	}

	// Step 4: Detect boot volume
	bootVolumeIndex, osPath, useSingleDisk, err := migobj.detectBootVolume(vminfo, getBootCommand)
	if err != nil {
		return err
	}

	// Step 5: Handle OS-specific detection and validation
	var osRelease string
	osType := strings.ToLower(vminfo.OSType)

	switch osType {
	case constants.OSFamilyLinux:
		bootVolumeIndex, osPath, osRelease, err = migobj.handleLinuxOSDetection(vminfo, bootVolumeIndex, useSingleDisk, osPath, vjailbreakSettings.AutoFstabUpdate)
		if err != nil {
			return err
		}

	case constants.OSFamilyWindows:
		bootVolumeIndex, err = migobj.handleWindowsBootDetection(vminfo, bootVolumeIndex, useSingleDisk)
		if err != nil {
			return err
		}

	default:
		return errors.Errorf("unsupported OS type: %s", vminfo.OSType)
	}

	// Step 6: Validate boot volume was found
	if bootVolumeIndex == -1 {
		return errors.Errorf("boot volume not found, cannot create target VM")
	}

	// Step 7: Mark boot volume
	utils.PrintLog(fmt.Sprintf("Setting up boot volume as: %s", vminfo.VMDisks[bootVolumeIndex].Name))
	vminfo.VMDisks[bootVolumeIndex].Boot = true

	// Step 8: Perform disk conversion
	if err := migobj.performDiskConversion(ctx, vminfo, bootVolumeIndex, osPath, osRelease, useSingleDisk); err != nil {
		return err
	}

	// Step 9: Configure network for Linux systems
	if osType == constants.OSFamilyLinux {
		if err := migobj.configureLinuxNetwork(vminfo, bootVolumeIndex, osRelease, useSingleDisk); err != nil {
			return err
		}
	}

	// Step 10: Detach all volumes
	if err := migobj.DetachAllVolumes(ctx, vminfo); err != nil {
		return errors.Wrap(err, "Failed to detach all volumes from VM")
	}

	migobj.logMessage("Successfully converted disk")
	return nil
}

// DetectAndHandleNetwork: Checks if RHEL family, then detects NM presence offline.
// If NM (nmcli exists), injects first-boot nmcli script for DHCP force.
// If not, adds udev rules to pin names without forcing DHCP.
func DetectAndHandleNetwork(diskPath string, osRelease string, vmInfo vm.VMInfo) error {

	// No NM: Add udev rules to pin names
	interfaces, err := virtv2v.GetInterfaceNames(diskPath)
	if err != nil {
		utils.PrintLog(fmt.Sprintf("Warning: Failed to get interfaces: %v", err))
	}
	if len(interfaces) == 0 {
		utils.PrintLog(`No network interfaces found, cannot add udev rules, network might not
            come up post migration, please check the network configuration post migration`)
		return nil
	}
	macs := []string{}
	// By default the network interfaces macs are in the same order as the interfaces
	for _, nic := range vmInfo.NetworkInterfaces {
		macs = append(macs, nic.MAC)
	}
	utils.PrintLog(fmt.Sprintf("Interfaces: %v", interfaces))
	utils.PrintLog(fmt.Sprintf("MACs: %v", macs))
	if len(interfaces) != len(macs) {
		utils.PrintLog("Mismatch between number of interfaces and MACs")
		return fmt.Errorf("mismatch between number of interfaces and MACs")
	}
	// Add udev rules to pin names without forcing DHCP
	utils.PrintLog("Adding udev rules to pin interface names")

	// This will ensure that the network interfaces are named consistently after migration
	// and they get the correct IP address.
	// This is important because RHEL family uses NetworkManager by default and it does not
	// automatically configure the network interfaces to use DHCP after migration.
	// So we need to add udev rules to pin the names of the network interfaces
	// to the MAC addresses so that they are consistent after migration.
	// This will ensure that the network interfaces are named consistently after migration
	// and they get the correct IP address.
	err = virtv2v.AddUdevRules([]vm.VMDisk{{Path: diskPath}}, false, diskPath, interfaces, macs)
	if err != nil {
		utils.PrintLog(fmt.Sprintf("Warning: Failed to add udev: %v", err))
	}
	return nil
}

func (migobj *Migrate) CreateTargetInstance(ctx context.Context, vminfo vm.VMInfo, networkids, portids []string, ipaddresses []string) error {
	migobj.logMessage("Creating target instance")
	openstackops := migobj.Openstackclients
	var flavor *flavors.Flavor
	var err error

	if migobj.UseFlavorless {
		if migobj.TargetFlavorId == "" {
			err = fmt.Errorf("flavorless creation is enabled, but TargetFlavorId in vmwaremachine %s is empty. Please set it to the ID of your base flavor (e.g., '0-0-x')", vminfo.Name)
			return errors.Wrap(err, "failed to create target instance")
		}
		migobj.logMessage(fmt.Sprintf("Using flavorless creation with base flavor ID: %s", migobj.TargetFlavorId))
		flavor, err = openstackops.GetFlavor(ctx, migobj.TargetFlavorId)
		if err != nil {
			return errors.Wrap(err, "failed to get the specified base flavor for flavorless creation")
		}
	} else if migobj.TargetFlavorId != "" {
		flavor, err = openstackops.GetFlavor(ctx, migobj.TargetFlavorId)
		if err != nil {
			return errors.Wrap(err, "failed to get OpenStack flavor")
		}
	} else {
		flavor, err = openstackops.GetClosestFlavour(ctx, vminfo.CPU, vminfo.Memory)
		if err != nil {
			return errors.Wrap(err, "failed to get closest OpenStack flavor")
		}
		utils.PrintLog(fmt.Sprintf("Closest OpenStack flavor: %s: CPU: %dvCPUs\tMemory: %dMB\n", flavor.Name, flavor.VCPUs, flavor.RAM))
	}
	// Get security group IDs
	securityGroupIDs, err := openstackops.GetSecurityGroupIDs(ctx, migobj.SecurityGroups, migobj.TenantName)
	if err != nil {
		return errors.Wrap(err, "failed to resolve security group names to IDs")
	}
	utils.PrintLog(fmt.Sprintf("Using security group IDs: %v", securityGroupIDs))

	if migobj.ServerGroup != "" {
		utils.PrintLog(fmt.Sprintf("Using server group ID: %s", migobj.ServerGroup))
	} else {
		utils.PrintLog("No server group specified - VMs will be placed based on default scheduling")
	}

	// Get vjailbreak settings
	vjailbreakSettings, err := k8sutils.GetVjailbreakSettings(context.Background(), migobj.K8sClient)
	if err != nil {
		return errors.Wrap(err, "failed to get vjailbreak settings")
	}
	utils.PrintLog(fmt.Sprintf("Fetched vjailbreak settings for VM active wait retry limit: %d, VM active wait interval seconds: %d", vjailbreakSettings.VMActiveWaitRetryLimit, vjailbreakSettings.VMActiveWaitIntervalSeconds))

	// Create a new VM in OpenStack
	newVM, err := openstackops.CreateVM(ctx, flavor, networkids, portids, vminfo, migobj.TargetAvailabilityZone, securityGroupIDs, migobj.ServerGroup, *vjailbreakSettings, migobj.UseFlavorless)
	if err != nil {
		return errors.Wrap(err, "failed to create VM")
	}

	// Wait for VM to become active
	for i := 0; i < vjailbreakSettings.VMActiveWaitRetryLimit; i++ {
		migobj.logMessage(fmt.Sprintf("Waiting for VM to become active: %d/%d retries\n", i+1, vjailbreakSettings.VMActiveWaitRetryLimit))
		active, err := openstackops.WaitUntilVMActive(ctx, newVM.ID)
		if err != nil {
			return errors.Wrap(err, "failed to wait for VM to become active")
		}
		if active {
			break
		}
		if i == vjailbreakSettings.VMActiveWaitRetryLimit-1 {
			return errors.Errorf("VM is not active after %d retries", vjailbreakSettings.VMActiveWaitRetryLimit)
		}
		time.Sleep(time.Duration(vjailbreakSettings.VMActiveWaitIntervalSeconds) * time.Second)
	}

	migobj.logMessage(fmt.Sprintf("VM created successfully: ID: %s", newVM.ID))

	if migobj.PerformHealthChecks {
		err = migobj.HealthCheck(vminfo, ipaddresses)
		if err != nil {
			migobj.logMessage(fmt.Sprintf("Health Check failed: %s", err))
		}
	} else {
		migobj.logMessage("Skipping Health Checks")
	}

	return nil
}

// parseVersionID parses the VERSION_ID from /etc/os-release or /etc/redhat-release format.
// It returns the version ID as a string, or an empty string if not found.
func parseVersionID(osRelease string) string {
	osRelease = strings.TrimSpace(osRelease)

	// Key-value style (os-release, SuSE-release, etc.)
	if strings.Contains(osRelease, "=") {
		var version, patchlevel string
		for _, line := range strings.Split(osRelease, "\n") {
			kv := strings.SplitN(line, "=", 2)
			if len(kv) != 2 {
				continue
			}
			key := strings.TrimSpace(strings.ToUpper(kv[0]))
			val := strings.TrimSpace(strings.Trim(kv[1], `"`)) // Remove quotes and spaces
			switch key {
			case "VERSION_ID":
				return val
			case "VERSION":
				version = val
			case "PATCHLEVEL":
				patchlevel = val
			}
		}
		// If it's SLES style, combine VERSION + PATCHLEVEL if available
		if version != "" {
			if patchlevel != "" {
				return version + "." + patchlevel
			}
			return version
		}
	} else {
		// /etc/redhat-release style
		re := regexp.MustCompile(`release\s+([0-9]+(\.[0-9]+)?)`)
		matches := re.FindStringSubmatch(strings.ToLower(osRelease))
		if len(matches) > 1 {
			return matches[1]
		}
	}

	return ""
}

func isNetplanSupported(version string) bool {
	parts := strings.Split(version, ".")
	if len(parts) < 2 {
		log.Printf("Warning: unexpected VERSION_ID format: %q", version)
		return true // assume modern if uncertain
	}

	major, err1 := strconv.Atoi(parts[0])
	minor, err2 := strconv.Atoi(parts[1])
	if err1 != nil || err2 != nil {
		log.Printf("Warning: failed to parse VERSION_ID %q: %v %v", version, err1, err2)
		return true
	}

	// Compare with 17.10
	if major > 17 {
		return true
	}
	if major == 17 && minor >= 10 {
		return true
	}
	return false
}

func (migobj *Migrate) pingVM(ips []string) error {
	for _, ip := range ips {
		migobj.logMessage(fmt.Sprintf("Pinging VM: %s", ip))
		pinger, err := probing.NewPinger(ip)
		if err != nil {
			return errors.Wrap(err, "failed to create pinger")
		}
		pinger.Count = 1
		pinger.Timeout = time.Second * 10
		err = pinger.Run()
		if err != nil {
			return errors.Wrap(err, "failed to run pinger")
		}
		if pinger.Statistics().PacketLoss == 0 {
			migobj.logMessage("Ping succeeded")
		} else {
			return errors.Errorf("Ping failed")
		}
	}
	return nil
}

func (migobj *Migrate) checkHTTPGet(ips []string, port string) error {
	var client *http.Client
	vjbNet := netutils.NewVjbNet()
	if migobj.Insecure {
		vjbNet.Insecure = true
	}
	if vjbNet.CreateSecureHTTPClient() == nil {
		client = vjbNet.GetClient()
	} else {
		return errors.Errorf("Both HTTP and HTTPS failed ")
	}
	for _, ip := range ips {
		// Try HTTP first
		httpURL := fmt.Sprintf("http://%s:%s", ip, port)
		if err := migobj.tryConnection(client, httpURL); err == nil {
			migobj.logMessage("HTTP succeeded")
			continue // Success with HTTP, move to next IP
		}

		// If HTTP fails, try HTTPS
		httpsURL := fmt.Sprintf("https://%s:%s", ip, port)
		if err := migobj.tryConnection(client, httpsURL); err == nil {
			migobj.logMessage("HTTPS succeeded")
			continue // Success with HTTPS, move to next IP
		}

		// Both HTTP and HTTPS failed
		return errors.Errorf("Both HTTP and HTTPS failed for %s:%s", ip, port)
	}

	return nil
}

func (migobj *Migrate) tryConnection(client *http.Client, url string) error {
	resp, err := client.Get(url)
	if err != nil {
		migobj.logMessage(fmt.Sprintf("GET failed for %s: %v", url, err))
		return errors.Wrap(err, "failed to get url")
	}
	defer resp.Body.Close()

	migobj.logMessage(fmt.Sprintf("GET response for %s: %d", url, resp.StatusCode))

	if resp.StatusCode != http.StatusOK {
		return errors.Errorf("GET returned non-OK status for %s: %d", url, resp.StatusCode)
	}

	return nil
}

func (migobj *Migrate) HealthCheck(vminfo vm.VMInfo, ips []string) error {
	migobj.logMessage("Performing Health Checks")
	healthChecks := make(map[string]bool)
	healthChecks["Ping"] = false
	healthChecks["HTTP Get"] = false
	for i := 0; i < 10; i++ {
		migobj.logMessage(fmt.Sprintf("Health Check Attempt %d", i+1))
		// 1. Ping
		if !healthChecks["Ping"] {
			err := migobj.pingVM(ips)
			if err != nil {
				migobj.logMessage(fmt.Sprintf("Ping(s) failed: %s", err))
			} else {
				healthChecks["Ping"] = true
			}
		}
		// 2. HTTP GET check
		if !healthChecks["HTTP Get"] {
			err := migobj.checkHTTPGet(ips, migobj.HealthCheckPort)
			if err != nil {
				migobj.logMessage(fmt.Sprintf("HTTP Get failed: %s", err))
			} else {
				healthChecks["HTTP Get"] = true
			}
		}
		if healthChecks["Ping"] && healthChecks["HTTP Get"] {
			break
		}
		migobj.logMessage("Waiting for 60 seconds before retrying health checks")
		time.Sleep(60 * time.Second)
	}
	for key, value := range healthChecks {
		if !value {
			migobj.logMessage(fmt.Sprintf("Health Check %s failed", key))
		} else {
			migobj.logMessage(fmt.Sprintf("Health Check %s succeeded", key))
		}
	}
	return nil
}

func (migobj *Migrate) gracefulTerminate(ctx context.Context, vminfo vm.VMInfo, cancel context.CancelFunc) {
	gracefulShutdown := make(chan os.Signal, 1)
	// Handle SIGTERM
	signal.Notify(gracefulShutdown, syscall.SIGTERM, syscall.SIGINT)
	<-gracefulShutdown
	migobj.logMessage("Gracefully terminating")
	cancel()
	migobj.cleanup(ctx, vminfo, "Migration terminated", nil, nil)
	os.Exit(0)
}

func (migobj *Migrate) MigrateVM(ctx context.Context) error {
	ctx, cancel := context.WithCancel(ctx)
	defer cancel()

	// Wait until the data copy start time
	var zerotime time.Time
	if !migobj.MigrationTimes.DataCopyStart.Equal(zerotime) && migobj.MigrationTimes.DataCopyStart.After(time.Now()) {
		migobj.logMessage("Waiting for data copy start time")
		time.Sleep(time.Until(migobj.MigrationTimes.DataCopyStart))
		migobj.logMessage("Data copy start time reached")
	}
	fmt.Println("Starting VM Migration with RDM disks : ", migobj.RDMDisks)
	// Get Info about VM
	vminfo, err := migobj.VMops.GetVMInfo(migobj.Ostype, migobj.RDMDisks)

	if err != nil {
		cancel()
		return errors.Wrap(err, "failed to get all info")
	}
	if (len(vminfo.VMDisks) != len(migobj.Volumetypes)) && migobj.StorageCopyMethod != "vendor-based" {
		return errors.Errorf("number of volume types does not match number of disks vm(%d) volume(%d)", len(vminfo.VMDisks), len(migobj.Volumetypes))
	}
	if len(vminfo.Mac) != len(migobj.Networknames) {
		return errors.Errorf("number of mac addresses does not match number of network names mac(%d) network(%d)", len(vminfo.Mac), len(migobj.Networknames))
	}
	// Graceful Termination clean-up volumes and snapshots
	go migobj.gracefulTerminate(ctx, vminfo, cancel)

	// Reserve ports for VM
	networkids, portids, ipaddresses, err := migobj.ReservePortsForVM(ctx, &vminfo)
	if err != nil {
		return errors.Wrap(err, "failed to reserve ports for VM")
	}

<<<<<<< HEAD
	// Create and Add Volumes to Host
	vminfo, err = migobj.CreateVolumes(ctx, vminfo)
	if err != nil {
		return errors.Wrap(err, "failed to add volumes to host")
	}
	// Enable CBT
	err = migobj.EnableCBTWrapper()
	if err != nil {
		migobj.cleanup(ctx, vminfo, fmt.Sprintf("CBT Failure: %s", err), portids, nil)
		return errors.Wrap(err, "CBT Failure")
	}
=======
	if migobj.StorageCopyMethod == "vendor-based" {
		// Initialize storage provider if using vendor-based migration
		if err := migobj.InitializeStorageProvider(ctx); err != nil {
			return errors.Wrap(err, "failed to initialize storage provider")
		}
		defer func() {
			if migobj.StorageProvider != nil {
				migobj.StorageProvider.Disconnect()
			}
		}()
>>>>>>> 11e85c86

		// Perform pre requisites for vaai
		if err := migobj.ValidateVAAIPrerequisites(ctx); err != nil {
			return errors.Wrap(err, "VAAI prerequisites validation failed")
		}

<<<<<<< HEAD
	// Live Replicate Disks
	vminfo, err = migobj.LiveReplicateDisks(ctx, vminfo)
	if err != nil {
		if cleanuperror := migobj.cleanup(ctx, vminfo, fmt.Sprintf("failed to live replicate disks: %s", err), portids, nil); cleanuperror != nil {
			// combine both errors
			return errors.Wrapf(err, "failed to cleanup disks: %s", cleanuperror)
=======
		// Perform the copy here.
		if _, err := migobj.VAAICopyDisks(ctx, vminfo); err != nil {
			return errors.Wrap(err, "failed to perform VAAI copy")
		}

	} else {
		// Create and Add Volumes to Host
		vminfo, err = migobj.CreateVolumes(vminfo)
		if err != nil {
			return errors.Wrap(err, "failed to add volumes to host")
		}
		// Enable CBT
		err = migobj.EnableCBTWrapper()
		if err != nil {
			migobj.cleanup(vminfo, fmt.Sprintf("CBT Failure: %s", err))
			return errors.Wrap(err, "CBT Failure")
		}

		// Create NBD servers
		for range vminfo.VMDisks {
			migobj.Nbdops = append(migobj.Nbdops, &nbd.NBDServer{})
		}

		// Live Replicate Disks
		vminfo, err = migobj.LiveReplicateDisks(ctx, vminfo)
		if err != nil {
			if cleanuperror := migobj.cleanup(vminfo, fmt.Sprintf("failed to live replicate disks: %s", err)); cleanuperror != nil {
				// combine both errors
				return errors.Wrapf(err, "failed to cleanup disks: %s", cleanuperror)
			}
			return errors.Wrap(err, "failed to live replicate disks")
>>>>>>> 11e85c86
		}
	}
	vcenterSettings, err := k8sutils.GetVjailbreakSettings(ctx, migobj.K8sClient)
	if err != nil {
		return errors.Wrap(err, "failed to get vcenter settings")
	}

	// Convert the Boot Disk to raw format
	err = migobj.ConvertVolumes(ctx, vminfo)
	if err != nil {
		if !vcenterSettings.CleanupVolumesAfterConvertFailure {
			migobj.logMessage("Cleanup volumes after convert failure is disabled, detaching volumes and cleaning up snapshots")
			detachErr := migobj.DetachAllVolumes(ctx, vminfo)
			if detachErr != nil {
				utils.PrintLog(fmt.Sprintf("Failed to detach all volumes from VM: %s\n", detachErr))
			}

			cleanUpErr := migobj.VMops.CleanUpSnapshots(true)
			if cleanUpErr != nil {
				utils.PrintLog(fmt.Sprintf("Failed to cleanup snapshot of source VM: %s\n", cleanUpErr))
				return errors.Wrap(cleanUpErr, "Failed to cleanup snapshot of source VM")
			}
			return errors.Wrap(err, "failed to convert disks")
		}
		if cleanuperror := migobj.cleanup(ctx, vminfo, fmt.Sprintf("failed to convert volumes: %s", err), portids, vcenterSettings); cleanuperror != nil {
			// combine both errors
			return errors.Wrapf(err, "failed to cleanup disks: %s", cleanuperror)
		}
		return errors.Wrap(err, "failed to convert disks")
	}

	err = migobj.CreateTargetInstance(ctx, vminfo, networkids, portids, ipaddresses)
	if err != nil {
		if cleanuperror := migobj.cleanup(ctx, vminfo, fmt.Sprintf("failed to create target instance: %s", err), portids, vcenterSettings); cleanuperror != nil {
			// combine both errors
			return errors.Wrapf(err, "failed to cleanup disks: %s", cleanuperror)
		}
		return errors.Wrap(err, "failed to create target instance")
	}

	if err := migobj.DisconnectSourceNetworkIfRequested(); err != nil {
		migobj.logMessage(fmt.Sprintf("Warning: Failed to disconnect source VM network interfaces: %v", err))
	}

	return nil
}

func (migobj *Migrate) cleanup(ctx context.Context, vminfo vm.VMInfo, message string, portids []string, vcenterSettings *k8sutils.VjailbreakSettings) error {
	migobj.logMessage(fmt.Sprintf("%s. Trying to perform cleanup", message))
	err := migobj.DetachAllVolumes(ctx, vminfo)
	if err != nil {
		utils.PrintLog(fmt.Sprintf("Failed to detach all volumes from VM: %s\n", err))
	}
	err = migobj.DeleteAllVolumes(ctx, vminfo)
	if err != nil {
		utils.PrintLog(fmt.Sprintf("Failed to delete all volumes from host: %s\n", err))
	}
	err = migobj.VMops.CleanUpSnapshots(true)
	if err != nil {
		utils.PrintLog(fmt.Sprintf("Failed to cleanup snapshot of source VM: %s\n", err))
		return errors.Wrap(err, fmt.Sprintf("Failed to cleanup snapshot of source VM: %s\n", err))
	}

	// Delete ports if cleanup is enabled
	if vcenterSettings != nil && vcenterSettings.CleanupPortsAfterMigrationFailure && len(portids) > 0 {
		migobj.logMessage("Cleanup ports after migration failure is enabled, deleting ports")
		if portCleanupErr := migobj.DeleteAllPorts(ctx, portids); portCleanupErr != nil {
			utils.PrintLog(fmt.Sprintf("Failed to delete ports: %s\n", portCleanupErr))
		}
	} else if vcenterSettings != nil && !vcenterSettings.CleanupPortsAfterMigrationFailure {
		migobj.logMessage("Cleanup ports after migration failure is disabled, ports will not be deleted")
	}

	return nil
}

func (migobj *Migrate) DeleteAllPorts(ctx context.Context, portids []string) error {
	migobj.logMessage("Deleting all ports")
	openstackops := migobj.Openstackclients
	var deletionErrors []error
	successCount := 0

	for _, portID := range portids {
		err := openstackops.DeletePort(ctx, portID)
		if err != nil {
			utils.PrintLog(fmt.Sprintf("Failed to delete port %s: %s\n", portID, err))
			deletionErrors = append(deletionErrors, errors.Wrapf(err, "failed to delete port %s", portID))
		} else {
			utils.PrintLog(fmt.Sprintf("Successfully deleted port %s\n", portID))
			successCount++
		}
	}

	if len(deletionErrors) > 0 {
		migobj.logMessage(fmt.Sprintf("Port deletion completed with errors: %d succeeded, %d failed out of %d total", successCount, len(deletionErrors), len(portids)))
		// Combine all errors into a single error message
		errMsg := fmt.Sprintf("failed to delete %d port(s):", len(deletionErrors))
		for _, err := range deletionErrors {
			errMsg += fmt.Sprintf("\n  - %s", err.Error())
		}
		return errors.New(errMsg)
	}

	migobj.logMessage(fmt.Sprintf("Successfully deleted all %d ports", successCount))
	return nil
}

func (migobj *Migrate) ReservePortsForVM(ctx context.Context, vminfo *vm.VMInfo) ([]string, []string, []string, error) {
	networkids := []string{}
	ipaddresses := []string{}
	portids := []string{}
	openstackops := migobj.Openstackclients
	networknames := migobj.Networknames

	// Get security group IDs
	securityGroupIDs, err := openstackops.GetSecurityGroupIDs(ctx, migobj.SecurityGroups, migobj.TenantName)
	if err != nil {
		return nil, nil, nil, errors.Wrap(err, "failed to resolve security group names to IDs")
	}
	utils.PrintLog(fmt.Sprintf("Using provided security group IDs %v", securityGroupIDs))

	// Log server group
	if migobj.ServerGroup != "" {
		utils.PrintLog(fmt.Sprintf("Server group ID for VM placement: %s", migobj.ServerGroup))
	}

	// Create ports
	if len(migobj.Networkports) != 0 {
		if len(migobj.Networkports) != len(networknames) {
			return nil, nil, nil, errors.Errorf("number of network ports does not match number of network names")
		}
		for _, port := range migobj.Networkports {
			retrPort, err := openstackops.GetPort(ctx, port)
			if err != nil {
				return nil, nil, nil, errors.Wrap(err, "failed to get port")
			}
			networkids = append(networkids, retrPort.NetworkID)
			portids = append(portids, retrPort.ID)
			for _, fixedIP := range retrPort.FixedIPs {
				ipaddresses = append(ipaddresses, fixedIP.IPAddress)
			}
		}
	} else {

		for idx, networkname := range networknames {
			// Create Port Group with the same mac address as the source VM
			// Find the network with the given ID
			network, err := openstackops.GetNetwork(ctx, networkname)
			if err != nil {
				return nil, nil, nil, errors.Wrap(err, "failed to get network")
			}

			if network == nil {
				return nil, nil, nil, errors.Errorf("network not found")
			}

			var ippm []string

			// VMware Tools detected IPs
			if detectedIPs, ok := vminfo.IPperMac[vminfo.Mac[idx]]; ok && len(detectedIPs) > 0 {
				for _, detectedIP := range detectedIPs {
					ippm = append(ippm, detectedIP.IP)
				}
				utils.PrintLog(fmt.Sprintf("Detected IPs from VMware Tools for MAC %s: %v", vminfo.Mac[idx], detectedIPs))
			}

			// User-assigned IP from ConfigMap
			if migobj.AssignedIP != "" {
				assignedIPs := strings.Split(migobj.AssignedIP, ",")
				if idx < len(assignedIPs) {
					ip := strings.TrimSpace(assignedIPs[idx])
					if ip != "" {
						ippm = []string{ip}
						vminfo.IPperMac[vminfo.Mac[idx]] = []vm.IpEntry{
							vm.IpEntry{
								IP:     ip,
								Prefix: 0,
							},
						}
						utils.PrintLog(fmt.Sprintf("User-Assigned IP[%d] for MAC %s: %s", idx, vminfo.Mac[idx], ip))
					} else {
						utils.PrintLog(fmt.Sprintf("User-Assigned IP[%d] is empty for MAC %s, using previously determined IP", idx, vminfo.Mac[idx]))
					}
				}
			}

			utils.PrintLog(fmt.Sprintf("Using IPs for MAC %s: %v", vminfo.Mac[idx], ippm))
			port, err := openstackops.ValidateAndCreatePort(ctx, network, vminfo.Mac[idx], vminfo.IPperMac, vminfo.Name, securityGroupIDs, migobj.FallbackToDHCP, vminfo.GatewayIP)
			if err != nil {
				return nil, nil, nil, errors.Wrap(err, "failed to create port group")
			}
			addressesOfPort := []string{}
			for _, fixedIP := range port.FixedIPs {
				addressesOfPort = append(addressesOfPort, fixedIP.IPAddress)
			}
			utils.PrintLog(fmt.Sprintf("Port created successfully: MAC:%s IP:%s\n", port.MACAddress, addressesOfPort))
			networkids = append(networkids, network.ID)
			portids = append(portids, port.ID)
			for _, fixedIP := range port.FixedIPs {
				ipaddresses = append(ipaddresses, fixedIP.IPAddress)
			}
		}
		utils.PrintLog(fmt.Sprintf("Gateways : %v", vminfo.GatewayIP))
	}
	return networkids, portids, ipaddresses, nil
}

// InitializeStorageProvider initializes and validates the storage provider for vendor-based migration
func (migobj *Migrate) InitializeStorageProvider(ctx context.Context) error {
	if migobj.StorageCopyMethod != "vendor-based" {
		migobj.logMessage("Storage copy method is not vendor-based, skipping storage provider initialization")
		return nil
	}

	migobj.logMessage("Initializing storage provider for vendor-based migration")

	// Validate required credentials
	if migobj.ArrayHost == "" {
		return fmt.Errorf("ARRAY_HOST is required for vendor-based storage migration")
	}
	if migobj.ArrayUser == "" {
		return fmt.Errorf("ARRAY_USER is required for vendor-based storage migration")
	}
	if migobj.ArrayPassword == "" {
		return fmt.Errorf("ARRAY_PASSWORD is required for vendor-based storage migration")
	}

	// Create storage access info
	accessInfo := storage.StorageAccessInfo{
		Hostname:            migobj.ArrayHost,
		Username:            migobj.ArrayUser,
		Password:            migobj.ArrayPassword,
		SkipSSLVerification: migobj.ArrayInsecure,
		VendorType:          migobj.VendorType,
	}

	// Create storage provider
	provider, err := storage.NewStorageProvider(accessInfo.VendorType)
	if err != nil {
		return fmt.Errorf("failed to create storage provider: %w", err)
	}

	// Connect to storage array
	migobj.logMessage(fmt.Sprintf("Connecting to storage array: %s", migobj.ArrayHost))
	if err := provider.Connect(ctx, accessInfo); err != nil {
		return fmt.Errorf("failed to connect to storage array: %w", err)
	}

	// Validate credentials
	migobj.logMessage("Validating storage array credentials...")
	if err := provider.ValidateCredentials(ctx); err != nil {
		return fmt.Errorf("storage array credential validation failed: %w", err)
	}

	migobj.StorageProvider = provider
	migobj.logMessage(fmt.Sprintf("Storage provider initialized successfully: %s", provider.WhoAmI()))

	return nil
}

// LoadESXiSSHKey loads the ESXi SSH private key from the Kubernetes secret
func (migobj *Migrate) LoadESXiSSHKey(ctx context.Context) error {

	migobj.logMessage(fmt.Sprintf("Loading ESXi SSH private key from secret: %s", constants.ESXiSSHSecretName))

	privateKey, err := k8sutils.GetESXiSSHPrivateKey(ctx, migobj.K8sClient, constants.ESXiSSHSecretName)
	if err != nil {
		return errors.Wrapf(err, "failed to load ESXi SSH private key from secret %s", constants.ESXiSSHSecretName)
	}

	migobj.ESXiSSHPrivateKey = privateKey
	migobj.logMessage("ESXi SSH private key loaded successfully")

	return nil
}<|MERGE_RESOLUTION|>--- conflicted
+++ resolved
@@ -4,6 +4,7 @@
 
 import (
 	"context"
+	"crypto/tls"
 	"fmt"
 	"log"
 	"net/http"
@@ -15,7 +16,7 @@
 	"syscall"
 	"time"
 
-	"github.com/gophercloud/gophercloud/v2/openstack/compute/v2/flavors"
+	"github.com/gophercloud/gophercloud/openstack/compute/v2/flavors"
 	"github.com/pkg/errors"
 	"github.com/platform9/vjailbreak/pkg/vpwned/sdk/storage"
 	_ "github.com/platform9/vjailbreak/pkg/vpwned/sdk/storage/pure"
@@ -31,7 +32,6 @@
 	"github.com/platform9/vjailbreak/v2v-helper/vm"
 	"sigs.k8s.io/controller-runtime/pkg/client"
 
-	netutils "github.com/platform9/vjailbreak/common/utils"
 	probing "github.com/prometheus-community/pro-bing"
 	"github.com/vmware/govmomi/vim25/types"
 )
@@ -125,7 +125,7 @@
 }
 
 // This function creates volumes in OpenStack and attaches them to the helper vm
-func (migobj *Migrate) CreateVolumes(ctx context.Context, vminfo vm.VMInfo) (vm.VMInfo, error) {
+func (migobj *Migrate) CreateVolumes(vminfo vm.VMInfo) (vm.VMInfo, error) {
 	openstackops := migobj.Openstackclients
 	migobj.logMessage("Creating volumes in OpenStack")
 
@@ -134,13 +134,13 @@
 		if len(vminfo.RDMDisks) > 0 {
 			setRDMLabel = true
 		}
-		volume, err := openstackops.CreateVolume(ctx, vminfo.Name+"-"+vmdisk.Name, vmdisk.Size, vminfo.OSType, vminfo.UEFI, migobj.Volumetypes[idx], setRDMLabel)
+		volume, err := openstackops.CreateVolume(vminfo.Name+"-"+vmdisk.Name, vmdisk.Size, vminfo.OSType, vminfo.UEFI, migobj.Volumetypes[idx], setRDMLabel)
 		if err != nil {
 			return vminfo, errors.Wrap(err, "failed to create volume")
 		}
 		vminfo.VMDisks[idx].OpenstackVol = volume
 		if vminfo.VMDisks[idx].Boot {
-			err = openstackops.SetVolumeBootable(ctx, volume)
+			err = openstackops.SetVolumeBootable(volume)
 			if err != nil {
 				return vminfo, errors.Wrap(err, "failed to set volume as bootable")
 			}
@@ -150,14 +150,14 @@
 	return vminfo, nil
 }
 
-func (migobj *Migrate) AttachVolume(ctx context.Context, disk vm.VMDisk) (string, error) {
+func (migobj *Migrate) AttachVolume(disk vm.VMDisk) (string, error) {
 	openstackops := migobj.Openstackclients
 	migobj.logMessage(fmt.Sprintf("Attaching volumes to VM: %s", disk.Name))
 	if disk.OpenstackVol == nil {
 		return "", errors.Wrap(fmt.Errorf("OpenStack volume is nil"), "failed to attach volume to VM")
 	}
 	volumeID := disk.OpenstackVol.ID
-	if err := openstackops.AttachVolumeToVM(ctx, volumeID); err != nil {
+	if err := openstackops.AttachVolumeToVM(volumeID); err != nil {
 		return "", errors.Wrap(err, "failed to attach volume to VM")
 	}
 
@@ -169,29 +169,29 @@
 	return devicePath, nil
 }
 
-func (migobj *Migrate) DetachVolume(ctx context.Context, disk vm.VMDisk) error {
+func (migobj *Migrate) DetachVolume(disk vm.VMDisk) error {
 	openstackops := migobj.Openstackclients
 
-	if err := openstackops.DetachVolumeFromVM(ctx, disk.OpenstackVol.ID); err != nil {
+	if err := openstackops.DetachVolumeFromVM(disk.OpenstackVol.ID); err != nil {
 		return errors.Wrap(err, "failed to detach volume from VM")
 	}
 
-	err := openstackops.WaitForVolume(ctx, disk.OpenstackVol.ID)
+	err := openstackops.WaitForVolume(disk.OpenstackVol.ID)
 	if err != nil {
 		return errors.Wrap(err, "failed to wait for volume to become available")
 	}
 	return nil
 }
 
-func (migobj *Migrate) DetachAllVolumes(ctx context.Context, vminfo vm.VMInfo) error {
+func (migobj *Migrate) DetachAllVolumes(vminfo vm.VMInfo) error {
 	openstackops := migobj.Openstackclients
 	for _, vmdisk := range vminfo.VMDisks {
 		migobj.logMessage(fmt.Sprintf("Detaching volume %s from VM", vmdisk.Name))
-		if err := openstackops.DetachVolumeFromVM(ctx, vmdisk.OpenstackVol.ID); err != nil && !strings.Contains(err.Error(), "is not attached to volume") {
+		if err := openstackops.DetachVolumeFromVM(vmdisk.OpenstackVol.ID); err != nil && !strings.Contains(err.Error(), "is not attached to volume") {
 			return errors.Wrap(err, "failed to detach volume from VM")
 		}
 
-		err := openstackops.WaitForVolume(ctx, vmdisk.OpenstackVol.ID)
+		err := openstackops.WaitForVolume(vmdisk.OpenstackVol.ID)
 		if err != nil {
 			return errors.Wrap(err, "failed to wait for volume to become available")
 		}
@@ -201,10 +201,10 @@
 	return nil
 }
 
-func (migobj *Migrate) DeleteAllVolumes(ctx context.Context, vminfo vm.VMInfo) error {
+func (migobj *Migrate) DeleteAllVolumes(vminfo vm.VMInfo) error {
 	openstackops := migobj.Openstackclients
 	for _, vmdisk := range vminfo.VMDisks {
-		err := openstackops.DeleteVolume(ctx, vmdisk.OpenstackVol.ID)
+		err := openstackops.DeleteVolume(vmdisk.OpenstackVol.ID)
 		if err != nil {
 			return errors.Wrap(err, "failed to delete volume")
 		}
@@ -525,7 +525,7 @@
 	final := false
 
 	for idx, vmdisk := range vminfo.VMDisks {
-		vminfo.VMDisks[idx].Path, err = migobj.AttachVolume(ctx, vmdisk)
+		vminfo.VMDisks[idx].Path, err = migobj.AttachVolume(vmdisk)
 		if err != nil {
 			return vminfo, errors.Wrap(err, "failed to attach volume")
 		}
@@ -669,7 +669,7 @@
 
 	}
 
-	err = migobj.DetachAllVolumes(ctx, vminfo)
+	err = migobj.DetachAllVolumes(vminfo)
 	if err != nil {
 		return vminfo, errors.Wrap(err, "Failed to detach all volumes from VM")
 	}
@@ -704,9 +704,9 @@
 }
 
 // attachAllVolumes attaches all volumes and updates their paths in vminfo
-func (migobj *Migrate) attachAllVolumes(ctx context.Context, vminfo *vm.VMInfo) error {
+func (migobj *Migrate) attachAllVolumes(vminfo *vm.VMInfo) error {
 	for idx, vmdisk := range vminfo.VMDisks {
-		path, err := migobj.AttachVolume(ctx, vmdisk)
+		path, err := migobj.AttachVolume(vmdisk)
 		if err != nil {
 			return errors.Wrap(err, "failed to attach volume")
 		}
@@ -904,7 +904,7 @@
 	}
 
 	// Set volume as bootable
-	if err := migobj.Openstackclients.SetVolumeBootable(ctx, vminfo.VMDisks[bootVolumeIndex].OpenstackVol); err != nil {
+	if err := migobj.Openstackclients.SetVolumeBootable(vminfo.VMDisks[bootVolumeIndex].OpenstackVol); err != nil {
 		return errors.Wrap(err, "failed to set volume as bootable")
 	}
 
@@ -935,7 +935,7 @@
 
 	if isNetplanSupported(versionID) {
 		utils.PrintLog("Adding wildcard netplan")
-		if err := virtv2v.AddWildcardNetplan(vminfo.VMDisks, useSingleDisk, vminfo.VMDisks[bootVolumeIndex].Path, vminfo.GuestNetworks, vminfo.GatewayIP, vminfo.IPperMac); err != nil {
+		if err := virtv2v.AddWildcardNetplan(vminfo.VMDisks, useSingleDisk, vminfo.VMDisks[bootVolumeIndex].Path, vminfo.GuestNetworks, vminfo.NetworkInterfaces, vminfo.GatewayIP); err != nil {
 			return errors.Wrap(err, "failed to add wildcard netplan")
 		}
 		utils.PrintLog("Wildcard netplan added successfully")
@@ -1003,7 +1003,7 @@
 	getBootCommand := migobj.getBootCommand(vminfo.OSType)
 
 	// Step 2: Attach all volumes
-	if err := migobj.attachAllVolumes(ctx, &vminfo); err != nil {
+	if err := migobj.attachAllVolumes(&vminfo); err != nil {
 		return err
 	}
 
@@ -1067,7 +1067,7 @@
 	}
 
 	// Step 10: Detach all volumes
-	if err := migobj.DetachAllVolumes(ctx, vminfo); err != nil {
+	if err := migobj.DetachAllVolumes(vminfo); err != nil {
 		return errors.Wrap(err, "Failed to detach all volumes from VM")
 	}
 
@@ -1119,7 +1119,7 @@
 	return nil
 }
 
-func (migobj *Migrate) CreateTargetInstance(ctx context.Context, vminfo vm.VMInfo, networkids, portids []string, ipaddresses []string) error {
+func (migobj *Migrate) CreateTargetInstance(vminfo vm.VMInfo, networkids, portids []string, ipaddresses []string) error {
 	migobj.logMessage("Creating target instance")
 	openstackops := migobj.Openstackclients
 	var flavor *flavors.Flavor
@@ -1131,24 +1131,24 @@
 			return errors.Wrap(err, "failed to create target instance")
 		}
 		migobj.logMessage(fmt.Sprintf("Using flavorless creation with base flavor ID: %s", migobj.TargetFlavorId))
-		flavor, err = openstackops.GetFlavor(ctx, migobj.TargetFlavorId)
+		flavor, err = openstackops.GetFlavor(migobj.TargetFlavorId)
 		if err != nil {
 			return errors.Wrap(err, "failed to get the specified base flavor for flavorless creation")
 		}
 	} else if migobj.TargetFlavorId != "" {
-		flavor, err = openstackops.GetFlavor(ctx, migobj.TargetFlavorId)
+		flavor, err = openstackops.GetFlavor(migobj.TargetFlavorId)
 		if err != nil {
 			return errors.Wrap(err, "failed to get OpenStack flavor")
 		}
 	} else {
-		flavor, err = openstackops.GetClosestFlavour(ctx, vminfo.CPU, vminfo.Memory)
+		flavor, err = openstackops.GetClosestFlavour(vminfo.CPU, vminfo.Memory)
 		if err != nil {
 			return errors.Wrap(err, "failed to get closest OpenStack flavor")
 		}
 		utils.PrintLog(fmt.Sprintf("Closest OpenStack flavor: %s: CPU: %dvCPUs\tMemory: %dMB\n", flavor.Name, flavor.VCPUs, flavor.RAM))
 	}
 	// Get security group IDs
-	securityGroupIDs, err := openstackops.GetSecurityGroupIDs(ctx, migobj.SecurityGroups, migobj.TenantName)
+	securityGroupIDs, err := openstackops.GetSecurityGroupIDs(migobj.SecurityGroups, migobj.TenantName)
 	if err != nil {
 		return errors.Wrap(err, "failed to resolve security group names to IDs")
 	}
@@ -1168,7 +1168,7 @@
 	utils.PrintLog(fmt.Sprintf("Fetched vjailbreak settings for VM active wait retry limit: %d, VM active wait interval seconds: %d", vjailbreakSettings.VMActiveWaitRetryLimit, vjailbreakSettings.VMActiveWaitIntervalSeconds))
 
 	// Create a new VM in OpenStack
-	newVM, err := openstackops.CreateVM(ctx, flavor, networkids, portids, vminfo, migobj.TargetAvailabilityZone, securityGroupIDs, migobj.ServerGroup, *vjailbreakSettings, migobj.UseFlavorless)
+	newVM, err := openstackops.CreateVM(flavor, networkids, portids, vminfo, migobj.TargetAvailabilityZone, securityGroupIDs, migobj.ServerGroup, *vjailbreakSettings, migobj.UseFlavorless)
 	if err != nil {
 		return errors.Wrap(err, "failed to create VM")
 	}
@@ -1176,7 +1176,7 @@
 	// Wait for VM to become active
 	for i := 0; i < vjailbreakSettings.VMActiveWaitRetryLimit; i++ {
 		migobj.logMessage(fmt.Sprintf("Waiting for VM to become active: %d/%d retries\n", i+1, vjailbreakSettings.VMActiveWaitRetryLimit))
-		active, err := openstackops.WaitUntilVMActive(ctx, newVM.ID)
+		active, err := openstackops.WaitUntilVMActive(newVM.ID)
 		if err != nil {
 			return errors.Wrap(err, "failed to wait for VM to become active")
 		}
@@ -1293,15 +1293,12 @@
 }
 
 func (migobj *Migrate) checkHTTPGet(ips []string, port string) error {
-	var client *http.Client
-	vjbNet := netutils.NewVjbNet()
-	if migobj.Insecure {
-		vjbNet.Insecure = true
-	}
-	if vjbNet.CreateSecureHTTPClient() == nil {
-		client = vjbNet.GetClient()
-	} else {
-		return errors.Errorf("Both HTTP and HTTPS failed ")
+	client := &http.Client{
+		Transport: &http.Transport{
+			TLSClientConfig: &tls.Config{InsecureSkipVerify: true},
+			Proxy:           http.ProxyFromEnvironment,
+		},
+		Timeout: time.Second * 10,
 	}
 	for _, ip := range ips {
 		// Try HTTP first
@@ -1383,14 +1380,14 @@
 	return nil
 }
 
-func (migobj *Migrate) gracefulTerminate(ctx context.Context, vminfo vm.VMInfo, cancel context.CancelFunc) {
+func (migobj *Migrate) gracefulTerminate(vminfo vm.VMInfo, cancel context.CancelFunc) {
 	gracefulShutdown := make(chan os.Signal, 1)
 	// Handle SIGTERM
 	signal.Notify(gracefulShutdown, syscall.SIGTERM, syscall.SIGINT)
 	<-gracefulShutdown
 	migobj.logMessage("Gracefully terminating")
 	cancel()
-	migobj.cleanup(ctx, vminfo, "Migration terminated", nil, nil)
+	migobj.cleanup(vminfo, "Migration terminated")
 	os.Exit(0)
 }
 
@@ -1420,27 +1417,14 @@
 		return errors.Errorf("number of mac addresses does not match number of network names mac(%d) network(%d)", len(vminfo.Mac), len(migobj.Networknames))
 	}
 	// Graceful Termination clean-up volumes and snapshots
-	go migobj.gracefulTerminate(ctx, vminfo, cancel)
+	go migobj.gracefulTerminate(vminfo, cancel)
 
 	// Reserve ports for VM
-	networkids, portids, ipaddresses, err := migobj.ReservePortsForVM(ctx, &vminfo)
+	networkids, portids, ipaddresses, err := migobj.ReservePortsForVM(&vminfo)
 	if err != nil {
 		return errors.Wrap(err, "failed to reserve ports for VM")
 	}
 
-<<<<<<< HEAD
-	// Create and Add Volumes to Host
-	vminfo, err = migobj.CreateVolumes(ctx, vminfo)
-	if err != nil {
-		return errors.Wrap(err, "failed to add volumes to host")
-	}
-	// Enable CBT
-	err = migobj.EnableCBTWrapper()
-	if err != nil {
-		migobj.cleanup(ctx, vminfo, fmt.Sprintf("CBT Failure: %s", err), portids, nil)
-		return errors.Wrap(err, "CBT Failure")
-	}
-=======
 	if migobj.StorageCopyMethod == "vendor-based" {
 		// Initialize storage provider if using vendor-based migration
 		if err := migobj.InitializeStorageProvider(ctx); err != nil {
@@ -1451,21 +1435,12 @@
 				migobj.StorageProvider.Disconnect()
 			}
 		}()
->>>>>>> 11e85c86
 
 		// Perform pre requisites for vaai
 		if err := migobj.ValidateVAAIPrerequisites(ctx); err != nil {
 			return errors.Wrap(err, "VAAI prerequisites validation failed")
 		}
 
-<<<<<<< HEAD
-	// Live Replicate Disks
-	vminfo, err = migobj.LiveReplicateDisks(ctx, vminfo)
-	if err != nil {
-		if cleanuperror := migobj.cleanup(ctx, vminfo, fmt.Sprintf("failed to live replicate disks: %s", err), portids, nil); cleanuperror != nil {
-			// combine both errors
-			return errors.Wrapf(err, "failed to cleanup disks: %s", cleanuperror)
-=======
 		// Perform the copy here.
 		if _, err := migobj.VAAICopyDisks(ctx, vminfo); err != nil {
 			return errors.Wrap(err, "failed to perform VAAI copy")
@@ -1497,7 +1472,6 @@
 				return errors.Wrapf(err, "failed to cleanup disks: %s", cleanuperror)
 			}
 			return errors.Wrap(err, "failed to live replicate disks")
->>>>>>> 11e85c86
 		}
 	}
 	vcenterSettings, err := k8sutils.GetVjailbreakSettings(ctx, migobj.K8sClient)
@@ -1510,7 +1484,7 @@
 	if err != nil {
 		if !vcenterSettings.CleanupVolumesAfterConvertFailure {
 			migobj.logMessage("Cleanup volumes after convert failure is disabled, detaching volumes and cleaning up snapshots")
-			detachErr := migobj.DetachAllVolumes(ctx, vminfo)
+			detachErr := migobj.DetachAllVolumes(vminfo)
 			if detachErr != nil {
 				utils.PrintLog(fmt.Sprintf("Failed to detach all volumes from VM: %s\n", detachErr))
 			}
@@ -1522,16 +1496,16 @@
 			}
 			return errors.Wrap(err, "failed to convert disks")
 		}
-		if cleanuperror := migobj.cleanup(ctx, vminfo, fmt.Sprintf("failed to convert volumes: %s", err), portids, vcenterSettings); cleanuperror != nil {
+		if cleanuperror := migobj.cleanup(vminfo, fmt.Sprintf("failed to convert volumes: %s", err)); cleanuperror != nil {
 			// combine both errors
 			return errors.Wrapf(err, "failed to cleanup disks: %s", cleanuperror)
 		}
 		return errors.Wrap(err, "failed to convert disks")
 	}
 
-	err = migobj.CreateTargetInstance(ctx, vminfo, networkids, portids, ipaddresses)
-	if err != nil {
-		if cleanuperror := migobj.cleanup(ctx, vminfo, fmt.Sprintf("failed to create target instance: %s", err), portids, vcenterSettings); cleanuperror != nil {
+	err = migobj.CreateTargetInstance(vminfo, networkids, portids, ipaddresses)
+	if err != nil {
+		if cleanuperror := migobj.cleanup(vminfo, fmt.Sprintf("failed to create target instance: %s", err)); cleanuperror != nil {
 			// combine both errors
 			return errors.Wrapf(err, "failed to cleanup disks: %s", cleanuperror)
 		}
@@ -1545,13 +1519,13 @@
 	return nil
 }
 
-func (migobj *Migrate) cleanup(ctx context.Context, vminfo vm.VMInfo, message string, portids []string, vcenterSettings *k8sutils.VjailbreakSettings) error {
+func (migobj *Migrate) cleanup(vminfo vm.VMInfo, message string) error {
 	migobj.logMessage(fmt.Sprintf("%s. Trying to perform cleanup", message))
-	err := migobj.DetachAllVolumes(ctx, vminfo)
+	err := migobj.DetachAllVolumes(vminfo)
 	if err != nil {
 		utils.PrintLog(fmt.Sprintf("Failed to detach all volumes from VM: %s\n", err))
 	}
-	err = migobj.DeleteAllVolumes(ctx, vminfo)
+	err = migobj.DeleteAllVolumes(vminfo)
 	if err != nil {
 		utils.PrintLog(fmt.Sprintf("Failed to delete all volumes from host: %s\n", err))
 	}
@@ -1560,52 +1534,10 @@
 		utils.PrintLog(fmt.Sprintf("Failed to cleanup snapshot of source VM: %s\n", err))
 		return errors.Wrap(err, fmt.Sprintf("Failed to cleanup snapshot of source VM: %s\n", err))
 	}
-
-	// Delete ports if cleanup is enabled
-	if vcenterSettings != nil && vcenterSettings.CleanupPortsAfterMigrationFailure && len(portids) > 0 {
-		migobj.logMessage("Cleanup ports after migration failure is enabled, deleting ports")
-		if portCleanupErr := migobj.DeleteAllPorts(ctx, portids); portCleanupErr != nil {
-			utils.PrintLog(fmt.Sprintf("Failed to delete ports: %s\n", portCleanupErr))
-		}
-	} else if vcenterSettings != nil && !vcenterSettings.CleanupPortsAfterMigrationFailure {
-		migobj.logMessage("Cleanup ports after migration failure is disabled, ports will not be deleted")
-	}
-
-	return nil
-}
-
-func (migobj *Migrate) DeleteAllPorts(ctx context.Context, portids []string) error {
-	migobj.logMessage("Deleting all ports")
-	openstackops := migobj.Openstackclients
-	var deletionErrors []error
-	successCount := 0
-
-	for _, portID := range portids {
-		err := openstackops.DeletePort(ctx, portID)
-		if err != nil {
-			utils.PrintLog(fmt.Sprintf("Failed to delete port %s: %s\n", portID, err))
-			deletionErrors = append(deletionErrors, errors.Wrapf(err, "failed to delete port %s", portID))
-		} else {
-			utils.PrintLog(fmt.Sprintf("Successfully deleted port %s\n", portID))
-			successCount++
-		}
-	}
-
-	if len(deletionErrors) > 0 {
-		migobj.logMessage(fmt.Sprintf("Port deletion completed with errors: %d succeeded, %d failed out of %d total", successCount, len(deletionErrors), len(portids)))
-		// Combine all errors into a single error message
-		errMsg := fmt.Sprintf("failed to delete %d port(s):", len(deletionErrors))
-		for _, err := range deletionErrors {
-			errMsg += fmt.Sprintf("\n  - %s", err.Error())
-		}
-		return errors.New(errMsg)
-	}
-
-	migobj.logMessage(fmt.Sprintf("Successfully deleted all %d ports", successCount))
-	return nil
-}
-
-func (migobj *Migrate) ReservePortsForVM(ctx context.Context, vminfo *vm.VMInfo) ([]string, []string, []string, error) {
+	return nil
+}
+
+func (migobj *Migrate) ReservePortsForVM(vminfo *vm.VMInfo) ([]string, []string, []string, error) {
 	networkids := []string{}
 	ipaddresses := []string{}
 	portids := []string{}
@@ -1613,7 +1545,7 @@
 	networknames := migobj.Networknames
 
 	// Get security group IDs
-	securityGroupIDs, err := openstackops.GetSecurityGroupIDs(ctx, migobj.SecurityGroups, migobj.TenantName)
+	securityGroupIDs, err := openstackops.GetSecurityGroupIDs(migobj.SecurityGroups, migobj.TenantName)
 	if err != nil {
 		return nil, nil, nil, errors.Wrap(err, "failed to resolve security group names to IDs")
 	}
@@ -1630,7 +1562,7 @@
 			return nil, nil, nil, errors.Errorf("number of network ports does not match number of network names")
 		}
 		for _, port := range migobj.Networkports {
-			retrPort, err := openstackops.GetPort(ctx, port)
+			retrPort, err := openstackops.GetPort(port)
 			if err != nil {
 				return nil, nil, nil, errors.Wrap(err, "failed to get port")
 			}
@@ -1645,7 +1577,7 @@
 		for idx, networkname := range networknames {
 			// Create Port Group with the same mac address as the source VM
 			// Find the network with the given ID
-			network, err := openstackops.GetNetwork(ctx, networkname)
+			network, err := openstackops.GetNetwork(networkname)
 			if err != nil {
 				return nil, nil, nil, errors.Wrap(err, "failed to get network")
 			}
@@ -1656,12 +1588,37 @@
 
 			var ippm []string
 
+			// NetworkInterfaces from CRD spec (lowest priority, fallback)
+			if vminfo.NetworkInterfaces != nil {
+				for _, nic := range vminfo.NetworkInterfaces {
+					if nic.MAC == vminfo.Mac[idx] && nic.IPAddress != "" {
+						ippm = []string{nic.IPAddress}
+						utils.PrintLog(fmt.Sprintf("IP from NetworkInterface for MAC %s: %s", vminfo.Mac[idx], nic.IPAddress))
+						break
+					}
+				}
+			}
+
 			// VMware Tools detected IPs
 			if detectedIPs, ok := vminfo.IPperMac[vminfo.Mac[idx]]; ok && len(detectedIPs) > 0 {
-				for _, detectedIP := range detectedIPs {
-					ippm = append(ippm, detectedIP.IP)
+				ippm = detectedIPs
+				utils.PrintLog(fmt.Sprintf("Detected IPs from VMware Tools for MAC %s: %v", vminfo.Mac[idx], detectedIPs))
+			}
+
+			// Guest Network IPs
+			if vminfo.GuestNetworks != nil {
+				var guestIPs []string
+				for _, gn := range vminfo.GuestNetworks {
+					if strings.EqualFold(gn.MAC, vminfo.Mac[idx]) && gn.IP != "" {
+						if !strings.Contains(gn.IP, ":") {
+							guestIPs = append(guestIPs, gn.IP)
+						}
+					}
 				}
-				utils.PrintLog(fmt.Sprintf("Detected IPs from VMware Tools for MAC %s: %v", vminfo.Mac[idx], detectedIPs))
+				if len(guestIPs) > 0 {
+					ippm = guestIPs
+					utils.PrintLog(fmt.Sprintf("IPs from Guest Network for MAC %s: %v", vminfo.Mac[idx], guestIPs))
+				}
 			}
 
 			// User-assigned IP from ConfigMap
@@ -1671,12 +1628,6 @@
 					ip := strings.TrimSpace(assignedIPs[idx])
 					if ip != "" {
 						ippm = []string{ip}
-						vminfo.IPperMac[vminfo.Mac[idx]] = []vm.IpEntry{
-							vm.IpEntry{
-								IP:     ip,
-								Prefix: 0,
-							},
-						}
 						utils.PrintLog(fmt.Sprintf("User-Assigned IP[%d] for MAC %s: %s", idx, vminfo.Mac[idx], ip))
 					} else {
 						utils.PrintLog(fmt.Sprintf("User-Assigned IP[%d] is empty for MAC %s, using previously determined IP", idx, vminfo.Mac[idx]))
@@ -1685,7 +1636,7 @@
 			}
 
 			utils.PrintLog(fmt.Sprintf("Using IPs for MAC %s: %v", vminfo.Mac[idx], ippm))
-			port, err := openstackops.ValidateAndCreatePort(ctx, network, vminfo.Mac[idx], vminfo.IPperMac, vminfo.Name, securityGroupIDs, migobj.FallbackToDHCP, vminfo.GatewayIP)
+			port, err := openstackops.CreatePort(network, vminfo.Mac[idx], ippm, vminfo.Name, securityGroupIDs, migobj.FallbackToDHCP, vminfo.GatewayIP)
 			if err != nil {
 				return nil, nil, nil, errors.Wrap(err, "failed to create port group")
 			}
@@ -1696,9 +1647,7 @@
 			utils.PrintLog(fmt.Sprintf("Port created successfully: MAC:%s IP:%s\n", port.MACAddress, addressesOfPort))
 			networkids = append(networkids, network.ID)
 			portids = append(portids, port.ID)
-			for _, fixedIP := range port.FixedIPs {
-				ipaddresses = append(ipaddresses, fixedIP.IPAddress)
-			}
+			ipaddresses = append(ipaddresses, port.FixedIPs[0].IPAddress)
 		}
 		utils.PrintLog(fmt.Sprintf("Gateways : %v", vminfo.GatewayIP))
 	}
