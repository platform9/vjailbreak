--- conflicted
+++ resolved
@@ -808,14 +808,6 @@
 		migobj.cleanup(vminfo, fmt.Sprintf("CBT Failure: %s", err))
 		return errors.Wrap(err, "CBT Failure")
 	}
-<<<<<<< HEAD
-	// Get Debug value
-	debug, err := utils.IsDebug(ctx, migobj.K8sClient)
-	if err != nil {
-		return errors.Wrap(err, "Failed to get debug value")
-	}
-=======
->>>>>>> ba663a36
 
 	// Create NBD servers
 	for range vminfo.VMDisks {
