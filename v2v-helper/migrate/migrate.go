--- conflicted
+++ resolved
@@ -476,11 +476,7 @@
 			}
 			osRelease, err = virtv2v.RunCommandInGuestAllVolumes(vminfo.VMDisks, "cat", false, "/etc/os-release")
 			if err != nil {
-<<<<<<< HEAD
-				return fmt.Errorf("failed to get os release: %s: %s\n", err, strings.TrimSpace(osRelease))
-=======
 				return errors.Wrapf(err, "failed to get os release: %s", strings.TrimSpace(osRelease))
->>>>>>> 03ca2fa5
 			}
 		}
 		osDetected := strings.ToLower(strings.TrimSpace(osRelease))
@@ -537,21 +533,6 @@
 				return errors.Wrap(err, "failed to run ntfsfix")
 			}
 		}
-<<<<<<< HEAD
-=======
-		// Turn on DHCP for interfaces in rhel VMs
-		if strings.ToLower(vminfo.OSType) == constants.OSFamilyLinux {
-			if strings.Contains(osRelease, "rhel") {
-				firstbootscriptname := "rhel_enable_dhcp"
-				firstbootscript := constants.RhelFirstBootScript
-				firstbootscripts = append(firstbootscripts, firstbootscriptname)
-				err = virtv2v.AddFirstBootScript(firstbootscript, firstbootscriptname)
-				if err != nil {
-					return errors.Wrap(err, "failed to add first boot script")
-				}
-			}
-		}
->>>>>>> 03ca2fa5
 
 		err := virtv2v.ConvertDisk(ctx, constants.XMLFileName, osPath, vminfo.OSType, migobj.Virtiowin, firstbootscripts, useSingleDisk, vminfo.VMDisks[bootVolumeIndex].Path)
 		if err != nil {
@@ -872,11 +853,7 @@
 		if pinger.Statistics().PacketLoss == 0 {
 			migobj.logMessage("Ping succeeded")
 		} else {
-<<<<<<< HEAD
 			return fmt.Errorf("Ping failed")
-=======
-			return errors.Errorf("ping failed")
->>>>>>> 03ca2fa5
 		}
 	}
 	return nil
@@ -905,11 +882,7 @@
 		}
 
 		// Both HTTP and HTTPS failed
-<<<<<<< HEAD
 		return fmt.Errorf("Both HTTP and HTTPS failed for %s:%s", ip, port)
-=======
-		return errors.Errorf("both HTTP and HTTPS failed for %s:%s", ip, port)
->>>>>>> 03ca2fa5
 	}
 
 	return nil
