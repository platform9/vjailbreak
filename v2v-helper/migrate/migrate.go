--- conflicted
+++ resolved
@@ -61,11 +61,8 @@
 	TargetAvailabilityZone  string
 	AssignedIP              string
 	SecurityGroups          []string
-<<<<<<< HEAD
 	UseFlavorless           bool
-=======
 	TenantName              string
->>>>>>> 13c38221
 }
 
 type MigrationTimes struct {
