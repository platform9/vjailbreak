--- conflicted
+++ resolved
@@ -62,7 +62,6 @@
 	TargetFlavorId          string
 	TargetAvailabilityZone  string
 	AssignedIP              string
-	NetworkInterfaceIPs     string
 	SecurityGroups          []string
 	RDMDisks                []string
 	UseFlavorless           bool
@@ -835,10 +834,6 @@
 				// Add Wildcard Netplan
 				utils.PrintLog("Adding wildcard netplan")
 				err := virtv2v.AddWildcardNetplan(vminfo.VMDisks, useSingleDisk, vminfo.VMDisks[bootVolumeIndex].Path, vminfo.GuestNetworks, vminfo.NetworkInterfaces, vminfo.GatewayIP)
-<<<<<<< HEAD
-				// err := virtv2v.AddWildcardNetplan(vminfo.VMDisks, useSingleDisk, vminfo.VMDisks[bootVolumeIndex].Path)
-=======
->>>>>>> 357ee990
 				if err != nil {
 					return errors.Wrap(err, "failed to add wildcard netplan")
 				}
@@ -1166,14 +1161,6 @@
 	healthChecks := make(map[string]bool)
 	healthChecks["Ping"] = false
 	healthChecks["HTTP Get"] = false
-<<<<<<< HEAD
-	// for i := 0; i < len(vminfo.IPs); i++ {
-	// if ips[i] != vminfo.IPs[i] {
-	// migobj.logMessage(fmt.Sprintf("VM has been assigned a new IP: %s instead of the original IP %s. Using the new IP for tests", ips[i], vminfo.IPs[i]))
-	// }
-	// }
-=======
->>>>>>> 357ee990
 	for i := 0; i < 10; i++ {
 		migobj.logMessage(fmt.Sprintf("Health Check Attempt %d", i+1))
 		// 1. Ping
@@ -1387,33 +1374,6 @@
 				return nil, nil, nil, errors.Errorf("network not found")
 			}
 
-<<<<<<< HEAD
-			// P0: User-assigned IPs from NetworkInterfaceIPs
-			ippm := []string{}
-			if migobj.NetworkInterfaceIPs != "" {
-				nicIPMappings := strings.Split(migobj.NetworkInterfaceIPs, ",")
-				for _, mapping := range nicIPMappings {
-					parts := strings.Split(strings.TrimSpace(mapping), ":")
-					if len(parts) == 2 {
-						mac := strings.TrimSpace(parts[0])
-						ip := strings.TrimSpace(parts[1])
-						if strings.EqualFold(mac, vminfo.Mac[idx]) && ip != "" {
-							ippm = append(ippm, ip)
-						}
-					}
-				}
-			}
-
-			// P1: Single AssignedIP
-			if len(ippm) == 0 && migobj.AssignedIP != "" {
-				ippm = []string{migobj.AssignedIP}
-			}
-
-			// P2: NetworkInterfaces from VMInfo
-			if len(ippm) == 0 && vminfo.NetworkInterfaces != nil {
-				for _, nic := range vminfo.NetworkInterfaces {
-					if nic.MAC == vminfo.Mac[idx] && nic.IPAddress != "" {
-=======
 			ippm, ok := vminfo.IPperMac[vminfo.Mac[idx]]
 			if !ok {
 				ippm = []string{}
@@ -1421,25 +1381,13 @@
 			if len(ippm) == 0 && vminfo.NetworkInterfaces != nil {
 				for _, nic := range vminfo.NetworkInterfaces {
 					if nic.MAC == vminfo.Mac[idx] {
->>>>>>> 357ee990
 						ippm = append(ippm, nic.IPAddress)
 					}
 				}
 			}
-<<<<<<< HEAD
-
-			// P3: VMware Tools detected IPs
-			if len(ippm) == 0 {
-				if detectedIPs, ok := vminfo.IPperMac[vminfo.Mac[idx]]; ok {
-					ippm = detectedIPs
-				}
-			}
-
-=======
 			if migobj.AssignedIP != "" {
 				ippm = []string{migobj.AssignedIP}
 			}
->>>>>>> 357ee990
 			utils.PrintLog(fmt.Sprintf("IPs for MAC %s: %v", vminfo.Mac[idx], ippm))
 			port, err := openstackops.CreatePort(network, vminfo.Mac[idx], ippm, vminfo.Name, securityGroupIDs, migobj.FallbackToDHCP, vminfo.GatewayIP)
 			if err != nil {
