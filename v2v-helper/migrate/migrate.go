// Copyright © 2024 The vjailbreak authors

package migrate

import (
	"context"
	"crypto/tls"
	"fmt"
	"log"
	"net/http"
	"os"
	"os/signal"
	"strconv"
	"strings"
	"syscall"
	"time"

	"github.com/gophercloud/gophercloud/openstack/compute/v2/flavors"
	"github.com/pkg/errors"
	"github.com/platform9/vjailbreak/v2v-helper/nbd"
	"github.com/platform9/vjailbreak/v2v-helper/openstack"
	"github.com/platform9/vjailbreak/v2v-helper/pkg/constants"
	"github.com/platform9/vjailbreak/v2v-helper/pkg/utils"
	"github.com/platform9/vjailbreak/v2v-helper/pkg/utils/migrateutils"
	"github.com/platform9/vjailbreak/v2v-helper/vcenter"
	"github.com/platform9/vjailbreak/v2v-helper/virtv2v"
	"github.com/platform9/vjailbreak/v2v-helper/vm"
	"sigs.k8s.io/controller-runtime/pkg/client"

	probing "github.com/prometheus-community/pro-bing"
	"github.com/vmware/govmomi/vim25/types"
)

type Migrate struct {
<<<<<<< HEAD
	URL                     string
	UserName                string
	Password                string
	Insecure                bool
	Networknames            []string
	Networkports            []string
	Volumetypes             []string
	Virtiowin               string
	Ostype                  string
	Thumbprint              string
	Convert                 bool
	DisconnectSourceNetwork bool
	Openstackclients        openstack.OpenstackOperations
	Vcclient                vcenter.VCenterOperations
	VMops                   vm.VMOperations
	Nbdops                  []nbd.NBDOperations
	EventReporter           chan string
	PodLabelWatcher         chan string
	InPod                   bool
	MigrationTimes          MigrationTimes
	MigrationType           string
	PerformHealthChecks     bool
	HealthCheckPort         string
	K8sClient               client.Client
	TargetFlavorId          string
	TargetAvailabilityZone  string
	AssignedIP              string
=======
	URL                    string
	UserName               string
	Password               string
	Insecure               bool
	Networknames           []string
	Networkports           []string
	Volumetypes            []string
	Virtiowin              string
	Ostype                 string
	Thumbprint             string
	Convert                bool
	Openstackclients       openstack.OpenstackOperations
	Vcclient               vcenter.VCenterOperations
	VMops                  vm.VMOperations
	Nbdops                 []nbd.NBDOperations
	EventReporter          chan string
	PodLabelWatcher        chan string
	InPod                  bool
	MigrationTimes         MigrationTimes
	MigrationType          string
	PerformHealthChecks    bool
	HealthCheckPort        string
	K8sClient              client.Client
	TargetFlavorId         string
	TargetAvailabilityZone string
	AssignedIP             string
	SecurityGroups         []string
>>>>>>> 48a88715
}

type MigrationTimes struct {
	DataCopyStart  time.Time
	VMCutoverStart time.Time
	VMCutoverEnd   time.Time
}

// disconnects the source VM's network interfaces
func (migobj *Migrate) DisconnectSourceNetworkIfRequested() error {
	if !migobj.DisconnectSourceNetwork {
		return nil
	}

	migobj.logMessage(fmt.Sprintf("Disconnecting source VM network interfaces (DisconnectSourceNetwork=%v)", migobj.DisconnectSourceNetwork))
	vmObj := migobj.VMops.GetVMObj()
	vmCtx := context.Background()
	vmState, err := vmObj.PowerState(vmCtx)
	if err != nil {
		migobj.logMessage(fmt.Sprintf("Warning: Failed to get VM power state: %v", err))
	} else {
		migobj.logMessage(fmt.Sprintf("VM power state before disconnection: %s", vmState))
	}

	if err := migobj.VMops.DisconnectNetworkInterfaces(); err != nil {
		errMsg := fmt.Sprintf("Failed to disconnect source VM network interfaces: %v", err)
		migobj.logMessage("ERROR: " + errMsg)
		return fmt.Errorf("failed to disconnect network interfaces: %w", err)
	}

	vmState, err = vmObj.PowerState(vmCtx)
	if err != nil {
		migobj.logMessage(fmt.Sprintf("Warning: Failed to get VM power state after disconnection: %v", err))
	} else {
		migobj.logMessage(fmt.Sprintf("VM power state after disconnection: %s", vmState))
	}

	migobj.logMessage("Successfully disconnected source VM network interfaces")
	return nil
}

func (migobj *Migrate) logMessage(message string) {
	if migobj.InPod {
		migobj.EventReporter <- message
	}
	utils.PrintLog(message)
}

// This function creates volumes in OpenStack and attaches them to the helper vm
func (migobj *Migrate) CreateVolumes(vminfo vm.VMInfo) (vm.VMInfo, error) {
	openstackops := migobj.Openstackclients
	migobj.logMessage("Creating volumes in OpenStack")
	for idx, vmdisk := range vminfo.VMDisks {
		volume, err := openstackops.CreateVolume(vminfo.Name+"-"+vmdisk.Name, vmdisk.Size, vminfo.OSType, vminfo.UEFI, migobj.Volumetypes[idx])
		if err != nil {
			return vminfo, errors.Wrap(err, "failed to create volume")
		}
		vminfo.VMDisks[idx].OpenstackVol = volume
		if vminfo.VMDisks[idx].Boot {
			err = openstackops.SetVolumeBootable(volume)
			if err != nil {
				return vminfo, errors.Wrap(err, "failed to set volume as bootable")
			}
		}
	}
	migobj.logMessage("Volumes created successfully")
	return vminfo, nil
}

func (migobj *Migrate) AttachVolume(disk vm.VMDisk) (string, error) {
	openstackops := migobj.Openstackclients
	migobj.logMessage("Attaching volumes to VM")
	if disk.OpenstackVol == nil {
		return "", errors.Wrap(fmt.Errorf("OpenStack volume is nil"), "failed to attach volume to VM")
	}
	volumeID := disk.OpenstackVol.ID
	if err := openstackops.AttachVolumeToVM(volumeID); err != nil {
		return "", errors.Wrap(err, "failed to attach volume to VM")
	}

	// Get the Path of the attached volume
	devicePath, err := openstackops.FindDevice(volumeID)
	if err != nil {
		return "", errors.Wrap(err, "failed to find device")
	}
	return devicePath, nil
}

func (migobj *Migrate) DetachVolume(disk vm.VMDisk) error {
	openstackops := migobj.Openstackclients

	if err := openstackops.DetachVolumeFromVM(disk.OpenstackVol.ID); err != nil {
		return errors.Wrap(err, "failed to detach volume from VM")
	}

	err := openstackops.WaitForVolume(disk.OpenstackVol.ID)
	if err != nil {
		return errors.Wrap(err, "failed to wait for volume to become available")
	}
	return nil
}

func (migobj *Migrate) DetachAllVolumes(vminfo vm.VMInfo) error {
	openstackops := migobj.Openstackclients
	for _, vmdisk := range vminfo.VMDisks {

		if err := openstackops.DetachVolumeFromVM(vmdisk.OpenstackVol.ID); err != nil && !strings.Contains(err.Error(), "is not attached to volume") {
			return errors.Wrap(err, "failed to detach volume from VM")
		}

		err := openstackops.WaitForVolume(vmdisk.OpenstackVol.ID)
		if err != nil {
			return errors.Wrap(err, "failed to wait for volume to become available")
		}
		log.Printf("Volume %s detached from VM\n", vmdisk.Name)
	}
	time.Sleep(1 * time.Second)
	return nil
}

func (migobj *Migrate) DeleteAllVolumes(vminfo vm.VMInfo) error {
	openstackops := migobj.Openstackclients
	for _, vmdisk := range vminfo.VMDisks {
		err := openstackops.DeleteVolume(vmdisk.OpenstackVol.ID)
		if err != nil {
			return errors.Wrap(err, "failed to delete volume")
		}
		utils.PrintLog(fmt.Sprintf("Volume %s deleted\n", vmdisk.Name))
	}
	return nil
}

// This function enables CBT on the VM if it is not enabled and takes a snapshot for initializing CBT
func (migobj *Migrate) EnableCBTWrapper() error {
	vmops := migobj.VMops
	cbt, err := vmops.IsCBTEnabled()
	if err != nil {
		return errors.Wrap(err, "failed to check if CBT is enabled")
	}
	migobj.logMessage(fmt.Sprintf("CBT Enabled: %t", cbt))

	if !cbt {
		// 7.5. Enable CBT
		migobj.logMessage("CBT is not enabled. Enabling CBT")
		err = vmops.EnableCBT()
		if err != nil {
			return errors.Wrap(err, "failed to enable CBT")
		}
		_, err := vmops.IsCBTEnabled()
		if err != nil {
			return errors.Wrap(err, "failed to check if CBT is enabled")
		}
		migobj.logMessage("Creating temporary snapshot of the source VM")
		err = vmops.TakeSnapshot("tmp-snap")
		if err != nil {
			return errors.Wrap(err, "failed to take snapshot of source VM")
		}
		utils.PrintLog("Snapshot created successfully")
		err = vmops.DeleteSnapshot("tmp-snap")
		if err != nil {
			return errors.Wrap(err, "failed to delete snapshot of source VM")
		}
		utils.PrintLog("Snapshot deleted successfully")
		migobj.logMessage("CBT enabled successfully")
	}
	return nil
}

func (migobj *Migrate) WaitforCutover() error {
	var zerotime time.Time
	if !migobj.MigrationTimes.VMCutoverStart.Equal(zerotime) && migobj.MigrationTimes.VMCutoverStart.After(time.Now()) {
		migobj.logMessage("Waiting for VM Cutover start time")
		time.Sleep(time.Until(migobj.MigrationTimes.VMCutoverStart))
		migobj.logMessage("VM Cutover start time reached")
	} else {
		if !migobj.MigrationTimes.VMCutoverEnd.Equal(zerotime) && migobj.MigrationTimes.VMCutoverEnd.Before(time.Now()) {
			return errors.New("VM Cutover End time has already passed")
		}
	}
	return nil
}

func (migobj *Migrate) WaitforAdminCutover() error {
	migobj.logMessage("Waiting for Cutover conditions to be met")
	for {
		label := <-migobj.PodLabelWatcher
		migobj.logMessage(fmt.Sprintf("Label: %s", label))
		if label == "yes" {
			break
		}
	}
	migobj.logMessage("Cutover conditions met")
	return nil
}

func (migobj *Migrate) LiveReplicateDisks(ctx context.Context, vminfo vm.VMInfo) (vm.VMInfo, error) {
	vmops := migobj.VMops
	nbdops := migobj.Nbdops
	envURL := migobj.URL
	envUserName := migobj.UserName
	envPassword := migobj.Password
	thumbprint := migobj.Thumbprint

	if migobj.MigrationType == "cold" {
		if err := vmops.VMPowerOff(); err != nil {
			return vminfo, errors.Wrap(err, "failed to power off VM")
		}
	}

	// clean up snapshots
	utils.PrintLog("Cleaning up snapshots before copy")
	err := vmops.CleanUpSnapshots(false)
	if err != nil {
		return vminfo, errors.Wrap(err, "failed to clean up snapshots: %s, please delete manually before starting again")
	}

	utils.PrintLog("Starting NBD server")
	err = vmops.TakeSnapshot(constants.MigrationSnapshotName)
	if err != nil {
		return vminfo, errors.Wrap(err, "failed to take snapshot of source VM")
	}

	err = vmops.UpdateDisksInfo(&vminfo)
	if err != nil {
		return vminfo, errors.Wrap(err, "failed to update disk info")
	}

	for idx, vmdisk := range vminfo.VMDisks {
		migobj.logMessage(fmt.Sprintf("Copying disk %d, Completed: 0%%", idx))
		err = nbdops[idx].StartNBDServer(vmops.GetVMObj(), envURL, envUserName, envPassword, thumbprint, vmdisk.Snapname, vmdisk.SnapBackingDisk, migobj.EventReporter)
		if err != nil {
			return vminfo, errors.Wrap(err, "failed to start NBD server")
		}
	}
	// sleep for 2 seconds to allow the NBD server to start
	time.Sleep(2 * time.Second)
	final := false

	for idx, vmdisk := range vminfo.VMDisks {
		vminfo.VMDisks[idx].Path, err = migobj.AttachVolume(vmdisk)
		if err != nil {
			return vminfo, errors.Wrap(err, "failed to attach volume")
		}
	}

	vcenterSettings, err := utils.GetVjailbreakSettings(ctx, migobj.K8sClient)
	if err != nil {
		return vminfo, errors.Wrap(err, "failed to get vcenter settings")
	}
	utils.PrintLog(fmt.Sprintf("Fetched Changed Blocks Copy Iteration Threshold: %d", vcenterSettings.ChangedBlocksCopyIterationThreshold))

	incrementalCopyCount := 0
	for {
		// If its the first copy, copy the entire disk
		if incrementalCopyCount == 0 {
			for idx := range vminfo.VMDisks {
				startTime := time.Now()
				migobj.logMessage(fmt.Sprintf("Starting full disk copy of disk %d ", idx))

				err = nbdops[idx].CopyDisk(ctx, vminfo.VMDisks[idx].Path, idx)
				if err != nil {
					return vminfo, errors.Wrap(err, "failed to copy disk")
				}
				duration := time.Since(startTime)
				migobj.logMessage(fmt.Sprintf("Disk %d (%s) copied successfully in %s, copying changed blocks now", idx, vminfo.VMDisks[idx].Path, duration))
			}
		} else {
			migration_snapshot, err := vmops.GetSnapshot(constants.MigrationSnapshotName)
			if err != nil {
				return vminfo, errors.Wrap(err, "failed to get snapshot")
			}

			var changedAreas types.DiskChangeInfo
			done := true

			for idx := range vminfo.VMDisks {
				changedAreas, err = vmops.CustomQueryChangedDiskAreas(vminfo.VMDisks[idx].ChangeID, migration_snapshot, vminfo.VMDisks[idx].Disk, 0)
				if err != nil {
					return vminfo, errors.Wrap(err, "failed to get changed disk areas")
				}

				if len(changedAreas.ChangedArea) == 0 {
					migobj.logMessage(fmt.Sprintf("Disk %d: No changed blocks found. Skipping copy", idx))
				} else {
					migobj.logMessage(fmt.Sprintf("Disk %d: Blocks have Changed.", idx))

					utils.PrintLog("Restarting NBD server")
					err = nbdops[idx].StopNBDServer()
					if err != nil {
						return vminfo, errors.Wrap(err, "failed to stop NBD server")
					}

					err = nbdops[idx].StartNBDServer(vmops.GetVMObj(), envURL, envUserName, envPassword, thumbprint, vminfo.VMDisks[idx].Snapname, vminfo.VMDisks[idx].SnapBackingDisk, migobj.EventReporter)
					if err != nil {
						return vminfo, errors.Wrap(err, "failed to start NBD server")
					}
					// sleep for 2 seconds to allow the NBD server to start
					time.Sleep(2 * time.Second)

					// 11. Copy Changed Blocks over
					done = false
					changedBlockCopySuccess := true
					migobj.logMessage("Copying changed blocks")
					// incremental block copy

					startTime := time.Now()
					migobj.logMessage(fmt.Sprintf("Starting incremental block copy for disk %d at %s", idx, startTime))

					err = nbdops[idx].CopyChangedBlocks(ctx, changedAreas, vminfo.VMDisks[idx].Path)

					duration := time.Since(startTime)

					if err != nil {
						changedBlockCopySuccess = false
					}

					err = vmops.UpdateDiskInfo(&vminfo, vminfo.VMDisks[idx], changedBlockCopySuccess)
					if err != nil {
						return vminfo, errors.Wrap(err, "failed to update disk info")
					}
					if !changedBlockCopySuccess {
						migobj.logMessage(fmt.Sprintf("Failed to copy changed blocks: %s", err))
						migobj.logMessage(fmt.Sprintf("Since full copy has completed, Retrying copy of changed blocks for disk: %d", idx))
					}

					migobj.logMessage(fmt.Sprintf("Finished copying and syncing changed blocks for disk %d in %s [Progress: %d/20]", idx, duration, incrementalCopyCount))

				}
			}
			if final {
				break
			}
			if done || incrementalCopyCount > vcenterSettings.ChangedBlocksCopyIterationThreshold {
				utils.PrintLog("Shutting down source VM and performing final copy")
				if err := migobj.WaitforCutover(); err != nil {
					return vminfo, errors.Wrap(err, "failed to start VM Cutover")
				}
				if err := migobj.WaitforAdminCutover(); err != nil {
					return vminfo, errors.Wrap(err, "failed to start Admin initated Cutover")
				}
				err = vmops.VMPowerOff()
				if err != nil {
					return vminfo, errors.Wrap(err, "failed to power off VM")
				}
				final = true
			}

		}

		// Update old change id to the new base change id value
		// Only do this after you have gone through all disks with old change id.
		// If you dont, only your first disk will have the updated changes

		err = vmops.CleanUpSnapshots(false)
		if err != nil {
			return vminfo, errors.Wrap(err, "failed to delete snapshot of source VM")
		}
		err = vmops.TakeSnapshot(constants.MigrationSnapshotName)
		if err != nil {
			return vminfo, errors.Wrap(err, "failed to take snapshot of source VM")
		}

		incrementalCopyCount += 1

	}

	err = migobj.DetachAllVolumes(vminfo)
	if err != nil {
		return vminfo, errors.Wrap(err, "Failed to detach all volumes from VM")
	}

	utils.PrintLog("Stopping NBD server")
	for _, nbdserver := range nbdops {
		err = nbdserver.StopNBDServer()
		if err != nil {
			return vminfo, errors.Wrap(err, "failed to stop NBD server")
		}
	}

	utils.PrintLog("Deleting migration snapshot")
	err = vmops.CleanUpSnapshots(true)
	if err != nil {
		migobj.logMessage(fmt.Sprintf(`Failed to delete snapshot of source VM: %s, since copy is completed, 
		continuing with the migration`, err))
	}
	return vminfo, nil
}

func (migobj *Migrate) ConvertVolumes(ctx context.Context, vminfo vm.VMInfo) error {
	migobj.logMessage("Converting disk")

	var (
		osRelease                   = ""
		bootVolumeIndex             = -1
		err                         error
		lvm, osPath, getBootCommand string
		useSingleDisk               bool
	)

	if strings.ToLower(vminfo.OSType) == constants.OSFamilyWindows {
		getBootCommand = "ls /Windows"
	} else if strings.ToLower(vminfo.OSType) == constants.OSFamilyLinux {
		getBootCommand = "ls /boot"
	} else {
		getBootCommand = "inspect-os"
	}

	// attach all volumes at once
	for idx, vmdisk := range vminfo.VMDisks {
		vminfo.VMDisks[idx].Path, err = migobj.AttachVolume(vmdisk)
		if err != nil {
			return errors.Wrap(err, "failed to attach volume")
		}
	}

	// create XML for conversion
	err = migrateutils.GenerateXMLConfig(vminfo)
	if err != nil {
		return errors.Wrap(err, "failed to generate XML")
	}

	for idx := range vminfo.VMDisks {
		// check if individual disks are bootable
		ans, err := virtv2v.RunCommandInGuest(vminfo.VMDisks[idx].Path, getBootCommand, false)
		if err != nil {
			utils.PrintLog(fmt.Sprintf("Error running '%s'. Error: '%s', Output: %s\n", getBootCommand, err, strings.TrimSpace(ans)))
			continue
		}

		if ans == "" {
			// OS is not installed on this disk
			continue
		}
		utils.PrintLog(fmt.Sprintf("Output from '%s' - '%s'\n", getBootCommand, strings.TrimSpace(ans)))

		osPath = strings.TrimSpace(ans)
		bootVolumeIndex = idx
		useSingleDisk = true
		break
	}

	if strings.ToLower(vminfo.OSType) == constants.OSFamilyLinux {
		if useSingleDisk {
			// skip checking LVM, because its a single disk
			osRelease, err = virtv2v.GetOsRelease(vminfo.VMDisks[bootVolumeIndex].Path)
			if err != nil {
				return errors.Wrap(err, "failed to get os release")
			}
		} else {
			// check for LVM
			lvm, err = virtv2v.CheckForLVM(vminfo.VMDisks)
			if err != nil || lvm == "" {
				return errors.Wrap(err, "OS install location not found, Failed to check for LVM")
			}
			osPath = strings.TrimSpace(lvm)
			// check for bootable volume in case of LVM
			bootVolumeIndex, err = virtv2v.GetBootableVolumeIndex(vminfo.VMDisks)
			if err != nil {
				return errors.Wrap(err, "Failed to get bootable volume index")
			}
			osRelease, err = virtv2v.RunCommandInGuestAllVolumes(vminfo.VMDisks, "cat", false, "/etc/os-release")
			if err != nil {
				return errors.Wrapf(err, "failed to get os release: %s", strings.TrimSpace(osRelease))
			}
		}
		osDetected := strings.ToLower(strings.TrimSpace(osRelease))
		utils.PrintLog(fmt.Sprintf("OS detected by guestfish: %s", osDetected))
		// Supported OSes
		supportedOS := []string{
			"redhat",
			"red hat",
			"rhel",
			"centos",
			"scientific linux",
			"oracle linux",
			"fedora",
			"sles",
			"sled",
			"opensuse",
			"alt linux",
			"debian",
			"ubuntu",
		}

		supported := false
		for _, s := range supportedOS {
			if strings.Contains(osDetected, s) {
				supported = true
				break
			}
		}

		if !supported {
			return errors.Errorf("unsupported OS detected by guestfish: %s", osDetected)
		}
		utils.PrintLog("OS compatibility check passed")

	} else if strings.ToLower(vminfo.OSType) == constants.OSFamilyWindows {
		utils.PrintLog("OS compatibility check passed")
	} else {
		return errors.Errorf("unsupported OS type: %s", vminfo.OSType)
	}

	if bootVolumeIndex == -1 {
		return errors.Errorf("boot volume not found, cannot create target VM")
	}

	// save the index of bootVolume
	utils.PrintLog(fmt.Sprintf("Setting up boot volume as: %s", vminfo.VMDisks[bootVolumeIndex].Name))
	vminfo.VMDisks[bootVolumeIndex].Boot = true
	if migobj.Convert {
		firstbootscripts := []string{}
		// Fix NTFS
		if strings.ToLower(vminfo.OSType) == constants.OSFamilyWindows {
			err = virtv2v.NTFSFix(vminfo.VMDisks[bootVolumeIndex].Path)
			if err != nil {
				return errors.Wrap(err, "failed to run ntfsfix")
			}
		}
		// Turn on DHCP for interfaces in rhel VMs
		if strings.ToLower(vminfo.OSType) == constants.OSFamilyLinux {
			if strings.Contains(osRelease, "rhel") {
				firstbootscriptname := "rhel_enable_dhcp"
				firstbootscript := constants.RhelFirstBootScript
				firstbootscripts = append(firstbootscripts, firstbootscriptname)
				err = virtv2v.AddFirstBootScript(firstbootscript, firstbootscriptname)
				if err != nil {
					return errors.Wrap(err, "failed to add first boot script")
				}
			}
		}

		err := virtv2v.ConvertDisk(ctx, constants.XMLFileName, osPath, vminfo.OSType, migobj.Virtiowin, firstbootscripts, useSingleDisk, vminfo.VMDisks[bootVolumeIndex].Path)
		if err != nil {
			return errors.Wrap(err, "failed to run virt-v2v")
		}

		openstackops := migobj.Openstackclients
		err = openstackops.SetVolumeBootable(vminfo.VMDisks[bootVolumeIndex].OpenstackVol)
		if err != nil {
			return errors.Wrap(err, "failed to set volume as bootable")
		}
	}

	//TODO(omkar): can disable DHCP here
	if strings.ToLower(vminfo.OSType) == constants.OSFamilyLinux {
		if strings.Contains(osRelease, "ubuntu") {
			// Check if netplan is supported
			versionID := parseVersionID(osRelease)
			utils.PrintLog(fmt.Sprintf("Version ID: %s", versionID))
			if versionID == "" {
				return errors.Errorf("failed to get version ID")
			}
			if isNetplanSupported(versionID) {
				// Add Wildcard Netplan
				utils.PrintLog("Adding wildcard netplan")
				err := virtv2v.AddWildcardNetplan(vminfo.VMDisks, useSingleDisk, vminfo.VMDisks[bootVolumeIndex].Path)
				if err != nil {
					return errors.Wrap(err, "failed to add wildcard netplan")
				}
				utils.PrintLog("Wildcard netplan added successfully")
			} else {
				utils.PrintLog("Ubuntu version does not support netplan, going to use udev rules")
				// Since netplan is not supported need to get the ip,mac and network interface mapping
				// To inject udev rules so that after migration the network interfaces names are consistent
				// and they get the correct ip address.
				// Get the network interface mapping from /etc/network/interfaces

				interfaces, err := virtv2v.GetNetworkInterfaceNames(vminfo.VMDisks[bootVolumeIndex].Path)
				if err != nil {
					return errors.Wrap(err, "failed to get network interface names")
				}
				if len(interfaces) == 0 {
					log.Printf("Failed to get network interface names, cannot add udev rules, network might not come up post migration, please check the network configuration post migration")
				} else {
					utils.PrintLog("Adding udev rules")
					utils.PrintLog(fmt.Sprintf("Interfaces: %v", interfaces))
					macs := []string{}

					// By default the network interfaces macs are in the same order as the interfaces
					for _, nic := range vminfo.NetworkInterfaces {
						macs = append(macs, nic.MAC)
					}
					utils.PrintLog(fmt.Sprintf("MACs: %v", macs))
					err = virtv2v.AddUdevRules(vminfo.VMDisks, useSingleDisk, vminfo.VMDisks[bootVolumeIndex].Path, interfaces, macs)
					if err != nil {
						log.Printf(`Warning Failed to add udev rules: %s, incase of interface name mismatch,
					    network might not come up post migration, please check the network configuration post migration`, err)
						log.Println("Continuing with migration")
						err = nil
					}
				}
			}
		}
	}
	err = migobj.DetachAllVolumes(vminfo)
	if err != nil {
		return errors.Wrap(err, "Failed to detach all volumes from VM")
	}
	migobj.logMessage("Successfully converted disk")
	return nil
}

func (migobj *Migrate) CreateTargetInstance(vminfo vm.VMInfo) error {
	migobj.logMessage("Creating target instance")
	openstackops := migobj.Openstackclients
	networknames := migobj.Networknames
	var flavor *flavors.Flavor
	var err error

	if migobj.TargetFlavorId == "" {
		flavor, err = openstackops.GetClosestFlavour(vminfo.CPU, vminfo.Memory)
		if err != nil {
			return errors.Wrap(err, "failed to get closest OpenStack flavor")
		}
		utils.PrintLog(fmt.Sprintf("Closest OpenStack flavor: %s: CPU: %dvCPUs\tMemory: %dMB\n", flavor.Name, flavor.VCPUs, flavor.RAM))
	} else {
		flavor, err = openstackops.GetFlavor(migobj.TargetFlavorId)
		if err != nil {
			return errors.Wrap(err, "failed to get OpenStack flavor")
		}
	}

	securityGroupIDs, err := openstackops.GetSecurityGroupIDs(migobj.SecurityGroups)
	if err != nil {
		return fmt.Errorf("failed to resolve security group names to IDs: %w", err)
	}
	utils.PrintLog(fmt.Sprintf("Resolved security group names %v to IDs %v", migobj.SecurityGroups, securityGroupIDs))

	networkids := []string{}
	ipaddresses := []string{}
	portids := []string{}

	if len(migobj.Networkports) != 0 {
		if len(migobj.Networkports) != len(networknames) {
			return errors.Errorf("number of network ports does not match number of network names")
		}
		for _, port := range migobj.Networkports {
			retrPort, err := openstackops.GetPort(port)
			if err != nil {
				return errors.Wrap(err, "failed to get port")
			}
			networkids = append(networkids, retrPort.NetworkID)
			portids = append(portids, retrPort.ID)
			ipaddresses = append(ipaddresses, retrPort.FixedIPs[0].IPAddress)
		}
	} else {
		for idx, networkname := range networknames {
			// Create Port Group with the same mac address as the source VM
			// Find the network with the given ID
			network, err := openstackops.GetNetwork(networkname)
			if err != nil {
				return errors.Wrap(err, "failed to get network")
			}

			if network == nil {
				return errors.Errorf("network not found")
			}

			ip := ""
			if len(vminfo.Mac) != len(vminfo.IPs) {
				ip = ""
			} else {
				ip = vminfo.IPs[idx]
			}

			if migobj.AssignedIP != "" {
				ip = migobj.AssignedIP
			}
			port, err := openstackops.CreatePort(network, vminfo.Mac[idx], ip, vminfo.Name, securityGroupIDs)
			if err != nil {
				return errors.Wrap(err, "failed to create port group")
			}

			utils.PrintLog(fmt.Sprintf("Port created successfully: MAC:%s IP:%s\n", port.MACAddress, port.FixedIPs[0].IPAddress))
			networkids = append(networkids, network.ID)
			portids = append(portids, port.ID)
			ipaddresses = append(ipaddresses, port.FixedIPs[0].IPAddress)
		}
	}

	// Create a new VM in OpenStack
	newVM, err := openstackops.CreateVM(flavor, networkids, portids, vminfo, migobj.TargetAvailabilityZone, securityGroupIDs)
	if err != nil {
		return errors.Wrap(err, "failed to create VM")
	}

	// Get vjailbreak settings
	vjailbreakSettings, err := utils.GetVjailbreakSettings(context.Background(), migobj.K8sClient)
	if err != nil {
		return errors.Wrap(err, "failed to get vjailbreak settings")
	}
	utils.PrintLog(fmt.Sprintf("Fetched VM active wait retry limit: %d, VM active wait interval seconds: %d", vjailbreakSettings.VMActiveWaitRetryLimit, vjailbreakSettings.VMActiveWaitIntervalSeconds))

	// Wait for VM to become active
	for i := 0; i < vjailbreakSettings.VMActiveWaitRetryLimit; i++ {
		migobj.logMessage(fmt.Sprintf("Waiting for VM to become active: %d/%d retries\n", i+1, vjailbreakSettings.VMActiveWaitRetryLimit))
		active, err := openstackops.WaitUntilVMActive(newVM.ID)
		if err != nil {
			return errors.Wrap(err, "failed to wait for VM to become active")
		}
		if active {
			break
		}
		if i == vjailbreakSettings.VMActiveWaitRetryLimit-1 {
			return errors.Errorf("VM is not active after %d retries", vjailbreakSettings.VMActiveWaitRetryLimit)
		}
		time.Sleep(time.Duration(vjailbreakSettings.VMActiveWaitIntervalSeconds) * time.Second)
	}

	migobj.logMessage(fmt.Sprintf("VM created successfully: ID: %s", newVM.ID))

	if migobj.PerformHealthChecks {
		err = migobj.HealthCheck(vminfo, ipaddresses)
		if err != nil {
			migobj.logMessage(fmt.Sprintf("Health Check failed: %s", err))
		}
	} else {
		migobj.logMessage("Skipping Health Checks")
	}

	return nil
}
func parseVersionID(osRelease string) string {
	for _, line := range strings.Split(osRelease, "\n") {
		kv := strings.SplitN(line, "=", 2)
		if len(kv) != 2 {
			continue
		}
		key := strings.TrimSpace(strings.ToUpper(kv[0]))
		val := strings.Trim(kv[1], `"`) // Remove any quotes

		if key == "VERSION_ID" {
			return val
		}
	}
	return ""
}

func isNetplanSupported(version string) bool {
	parts := strings.Split(version, ".")
	if len(parts) < 2 {
		log.Printf("Warning: unexpected VERSION_ID format: %q", version)
		return true // assume modern if uncertain
	}

	major, err1 := strconv.Atoi(parts[0])
	minor, err2 := strconv.Atoi(parts[1])
	if err1 != nil || err2 != nil {
		log.Printf("Warning: failed to parse VERSION_ID %q: %v %v", version, err1, err2)
		return true
	}

	// Compare with 17.10
	if major > 17 {
		return true
	}
	if major == 17 && minor >= 10 {
		return true
	}
	return false
}

func (migobj *Migrate) pingVM(ips []string) error {
	for _, ip := range ips {
		migobj.logMessage(fmt.Sprintf("Pinging VM: %s", ip))
		pinger, err := probing.NewPinger(ip)
		if err != nil {
			return errors.Wrap(err, "failed to create pinger")
		}
		pinger.Count = 1
		pinger.Timeout = time.Second * 10
		err = pinger.Run()
		if err != nil {
			return errors.Wrap(err, "failed to run pinger")
		}
		if pinger.Statistics().PacketLoss == 0 {
			migobj.logMessage("Ping succeeded")
		} else {
			return errors.Errorf("ping failed")
		}
	}
	return nil
}

func (migobj *Migrate) checkHTTPGet(ips []string, port string) error {
	client := &http.Client{
		Transport: &http.Transport{
			TLSClientConfig: &tls.Config{InsecureSkipVerify: true},
		},
		Timeout: time.Second * 10,
	}
	for _, ip := range ips {
		// Try HTTP first
		httpURL := fmt.Sprintf("http://%s:%s", ip, port)
		if err := migobj.tryConnection(client, httpURL); err == nil {
			migobj.logMessage("HTTP succeeded")
			continue // Success with HTTP, move to next IP
		}

		// If HTTP fails, try HTTPS
		httpsURL := fmt.Sprintf("https://%s:%s", ip, port)
		if err := migobj.tryConnection(client, httpsURL); err == nil {
			migobj.logMessage("HTTPS succeeded")
			continue // Success with HTTPS, move to next IP
		}

		// Both HTTP and HTTPS failed
		return errors.Errorf("both HTTP and HTTPS failed for %s:%s", ip, port)
	}

	return nil
}

func (migobj *Migrate) tryConnection(client *http.Client, url string) error {
	resp, err := client.Get(url)
	if err != nil {
		migobj.logMessage(fmt.Sprintf("GET failed for %s: %v", url, err))
		return errors.Wrap(err, "failed to get url")
	}
	defer resp.Body.Close()

	migobj.logMessage(fmt.Sprintf("GET response for %s: %d", url, resp.StatusCode))

	if resp.StatusCode != http.StatusOK {
		return errors.Errorf("GET returned non-OK status for %s: %d", url, resp.StatusCode)
	}

	return nil
}

func (migobj *Migrate) HealthCheck(vminfo vm.VMInfo, ips []string) error {
	migobj.logMessage("Performing Health Checks")
	healthChecks := make(map[string]bool)
	healthChecks["Ping"] = false
	healthChecks["HTTP Get"] = false
	for i := 0; i < len(vminfo.IPs); i++ {
		if ips[i] != vminfo.IPs[i] {
			migobj.logMessage(fmt.Sprintf("VM has been assigned a new IP: %s instead of the original IP %s. Using the new IP for tests", ips[i], vminfo.IPs[i]))
		}
	}
	for i := 0; i < 10; i++ {
		migobj.logMessage(fmt.Sprintf("Health Check Attempt %d", i+1))
		// 1. Ping
		if !healthChecks["Ping"] {
			err := migobj.pingVM(ips)
			if err != nil {
				migobj.logMessage(fmt.Sprintf("Ping(s) failed: %s", err))
			} else {
				healthChecks["Ping"] = true
			}
		}
		// 2. HTTP GET check
		if !healthChecks["HTTP Get"] {
			err := migobj.checkHTTPGet(ips, migobj.HealthCheckPort)
			if err != nil {
				migobj.logMessage(fmt.Sprintf("HTTP Get failed: %s", err))
			} else {
				healthChecks["HTTP Get"] = true
			}
		}
		if healthChecks["Ping"] && healthChecks["HTTP Get"] {
			break
		}
		migobj.logMessage("Waiting for 60 seconds before retrying health checks")
		time.Sleep(60 * time.Second)
	}
	for key, value := range healthChecks {
		if !value {
			migobj.logMessage(fmt.Sprintf("Health Check %s failed", key))
		} else {
			migobj.logMessage(fmt.Sprintf("Health Check %s succeeded", key))
		}
	}
	return nil
}

func (migobj *Migrate) gracefulTerminate(vminfo vm.VMInfo, cancel context.CancelFunc) {
	gracefulShutdown := make(chan os.Signal, 1)
	// Handle SIGTERM
	signal.Notify(gracefulShutdown, syscall.SIGTERM, syscall.SIGINT)
	<-gracefulShutdown
	migobj.logMessage("Gracefully terminating")
	cancel()
	migobj.cleanup(vminfo, "Migration terminated")
	os.Exit(0)
}

func (migobj *Migrate) MigrateVM(ctx context.Context) error {
	ctx, cancel := context.WithCancel(ctx)
	// Wait until the data copy start time
	var zerotime time.Time
	if !migobj.MigrationTimes.DataCopyStart.Equal(zerotime) && migobj.MigrationTimes.DataCopyStart.After(time.Now()) {
		migobj.logMessage("Waiting for data copy start time")
		time.Sleep(time.Until(migobj.MigrationTimes.DataCopyStart))
		migobj.logMessage("Data copy start time reached")
	}
	// Get Info about VM
	vminfo, err := migobj.VMops.GetVMInfo(migobj.Ostype)
	if err != nil {
		cancel()
		return errors.Wrap(err, "failed to get all info")
	}
	if len(vminfo.VMDisks) != len(migobj.Volumetypes) {
		return errors.Errorf("number of volume types does not match number of disks vm(%d) volume(%d)", len(vminfo.VMDisks), len(migobj.Volumetypes))
	}
	if len(vminfo.Mac) != len(migobj.Networknames) {
		return errors.Errorf("number of mac addresses does not match number of network names mac(%d) network(%d)", len(vminfo.Mac), len(migobj.Networknames))
	}
	// Graceful Termination clean-up volumes and snapshots
	go migobj.gracefulTerminate(vminfo, cancel)

	// Create and Add Volumes to Host
	vminfo, err = migobj.CreateVolumes(vminfo)
	if err != nil {
		return errors.Wrap(err, "failed to add volumes to host")
	}
	// Enable CBT
	err = migobj.EnableCBTWrapper()
	if err != nil {
		migobj.cleanup(vminfo, fmt.Sprintf("CBT Failure: %s", err))
		return errors.Wrap(err, "CBT Failure")
	}

	// Create NBD servers
	for range vminfo.VMDisks {
		migobj.Nbdops = append(migobj.Nbdops, &nbd.NBDServer{})
	}

	// Live Replicate Disks
	vminfo, err = migobj.LiveReplicateDisks(ctx, vminfo)
	if err != nil {
		if cleanuperror := migobj.cleanup(vminfo, fmt.Sprintf("failed to live replicate disks: %s", err)); cleanuperror != nil {
			// combine both errors
			return errors.Wrapf(err, "failed to live replicate disks: %s", cleanuperror)
		}
		return errors.Wrap(err, "failed to live replicate disks")
	}
	// Import LUN and MigrateRDM disk
	for idx, rdmDisk := range vminfo.RDMDisks {
		volumeID, err := migobj.cinderManage(rdmDisk)
		if err != nil {
			migobj.cleanup(vminfo, fmt.Sprintf("failed to import LUN: %s", err))
			return errors.Wrap(err, "failed to import LUN")
		}
		vminfo.RDMDisks[idx].VolumeId = volumeID
	}
	// Convert the Boot Disk to raw format
	err = migobj.ConvertVolumes(ctx, vminfo)
	if err != nil {
		if cleanuperror := migobj.cleanup(vminfo, fmt.Sprintf("failed to convert volumes: %s", err)); cleanuperror != nil {
			// combine both errors
			return errors.Wrapf(err, "failed to convert disks: %s", cleanuperror)
		}
		return errors.Wrap(err, "failed to convert disks")
	}

	err = migobj.CreateTargetInstance(vminfo)
	if err != nil {
		if cleanuperror := migobj.cleanup(vminfo, fmt.Sprintf("failed to create target instance: %s", err)); cleanuperror != nil {
			// combine both errors
			return errors.Wrapf(err, "failed to create target instance: %s", cleanuperror)
		}
		return errors.Wrap(err, "failed to create target instance")
	}

	if err := migobj.DisconnectSourceNetworkIfRequested(); err != nil {
		migobj.logMessage(fmt.Sprintf("Warning: Failed to disconnect source VM network interfaces: %v", err))
	}

	cancel()
	return nil
}

func (migobj *Migrate) cleanup(vminfo vm.VMInfo, message string) error {
	migobj.logMessage(fmt.Sprintf("%s. Trying to perform cleanup", message))
	err := migobj.DetachAllVolumes(vminfo)
	if err != nil {
		utils.PrintLog(fmt.Sprintf("Failed to detach all volumes from VM: %s\n", err))
	}
	err = migobj.DeleteAllVolumes(vminfo)
	if err != nil {
		utils.PrintLog(fmt.Sprintf("Failed to delete all volumes from host: %s\n", err))
	}
	err = migobj.VMops.CleanUpSnapshots(true)
	if err != nil {
		utils.PrintLog(fmt.Sprintf("Failed to delete snapshot of source VM: %s\n", err))
		return errors.Wrap(err, fmt.Sprintf("Failed to delete snapshot of source VM: %s\n", err))
	}
	return nil
}

// cinderManage imports a LUN into OpenStack Cinder and returns the volume ID.
func (migobj *Migrate) cinderManage(rdmDisk vm.RDMDisk) (string, error) {
	openstackops := migobj.Openstackclients
	migobj.logMessage(fmt.Sprintf("Importing LUN: %s", rdmDisk.DiskName))
	volume, err := openstackops.CinderManage(rdmDisk, "volume 3.8")
	if err != nil || volume == nil {
		return "", errors.Wrap(err, "failed to import LUN")
	} else if volume.ID == "" {
		return "", errors.Errorf("failed to import LUN: received empty volume ID")
	}
	migobj.logMessage(fmt.Sprintf("LUN imported successfully, waiting for volume %s to become available", volume.ID))
	// Wait for the volume to become available
	err = openstackops.WaitForVolume(volume.ID)
	if err != nil {
		return "", errors.Wrap(err, "failed to wait for volume to become available")
	}
	migobj.logMessage(fmt.Sprintf("Volume %s is now available", volume.ID))
	return volume.ID, nil
}<|MERGE_RESOLUTION|>--- conflicted
+++ resolved
@@ -32,7 +32,6 @@
 )
 
 type Migrate struct {
-<<<<<<< HEAD
 	URL                     string
 	UserName                string
 	Password                string
@@ -45,33 +44,6 @@
 	Thumbprint              string
 	Convert                 bool
 	DisconnectSourceNetwork bool
-	Openstackclients        openstack.OpenstackOperations
-	Vcclient                vcenter.VCenterOperations
-	VMops                   vm.VMOperations
-	Nbdops                  []nbd.NBDOperations
-	EventReporter           chan string
-	PodLabelWatcher         chan string
-	InPod                   bool
-	MigrationTimes          MigrationTimes
-	MigrationType           string
-	PerformHealthChecks     bool
-	HealthCheckPort         string
-	K8sClient               client.Client
-	TargetFlavorId          string
-	TargetAvailabilityZone  string
-	AssignedIP              string
-=======
-	URL                    string
-	UserName               string
-	Password               string
-	Insecure               bool
-	Networknames           []string
-	Networkports           []string
-	Volumetypes            []string
-	Virtiowin              string
-	Ostype                 string
-	Thumbprint             string
-	Convert                bool
 	Openstackclients       openstack.OpenstackOperations
 	Vcclient               vcenter.VCenterOperations
 	VMops                  vm.VMOperations
@@ -88,7 +60,7 @@
 	TargetAvailabilityZone string
 	AssignedIP             string
 	SecurityGroups         []string
->>>>>>> 48a88715
+
 }
 
 type MigrationTimes struct {
