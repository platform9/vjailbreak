#!/bin/bash
<<<<<<< HEAD
set -x 
=======
set -x

>>>>>>> 31e48f85
# Define the log function for easy logging
log() {
  echo "[$(date '+%Y-%m-%d %H:%M:%S')] $1" | tee -a /var/log/pf9-install.log
}

# Function to check if the last command succeeded
check_command() {
  if [ $? -ne 0 ]; then
    log "ERROR: Command failed: $1"
    exit 1
  fi
}

# sleep for 20s for env variables to be reflected properly in the VM after startup. 
sleep 20

# Ensure the environment variables are set for cron
export PATH="/usr/local/bin:/usr/sbin:/usr/bin:/sbin:/bin:/snap/bin"

# Load environment variables from k3s.env
if [ -f "/etc/pf9/k3s.env" ]; then
  source "/etc/pf9/k3s.env"
else
  log "ERROR: k3s.env file not found. Exiting."
  exit 1
fi

# Check for required environment variables
if [ -z "$IS_MASTER" ]; then
  log "ERROR: IS_MASTER is not set. Exiting."
  exit 1
fi

log "IS_MASTER: ${IS_MASTER}"
log "MASTER_IP: ${MASTER_IP}"
log "K3S_TOKEN: ${K3S_TOKEN}"

# Specify the desired K3s version here
K3S_VERSION="v1.31.5+k3s1" 

# Function to wait for K3s to be ready
wait_for_k3s() {
  local timeout=300
  local start_time=$(date +%s)

  while true; do
    if kubectl get nodes > /dev/null 2>&1; then
      log "K3s is ready."
      return 0
    fi

    local current_time=$(date +%s)
    local elapsed_time=$((current_time - start_time))

    if [ $elapsed_time -ge $timeout ]; then
      log "ERROR: Timed out waiting for K3s to be ready."
      exit 1
    fi

    log "Waiting for K3s to be ready..."
    sleep 10
  done
}

if [ "$IS_MASTER" == "true" ]; then
  log "Setting up K3s Master..."

  # Install K3s master with the specific version
  sudo curl -sfL https://get.k3s.io | INSTALL_K3S_VERSION=$K3S_VERSION sh -s - --disable traefik
  check_command "Installing K3s master"

  # Wait for K3s to be ready
  wait_for_k3s

  # Move kubeconfig to ~/.kube/config so that helm can pick it up 
  mkdir -p ~/.kube
  sudo kubectl config view --raw > ~/.kube/config
  check_command "Moving kubeconfig"

  # Create a configuration YAML file with the master IP populated
  cat <<EOF > values.yaml
controller:
  service:
    loadBalancerIP: "$MASTER_IP"
    ingressClass: nginx
EOF

  log "YAML file 'values.yaml' has been created with the master IP."

  # Using helm to install nginx-ingress-controller.
  helm repo add ingress-nginx https://kubernetes.github.io/ingress-nginx
  helm repo update
  helm install nginx-ingress ingress-nginx/ingress-nginx --namespace nginx-ingress --create-namespace --values=values.yaml
  check_command "Installing NGINX Ingress Controller"

  # Wait for NGINX Ingress Controller to be ready
  kubectl wait --namespace nginx-ingress --for=condition=ready pod --selector=app.kubernetes.io/name=ingress-nginx --timeout=300s
  check_command "Waiting for NGINX Ingress Controller to be ready"

  # Apply monitoring manifests
  log "Applying kube-prometheus manifests..."
  sudo kubectl --request-timeout=300s apply --server-side -f /etc/pf9/yamls/kube-prometheus/manifests/setup
  check_command "Applying kube-prometheus setup manifests"

  sudo kubectl wait --for condition=Established --all CustomResourceDefinition --namespace=monitoring --timeout=300s
  check_command "Waiting for CustomResourceDefinitions to be established"

  sudo kubectl --request-timeout=300s apply -f /etc/pf9/yamls/kube-prometheus/manifests/
  check_command "Applying kube-prometheus manifests"

  sudo kubectl --request-timeout=300s apply -f /etc/pf9/yamls/
  check_command "Applying additional manifests"

  log "K3s master setup completed"

  # Start the rsync daemon
  kubectl apply -f /etc/pf9/yamls/daemonset.yaml
  check_command "Installing rsync daemon"

  log "Rsync daemon started successfully."

else
  log "Setting up K3s Worker..."

  # Check required variables for worker setup
  if [ -z "$MASTER_IP" ] || [ -z "$K3S_TOKEN" ]; then
    log "ERROR: Missing MASTER_IP or K3S_TOKEN for worker. Exiting."
    exit 1
  fi

  # Echo K3S_URL and K3S_TOKEN for debugging
  export K3S_URL="https://$MASTER_IP:6443"
  export K3S_TOKEN="$K3S_TOKEN"

  log "K3S_URL: $K3S_URL"
  log "K3S_TOKEN: $K3S_TOKEN"

  # Install K3s worker
  curl -sfL https://get.k3s.io | K3S_URL=$K3S_URL K3S_TOKEN=$K3S_TOKEN INSTALL_K3S_VERSION=$K3S_VERSION sh -
  check_command "Installing K3s worker"

  log "K3s worker setup completed."
  sleep 20 

fi

# Remove cron job to ensure this runs only once 
crontab -l | grep -v '@reboot /etc/pf9/install.sh' | crontab -
check_command "Removing cron job"

# End of script
exit 0<|MERGE_RESOLUTION|>--- conflicted
+++ resolved
@@ -1,10 +1,7 @@
 #!/bin/bash
-<<<<<<< HEAD
-set -x 
-=======
+
 set -x
 
->>>>>>> 31e48f85
 # Define the log function for easy logging
 log() {
   echo "[$(date '+%Y-%m-%d %H:%M:%S')] $1" | tee -a /var/log/pf9-install.log
