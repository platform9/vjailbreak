--- conflicted
+++ resolved
@@ -52,11 +52,6 @@
               mountPath: /home/ubuntu/vmware-vix-disklib-distrib
             - name: logs
               mountPath: /var/log/pf9
-<<<<<<< HEAD
-=======
-            - name: virtio-win
-              mountPath: /home/ubuntu/virtio-win
->>>>>>> 7b8aa9e1
           command: ["/bin/sh", "-c"]
           args:
             - |
@@ -86,12 +81,7 @@
                   # Also Sync logs from master to worker
                   rsync -avz rsync://${MASTER_IP}/master-logs /var/log/pf9
 
-<<<<<<< HEAD
-=======
-                  # Sync virtio-win drivers from master to worker
-                  rsync -avz rsync://${MASTER_IP}/virtio-win /home/ubuntu/virtio-win
 
->>>>>>> 7b8aa9e1
                   if [ $? -eq 0 ]; then
                     echo "Sync completed successfully."
                   else
@@ -110,16 +100,6 @@
             path: /home/ubuntu/vmware-vix-disklib-distrib
             type: DirectoryOrCreate
         - name: logs
-<<<<<<< HEAD
           hostPath:
             type: DirectoryOrCreate
             path: /var/log/pf9
-=======
-          hostPath:
-            type: DirectoryOrCreate
-            path: /var/log/pf9
-        - name: virtio-win
-          hostPath:
-            type: DirectoryOrCreate
-            path: /home/ubuntu/virtio-win
->>>>>>> 7b8aa9e1
