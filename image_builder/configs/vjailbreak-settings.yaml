apiVersion: v1
kind: ConfigMap
metadata:
  name: vjailbreak-settings
  namespace: migration-system
data:
  CHANGED_BLOCKS_COPY_ITERATION_THRESHOLD: "20" # number of iterations to copy changed blocks
  VM_ACTIVE_WAIT_INTERVAL_SECONDS: "20" # interval to wait for vm to become active
  VM_ACTIVE_WAIT_RETRY_LIMIT: "15" # number of retries to wait for vm to become active
  DEFAULT_MIGRATION_METHOD: "hot" # supported value hot/cold, (This setting is not used as of now. To be used by UI)
  VCENTER_SCAN_CONCURRENCY_LIMIT: "10" # max number of vms to scan at the same time
  CLEANUP_VOLUMES_AFTER_CONVERT_FAILURE: "false" # cleanup volumes after disk convert failure
  POPULATE_VMWARE_MACHINE_FLAVORS: "true" # automatically populate VMwareMachine objects with OpenStack flavors
<<<<<<< HEAD
  VCENTER_LOGIN_RETRY_LIMIT: "5" # number of retries for vcenter login
  VALIDATE_RDM_OWNER_VMS: "true" # enable/disable RDM owner VM validation
=======
  VOLUME_AVAILABLE_WAIT_INTERVAL_SECONDS: "10" # interval to wait for volume to become available
  VOLUME_AVAILABLE_WAIT_RETRY_LIMIT: "15" # number of retries to wait for volume to become available
  VCENTER_LOGIN_RETRY_LIMIT: "5" # number of retries for vcenter login
  OPENSTACK_CREDS_REQUEUE_AFTER_MINUTES: "60" # number of minutes to requeue after for openstack creds
  VMWARE_CREDS_REQUEUE_AFTER_MINUTES: "60" # number of minutes to requeue after for vmware creds
  DEPLOYMENT_NAME: vJailbreak
>>>>>>> 1d597fc1
<|MERGE_RESOLUTION|>--- conflicted
+++ resolved
@@ -11,14 +11,9 @@
   VCENTER_SCAN_CONCURRENCY_LIMIT: "10" # max number of vms to scan at the same time
   CLEANUP_VOLUMES_AFTER_CONVERT_FAILURE: "false" # cleanup volumes after disk convert failure
   POPULATE_VMWARE_MACHINE_FLAVORS: "true" # automatically populate VMwareMachine objects with OpenStack flavors
-<<<<<<< HEAD
-  VCENTER_LOGIN_RETRY_LIMIT: "5" # number of retries for vcenter login
-  VALIDATE_RDM_OWNER_VMS: "true" # enable/disable RDM owner VM validation
-=======
   VOLUME_AVAILABLE_WAIT_INTERVAL_SECONDS: "10" # interval to wait for volume to become available
   VOLUME_AVAILABLE_WAIT_RETRY_LIMIT: "15" # number of retries to wait for volume to become available
   VCENTER_LOGIN_RETRY_LIMIT: "5" # number of retries for vcenter login
   OPENSTACK_CREDS_REQUEUE_AFTER_MINUTES: "60" # number of minutes to requeue after for openstack creds
   VMWARE_CREDS_REQUEUE_AFTER_MINUTES: "60" # number of minutes to requeue after for vmware creds
-  DEPLOYMENT_NAME: vJailbreak
->>>>>>> 1d597fc1
+  DEPLOYMENT_NAME: vJailbreak