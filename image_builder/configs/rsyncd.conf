--- conflicted
+++ resolved
@@ -26,14 +26,4 @@
     comment = Logs pushed by vjailbreak master to all the workers 
     read only = no
     write only = no
-<<<<<<< HEAD
-=======
-    list = yes
-
-[virtio-win]
-    path = /home/ubuntu/virtio-win
-    comment = virtio-win drivers
-    read only = no
-    write only = no
->>>>>>> 7b8aa9e1
     list = yes