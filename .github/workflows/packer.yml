name: Build and Push Images

on:
  push:
    branches:
      - main
      - release-*
  pull_request:
    branches:
      - main
      - release-*
  release:
    types:
      - published
  workflow_dispatch:
    inputs:
      branch:
        description: "Branch to use"
        required: true
        default: "main"

env:
  PACKER_VERSION: "latest"
  QCOW2_IMG: ${{ vars.REGISTRY }}/${{ vars.REPO }}/vjailbreak
  UI_IMG: ${{ vars.REGISTRY }}/${{ vars.REPO }}/vjailbreak-ui
  V2V_IMG: ${{ vars.REGISTRY }}/${{ vars.REPO }}/vjailbreak-v2v-helper
  CONTROLLER_IMG: ${{ vars.REGISTRY }}/${{ vars.REPO }}/vjailbreak-controller
  VPWNED_IMG: ${{ vars.REGISTRY }}/${{ vars.REPO }}/vjailbreak-vpwned

jobs:
  determine-release:
    runs-on: ubuntu-latest
    outputs:
      is_release: ${{ env.release_found }}
      tag: ${{ steps.set_env.outputs.tag }}
      ui_img: ${{ steps.set_env.outputs.ui_img }}
      v2v_img: ${{ steps.set_env.outputs.v2v_img }}
      controller_img: ${{ steps.set_env.outputs.controller_img }}
      qcow2_img: ${{ steps.set_env.outputs.qcow2_img }}
      vpwned_img: ${{ steps.set_env.outputs.vpwned_img }}

    steps:
      - name: Checkout repository
        uses: actions/checkout@v4
        with:
          ref: ${{ github.event.inputs.branch || github.ref }}

      - name: Check PR Title
        id: check_pr
        run: |
          echo "PR message: ${{ github.event.pull_request.title }}"
          if [[ "${{ github.event.pull_request.title }}" == *"release"* ]]; then
            echo "Release keyword found."
            echo "release_found=true" >> $GITHUB_ENV
          else
            echo "Release keyword not found."
            echo "release_found=false" >> $GITHUB_ENV
          fi

      - name: Check if release event
        id: check_release
        run: |
          if [[ "${{ github.event_name }}" == "release" ]]; then
            echo "release_found=true" >> $GITHUB_ENV
          fi

      - name: Check if manual trigger
        id: check_manual
        run: |
          if [[ "${{ github.event_name }}" == "workflow_dispatch" ]]; then
            echo "release_found=true" >> $GITHUB_ENV
          fi

      - name: Check if PR raised from release branch
        id: check_pr_is_from_release_branch
        if: github.event.pull_request && startsWith(github.head_ref, 'release-v')
        run: |
          echo "release_found=true" >> $GITHUB_ENV

      - name: Set environment variables for images
        id: set_env
        run: |
          # Get the branch name, remove 'refs/heads/' from github.ref
          BRANCH_NAME=$(echo "${GITHUB_REF#refs/heads/}" | tr '/' '-')
          GIT_SHA=$(echo "$(git rev-parse --short HEAD)")
          GIT_BRANCH=$(echo "$(git rev-parse --abbrev-ref HEAD)")
          # if its a release event bump the version and use that as tag
          if [[ "${{ github.event_name }}" == "release" ]]; then
            # In case of release event the tag will be the next version
            # build version will be the same as tag
            TAG=${{ github.event.release.tag_name }}
            BUILD_VERSION=${TAG}
          else
            BUILD_VERSION=${{ github.run_number }}
            # build release version as version-branch-sha
            VERSION=${BUILD_VERSION}-${GIT_SHA}
            # Since this is a merge or pull-request 
            # use the TAG as the version
            TAG=${VERSION}
          fi

          echo "tag=${TAG}" >> $GITHUB_OUTPUT
          echo "qcow2_img=${{ env.QCOW2_IMG }}:${TAG}" >> $GITHUB_OUTPUT
          echo "ui_img=${{ env.UI_IMG }}:${TAG}" >> $GITHUB_OUTPUT
          echo "v2v_img=${{ env.V2V_IMG }}:${TAG}" >> $GITHUB_OUTPUT
          echo "controller_img=${{ env.CONTROLLER_IMG }}:${TAG}" >> $GITHUB_OUTPUT
          echo "vpwned_img=${{ env.VPWNED_IMG }}:${TAG}" >> $GITHUB_OUTPUT

  build-ui:
    runs-on: ubuntu-latest
    needs: determine-release

    steps:
      - name: Checkout repository
        uses: actions/checkout@v4
        with:
          ref: ${{ github.event.inputs.branch || github.ref }}

      - name: Set up Docker Buildx
        uses: docker/setup-buildx-action@v3

      - name: Set environment variables
        run: |
          echo "UI_IMG=${{ needs.determine-release.outputs.ui_img }}" >> $GITHUB_ENV

      - name: Build UI image
        run: make ui
        
      - name: Save UI image as tar file
        run: |
          docker save ${{ env.UI_IMG }} -o ui-image.tar
          
      - name: Upload UI image as artifact
        uses: actions/upload-artifact@v4
        with:
          name: ui-docker-image
          path: ui-image.tar
          retention-days: 1

  build-v2v-helper:
    runs-on: ubuntu-latest
    needs: determine-release

    steps:
      - name: Checkout repository
        uses: actions/checkout@v4
        with:
          ref: ${{ github.event.inputs.branch || github.ref }}

      - name: Set up Docker Buildx
        uses: docker/setup-buildx-action@v3

      - name: Set environment variables
        run: |
          echo "V2V_IMG=${{ needs.determine-release.outputs.v2v_img }}" >> $GITHUB_ENV
      - name: Install libnbd dependencies
        run: |
          sudo apt-get update
          sudo apt-get install -y libguestfs-dev libnbd-dev pkg-config
      - name: Build v2v-helper image
        run: make v2v-helper
        
      - name: Save v2v-helper image as tar file
        run: |
          docker save ${{ env.V2V_IMG }} -o v2v-image.tar
          
      - name: Upload v2v-helper image as artifact
        uses: actions/upload-artifact@v4
        with:
          name: v2v-docker-image
          path: v2v-image.tar
          retention-days: 1

  build-controller:
    runs-on: ubuntu-latest
    needs: determine-release

    steps:
      - name: Checkout repository
        uses: actions/checkout@v4
        with:
          ref: ${{ github.event.inputs.branch || github.ref }}

      - name: Setup Go
        uses: actions/setup-go@v5
        with:
          go-version-file: 'k8s/migration/go.mod'

      - name: Set up Docker Buildx
        uses: docker/setup-buildx-action@v3

      - name: Set environment variables
        run: |
          echo "CONTROLLER_IMG=${{ needs.determine-release.outputs.controller_img }}" >> $GITHUB_ENV
          echo "V2V_IMG=${{ needs.determine-release.outputs.v2v_img }}" >> $GITHUB_ENV

      - name: Build controller image
        run: make vjail-controller-only
        
      - name: Save controller image as tar file
        run: |
          docker save ${{ env.CONTROLLER_IMG }} -o controller-image.tar
          
      - name: Upload controller image as artifact
        uses: actions/upload-artifact@v4
        with:
          name: controller-docker-image
          path: controller-image.tar
          retention-days: 1

  build-vpwned:
    runs-on: ubuntu-latest
    needs: determine-release

    steps:
      - name: Checkout repository
        uses: actions/checkout@v4
        with:
          ref: ${{ github.event.inputs.branch || github.ref }}

      - name: Set up Docker Buildx
        uses: docker/setup-buildx-action@v3

      - name: Set environment variables
        run: |
          echo "VPWNED_IMG=${{ needs.determine-release.outputs.vpwned_img }}" >> $GITHUB_ENV

      - name: Build vpwned image
        run: make build-vpwned
        
      - name: Save vpwned image as tar file
        run: |
          docker save ${{ env.VPWNED_IMG }} -o vpwned-image.tar
          
      - name: Upload vpwned image as artifact
        uses: actions/upload-artifact@v4
        with:
          name: vpwned-docker-image
          path: vpwned-image.tar
          retention-days: 1

  push-images:
    runs-on: ubuntu-latest
    needs: [determine-release, build-ui, build-v2v-helper, build-controller, build-vpwned]
    if: |
      always() && 
      (needs.build-ui.result == 'success' || needs.build-ui.result == 'skipped') && 
      (needs.build-v2v-helper.result == 'success' || needs.build-v2v-helper.result == 'skipped') && 
      (needs.build-controller.result == 'success' || needs.build-controller.result == 'skipped') && 
      (needs.build-vpwned.result == 'success' || needs.build-vpwned.result == 'skipped')
    
    steps:
      - name: Checkout repository
        uses: actions/checkout@v4
        with:
          ref: ${{ github.event.inputs.branch || github.ref }}
          
      - name: Login to Docker Hub
        uses: docker/login-action@v3
        with:
          registry: ${{ vars.REGISTRY }}
          username: ${{ secrets.QUAY_ROBOT_USERNAME }}
          password: ${{ secrets.QUAY_ROBOT_PASSWORD }}
          
      - name: Set environment variables
        run: |
          echo "TAG=${{ needs.determine-release.outputs.tag }}" >> $GITHUB_ENV
          echo "UI_IMG=${{ needs.determine-release.outputs.ui_img }}" >> $GITHUB_ENV
          echo "V2V_IMG=${{ needs.determine-release.outputs.v2v_img }}" >> $GITHUB_ENV
          echo "CONTROLLER_IMG=${{ needs.determine-release.outputs.controller_img }}" >> $GITHUB_ENV
          echo "QCOW2_IMG=${{ needs.determine-release.outputs.qcow2_img }}" >> $GITHUB_ENV
          echo "VPWNED_IMG=${{ needs.determine-release.outputs.vpwned_img }}" >> $GITHUB_ENV

          if [[ "${{ needs.determine-release.outputs.is_release }}" == "true" ]]; then
            echo "release_found=true" >> $GITHUB_ENV
          else
            echo "release_found=false" >> $GITHUB_ENV
          fi
          
      - name: Download UI image artifact
        uses: actions/download-artifact@v4
        with:
          name: ui-docker-image
          path: ./docker-images

      - name: Download V2V Helper image artifact
        uses: actions/download-artifact@v4
        with:
          name: v2v-docker-image
          path: ./docker-images
          
      - name: Download Controller image artifact
        uses: actions/download-artifact@v4
        with:
          name: controller-docker-image
          path: ./docker-images
          
      - name: Download VPWNED image artifact
        uses: actions/download-artifact@v4
        with:
          name: vpwned-docker-image
          path: ./docker-images
          
      - name: Load Docker images
        run: |
          docker load -i ./docker-images/ui-image.tar
          docker load -i ./docker-images/v2v-image.tar
          docker load -i ./docker-images/controller-image.tar
          docker load -i ./docker-images/vpwned-image.tar
        
      - name: Push UI Image
        run: docker push ${{ env.UI_IMG }}
        
      - name: Push V2V Helper Image
        run: docker push ${{ env.V2V_IMG }}
        
      - name: Push Controller Image
        run: docker push ${{ env.CONTROLLER_IMG }}
        
      - name: Push VPWNED Image
        run: docker push ${{ env.VPWNED_IMG }}
        
      - name: Setup ORAS
        if: env.release_found == 'true'
        uses: oras-project/setup-oras@v1.2.1
  
  post-build:
    runs-on: ubuntu-latest
    needs: [determine-release, build-ui, build-v2v-helper, build-controller, build-vpwned, push-images]
    if: |
      always() && 
      (needs.build-ui.result == 'success' || needs.build-ui.result == 'skipped') && 
      (needs.build-v2v-helper.result == 'success' || needs.build-v2v-helper.result == 'skipped') && 
      (needs.build-controller.result == 'success' || needs.build-controller.result == 'skipped') && 
      (needs.build-vpwned.result == 'success' || needs.build-vpwned.result == 'skipped') && 
      (needs.push-images.result == 'success' || needs.push-images.result == 'skipped')

    steps:

      - name: Login to Docker Hub
        uses: docker/login-action@v3
        with:
          registry: ${{ vars.REGISTRY }}
          username: ${{ secrets.QUAY_ROBOT_USERNAME }}
          password: ${{ secrets.QUAY_ROBOT_PASSWORD }}
          
      - name: Checkout repository
        uses: actions/checkout@v4
        with:
          ref: ${{ github.event.inputs.branch || github.ref }}

      - name: Create deploy folder
        run: mkdir -p image_builder/deploy

      - name: Set environment variables
        run: |
          echo "TAG=${{ needs.determine-release.outputs.tag }}" >> $GITHUB_ENV
          echo "UI_IMG=${{ needs.determine-release.outputs.ui_img }}" >> $GITHUB_ENV
          echo "V2V_IMG=${{ needs.determine-release.outputs.v2v_img }}" >> $GITHUB_ENV
          echo "CONTROLLER_IMG=${{ needs.determine-release.outputs.controller_img }}" >> $GITHUB_ENV
          echo "QCOW2_IMG=${{ needs.determine-release.outputs.qcow2_img }}" >> $GITHUB_ENV
          echo "VPWNED_IMG=${{ needs.determine-release.outputs.vpwned_img }}" >> $GITHUB_ENV

          if [[ "${{ needs.determine-release.outputs.is_release }}" == "true" ]]; then
            echo "release_found=true" >> $GITHUB_ENV
          else
            echo "release_found=false" >> $GITHUB_ENV
          fi

      - name: Substitue image tags in manifests
        uses: danielr1996/envsubst-action@1.0.0
        with:
          input: ./ui/deploy/ui.yaml
          output: ./image_builder/deploy/01ui.yaml

      - name: Substitue image tags in manifests
        uses: danielr1996/envsubst-action@1.0.0
        with:
          input: ./image_builder/configs/version-config.yaml
          output: ./image_builder/deploy/version-config.yaml

      - name: Setup Go
        uses: actions/setup-go@v5
        with:
          go-version: ">=1.22.5"

      - name: Generate Controller Manifests
        run: |
          make -C ./k8s/migration/ build-installer
          cp ./k8s/migration/dist/install.yaml image_builder/deploy/00controller.yaml
          cp -r ./k8s/kube-prometheus image_builder/deploy/
      - name: setup-oras
        uses: oras-project/setup-oras@v1.2.1

      - name: Download ubuntu base image
        if: env.release_found == 'true'
        run: oras pull quay.io/platform9/vjailbreak:ubuntu-base-prebaked
      
      - name: Download images and export as tar
        if: env.release_found == 'true'
        run: |
          sudo apt-get update && sudo apt-get install -y containerd.
          sudo mkdir -p image_builder/images
          sudo chmod +x image_builder/scripts/download_images.sh
          sudo ./image_builder/scripts/download_images.sh ${{ env.TAG }}
          
      - name: Copy opensource.txt to image_builder
        if: env.release_found == 'true'
        run: cp ./opensource.txt ./image_builder/opensource.txt

      - name: Enable KVM group perms
        if: env.release_found == 'true'
        run: |
          echo 'KERNEL=="kvm", GROUP="kvm", MODE="0666", OPTIONS+="static_node=kvm"' | sudo tee /etc/udev/rules.d/99-kvm4all.rules
          sudo udevadm control --reload-rules
          sudo udevadm trigger --name-match=kvm

      - name: Set up QEMU
        if: env.release_found == 'true'
        run: sudo apt-get install qemu-system qemu-utils -y

      - name: Setup packer
        if: env.release_found == 'true'
        uses: hashicorp/setup-packer@main
        id: setup
        with:
          version: ${{ env.PACKER_VERSION }}

      - name: Run packer init
        if: env.release_found == 'true'
        id: init
        run: "packer init ./image_builder/vjailbreak-image.pkr.hcl"

      - name: Run packer validate
        if: env.release_found == 'true'
        id: validate
        run: "packer validate ./image_builder/vjailbreak-image.pkr.hcl"

      - name: setup-oras
        if: env.release_found == 'true'
        uses: oras-project/setup-oras@v1.2.1

      - name: Run packer build for normal image
        if: env.release_found == 'true'
        id: build-1
        run: "PACKER_LOG=1 packer build ./image_builder/vjailbreak-image.pkr.hcl"

<<<<<<< HEAD

      - name: Upload vjailbreak qcow2 to quay
        if: env.release_found == 'true'
        run: |
          oras push ${{ env.QCOW2_IMG }} \
          --artifact-type="application/qcow2" \
          ./vjailbreak_qcow2/vjailbreak-image.qcow2

=======
>>>>>>> 7b84ae72
      - name: Upload QCOW2 image artifact
        if: env.release_found == 'true'
        uses: actions/upload-artifact@v4
        with:
          name: vjailbreak-qcow2
          path: ./vjailbreak_qcow2/vjailbreak-image.qcow2

      - name: Upload artifacts
        uses: actions/upload-artifact@v4
        with:
          name: vjailbreak-yamls
          path: |
            image_builder/deploy/00controller.yaml
            image_builder/deploy/01ui.yaml
            image_builder/deploy/version-config.yaml
            <|MERGE_RESOLUTION|>--- conflicted
+++ resolved
@@ -445,8 +445,6 @@
         id: build-1
         run: "PACKER_LOG=1 packer build ./image_builder/vjailbreak-image.pkr.hcl"
 
-<<<<<<< HEAD
-
       - name: Upload vjailbreak qcow2 to quay
         if: env.release_found == 'true'
         run: |
@@ -454,8 +452,6 @@
           --artifact-type="application/qcow2" \
           ./vjailbreak_qcow2/vjailbreak-image.qcow2
 
-=======
->>>>>>> 7b84ae72
       - name: Upload QCOW2 image artifact
         if: env.release_found == 'true'
         uses: actions/upload-artifact@v4
